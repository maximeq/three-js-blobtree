<!DOCTYPE html>
<html lang="en">
    <head>
        <title>Blobtree - Basic</title>
        <meta charset="utf-8">
        <meta name="viewport" content="width=device-width, user-scalable=no, minimum-scale=1.0, maximum-scale=1.0">
        <style>
            body {
                color: #000;
                font-family:Monospace;
                font-size:13px;
                text-align:center;
                font-weight: bold;

                background-color: #fff;
                margin: 0px;
                overflow: hidden;
            }

            #info {
                color:#000;
                position: absolute;
                top: 0px; width: 100%;
                padding: 5px;

            }

            a {
                color: red;
            }
        </style>
    </head>

    <body>
        <div id="info">
            <a href="http://threejs.org" target="_blank" rel="noopener">three.js</a> - <a href="https://github.com/dualbox/three-js-blobtree" target="_blank" rel="noopener">Blobtree</a> - Test Newton convergence in Sliding Marching Cube
            <hr>
            <span>Red mesh vertices are positioned using linear interpolation, Green mesh vertices use Newton Convergence.</span>
        </div>

        <script src="../../node_modules/three/build/three.js"></script>
<<<<<<< HEAD
        <script src="../../node_modules/three/examples/js/controls/OrbitControls.js"></script>
        <script src="../../node_modules/three/examples/js/utils/BufferGeometryUtils.js"></script>
=======
  <script src="../../node_modules/three/examples/js/controls/OrbitControls.js"></script>

>>>>>>> 04c05da9
        <script src="../../dist/browser/blobtree.js"></script>
        <script src="./js/ExDistanceFunctor.js"></script>
        <script>


            var root = new Blobtree.RootNode();
    /*
            root.addChild(
                new Blobtree.SDFRootNode(
                    new Blobtree.Poly6DistanceFunctor(4.0),
                    // new ExDistanceFunctor(4.0),
                    new Blobtree.Material({color:'#ffcd41'}),
                    new Blobtree.SDFSphere(
                        new THREE.Vector3(0,0,0),
                        5
                    )
                )
            );
        */

            var ricci_node = new Blobtree.RicciNode(
                1,
                [
                    new Blobtree.ScalisPoint(
                        new Blobtree.ScalisVertex(
                            new THREE.Vector3(-8,0,0),
                            12
                        ),
                        Blobtree.ScalisPrimitive.DIST,
                        1.0,
                        new Blobtree.Material({color:'#dd4f43'})
                    ),
                    new Blobtree.ScalisPoint(
                        new Blobtree.ScalisVertex(
                            new THREE.Vector3(8,0,0),
                            12
                        ),
                        Blobtree.ScalisPrimitive.DIST,
                        1.0,
                        new Blobtree.Material({color:'#ffcd41'})
                    )
                ]
            );
            root.addChild(ricci_node);

            var smc = new Blobtree.SlidingMarchingCubes(
                root,
                {
                    convergence:{
                        ratio:0.001,
                        step:10
                    },
                    detailRatio: 1    // Double resolution with respect to the primitives setup.
                }
            );

            // Compute the geometry using the SlidingMarchingCubes
            // geometry is kept as a global variable to be used in the following script.
            var geometry = smc.compute();
            geometry.computeBoundingBox();
            var material = new THREE.MeshPhongMaterial( {vertexColors:true, wireframe:true} );

            var smc2 = new Blobtree.SlidingMarchingCubes(
                root,
                {
                    detailRatio: 1
                }
            );

            var geometry_nocv = smc2.compute();
            geometry_nocv.computeBoundingBox();

            mesh = new THREE.Object3D();
            mesh.add(
                new THREE.Mesh( geometry, new THREE.MeshPhongMaterial( {color:"#00ff00", wireframe:true} ) )
            );
            mesh.add(
                new THREE.Mesh( geometry_nocv, new THREE.MeshPhongMaterial( {color:"#ff0000", wireframe:true} ) )
            );
            /*
            var m = new THREE.Mesh( geometry, new THREE.MeshPhongMaterial( {color:"#00ff00"} ) );
            m.position.set(20,0,0);
            mesh.add(m);
            m = new THREE.Mesh( geometry_nocv, new THREE.MeshPhongMaterial( {color:"#ff0000"} ) );
            m.position.set(-20,0,0);
            mesh.add(m);
            */

        </script>
        <!-- Main script containing THREE.js setup for the page -->
        <script src="./js/smc-main-script.js"></script>

    </body>
</html><|MERGE_RESOLUTION|>--- conflicted
+++ resolved
@@ -39,13 +39,8 @@
         </div>
 
         <script src="../../node_modules/three/build/three.js"></script>
-<<<<<<< HEAD
         <script src="../../node_modules/three/examples/js/controls/OrbitControls.js"></script>
         <script src="../../node_modules/three/examples/js/utils/BufferGeometryUtils.js"></script>
-=======
-  <script src="../../node_modules/three/examples/js/controls/OrbitControls.js"></script>
-
->>>>>>> 04c05da9
         <script src="../../dist/browser/blobtree.js"></script>
         <script src="./js/ExDistanceFunctor.js"></script>
         <script>
