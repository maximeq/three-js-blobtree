--- conflicted
+++ resolved
@@ -1,11 +1,8 @@
 
 var THREE = require("three");
 
-<<<<<<< HEAD
-require("three/examples/js/utils/BufferGeometryUtils");
-=======
+// require("three/examples/js/utils/BufferGeometryUtils");
 require("./CheckTHREE");
->>>>>>> 04c05da9
 
 if (THREE.REVISION !== "122") {
     console.warn("Blobtree library is currently made for THREE revision 122. Using any other revision may lead to unexpected behavior.");
