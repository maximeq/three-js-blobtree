(function (global, factory) {
    typeof exports === 'object' && typeof module !== 'undefined' ? module.exports = factory(require('three')) :
    typeof define === 'function' && define.amd ? define(['three'], factory) :
    (global.Blobtree = factory(global.THREE));
}(this, (function (three) { 'use strict';

<<<<<<< HEAD
	three = three && three.hasOwnProperty('default') ? three['default'] : three;

	( function () {

		class BufferGeometryUtils {

			static computeTangents( geometry ) {

				geometry.computeTangents();
				console.warn( 'THREE.BufferGeometryUtils: .computeTangents() has been removed. Use THREE.BufferGeometry.computeTangents() instead.' );

			}
			/**
	   * @param  {Array<BufferGeometry>} geometries
	   * @param  {Boolean} useGroups
	   * @return {BufferGeometry}
	   */


			static mergeBufferGeometries( geometries, useGroups = false ) {

				const isIndexed = geometries[ 0 ].index !== null;
				const attributesUsed = new Set( Object.keys( geometries[ 0 ].attributes ) );
				const morphAttributesUsed = new Set( Object.keys( geometries[ 0 ].morphAttributes ) );
				const attributes = {};
				const morphAttributes = {};
				const morphTargetsRelative = geometries[ 0 ].morphTargetsRelative;
				const mergedGeometry = new THREE.BufferGeometry();
				let offset = 0;

				for ( let i = 0; i < geometries.length; ++ i ) {

					const geometry = geometries[ i ];
					let attributesCount = 0; // ensure that all geometries are indexed, or none

					if ( isIndexed !== ( geometry.index !== null ) ) {

						console.error( 'THREE.BufferGeometryUtils: .mergeBufferGeometries() failed with geometry at index ' + i + '. All geometries must have compatible attributes; make sure index attribute exists among all geometries, or in none of them.' );
						return null;

					} // gather attributes, exit early if they're different


					for ( const name in geometry.attributes ) {

						if ( ! attributesUsed.has( name ) ) {

							console.error( 'THREE.BufferGeometryUtils: .mergeBufferGeometries() failed with geometry at index ' + i + '. All geometries must have compatible attributes; make sure "' + name + '" attribute exists among all geometries, or in none of them.' );
							return null;

						}

						if ( attributes[ name ] === undefined ) attributes[ name ] = [];
						attributes[ name ].push( geometry.attributes[ name ] );
						attributesCount ++;

					} // ensure geometries have the same number of attributes


					if ( attributesCount !== attributesUsed.size ) {

						console.error( 'THREE.BufferGeometryUtils: .mergeBufferGeometries() failed with geometry at index ' + i + '. Make sure all geometries have the same number of attributes.' );
						return null;

					} // gather morph attributes, exit early if they're different


					if ( morphTargetsRelative !== geometry.morphTargetsRelative ) {

						console.error( 'THREE.BufferGeometryUtils: .mergeBufferGeometries() failed with geometry at index ' + i + '. .morphTargetsRelative must be consistent throughout all geometries.' );
						return null;

					}

					for ( const name in geometry.morphAttributes ) {

						if ( ! morphAttributesUsed.has( name ) ) {

							console.error( 'THREE.BufferGeometryUtils: .mergeBufferGeometries() failed with geometry at index ' + i + '.  .morphAttributes must be consistent throughout all geometries.' );
							return null;

						}

						if ( morphAttributes[ name ] === undefined ) morphAttributes[ name ] = [];
						morphAttributes[ name ].push( geometry.morphAttributes[ name ] );

					} // gather .userData


					mergedGeometry.userData.mergedUserData = mergedGeometry.userData.mergedUserData || [];
					mergedGeometry.userData.mergedUserData.push( geometry.userData );

					if ( useGroups ) {

						let count;

						if ( isIndexed ) {

							count = geometry.index.count;

						} else if ( geometry.attributes.position !== undefined ) {

							count = geometry.attributes.position.count;

						} else {

							console.error( 'THREE.BufferGeometryUtils: .mergeBufferGeometries() failed with geometry at index ' + i + '. The geometry must have either an index or a position attribute' );
							return null;

						}

						mergedGeometry.addGroup( offset, count, i );
						offset += count;

					}

				} // merge indices


				if ( isIndexed ) {

					let indexOffset = 0;
					const mergedIndex = [];

					for ( let i = 0; i < geometries.length; ++ i ) {

						const index = geometries[ i ].index;

						for ( let j = 0; j < index.count; ++ j ) {

							mergedIndex.push( index.getX( j ) + indexOffset );

						}

						indexOffset += geometries[ i ].attributes.position.count;

					}

					mergedGeometry.setIndex( mergedIndex );

				} // merge attributes


				for ( const name in attributes ) {

					const mergedAttribute = this.mergeBufferAttributes( attributes[ name ] );

					if ( ! mergedAttribute ) {

						console.error( 'THREE.BufferGeometryUtils: .mergeBufferGeometries() failed while trying to merge the ' + name + ' attribute.' );
						return null;

					}

					mergedGeometry.setAttribute( name, mergedAttribute );

				} // merge morph attributes


				for ( const name in morphAttributes ) {

					const numMorphTargets = morphAttributes[ name ][ 0 ].length;
					if ( numMorphTargets === 0 ) break;
					mergedGeometry.morphAttributes = mergedGeometry.morphAttributes || {};
					mergedGeometry.morphAttributes[ name ] = [];

					for ( let i = 0; i < numMorphTargets; ++ i ) {

						const morphAttributesToMerge = [];

						for ( let j = 0; j < morphAttributes[ name ].length; ++ j ) {

							morphAttributesToMerge.push( morphAttributes[ name ][ j ][ i ] );

						}

						const mergedMorphAttribute = this.mergeBufferAttributes( morphAttributesToMerge );

						if ( ! mergedMorphAttribute ) {

							console.error( 'THREE.BufferGeometryUtils: .mergeBufferGeometries() failed while trying to merge the ' + name + ' morphAttribute.' );
							return null;

						}

						mergedGeometry.morphAttributes[ name ].push( mergedMorphAttribute );

					}

				}

				return mergedGeometry;

			}
			/**
	   * @param {Array<BufferAttribute>} attributes
	   * @return {BufferAttribute}
	   */


			static mergeBufferAttributes( attributes ) {

				let TypedArray;
				let itemSize;
				let normalized;
				let arrayLength = 0;

				for ( let i = 0; i < attributes.length; ++ i ) {

					const attribute = attributes[ i ];

					if ( attribute.isInterleavedBufferAttribute ) {

						console.error( 'THREE.BufferGeometryUtils: .mergeBufferAttributes() failed. InterleavedBufferAttributes are not supported.' );
						return null;

					}

					if ( TypedArray === undefined ) TypedArray = attribute.array.constructor;

					if ( TypedArray !== attribute.array.constructor ) {

						console.error( 'THREE.BufferGeometryUtils: .mergeBufferAttributes() failed. THREE.BufferAttribute.array must be of consistent array types across matching attributes.' );
						return null;

					}

					if ( itemSize === undefined ) itemSize = attribute.itemSize;

					if ( itemSize !== attribute.itemSize ) {

						console.error( 'THREE.BufferGeometryUtils: .mergeBufferAttributes() failed. THREE.BufferAttribute.itemSize must be consistent across matching attributes.' );
						return null;

					}

					if ( normalized === undefined ) normalized = attribute.normalized;

					if ( normalized !== attribute.normalized ) {

						console.error( 'THREE.BufferGeometryUtils: .mergeBufferAttributes() failed. THREE.BufferAttribute.normalized must be consistent across matching attributes.' );
						return null;

					}

					arrayLength += attribute.array.length;

				}

				const array = new TypedArray( arrayLength );
				let offset = 0;

				for ( let i = 0; i < attributes.length; ++ i ) {

					array.set( attributes[ i ].array, offset );
					offset += attributes[ i ].array.length;

				}

				return new THREE.BufferAttribute( array, itemSize, normalized );

			}
			/**
	   * @param {Array<BufferAttribute>} attributes
	   * @return {Array<InterleavedBufferAttribute>}
	   */


			static interleaveAttributes( attributes ) {

				// Interleaves the provided attributes into an THREE.InterleavedBuffer and returns
				// a set of InterleavedBufferAttributes for each attribute
				let TypedArray;
				let arrayLength = 0;
				let stride = 0; // calculate the the length and type of the interleavedBuffer

				for ( let i = 0, l = attributes.length; i < l; ++ i ) {

					const attribute = attributes[ i ];
					if ( TypedArray === undefined ) TypedArray = attribute.array.constructor;

					if ( TypedArray !== attribute.array.constructor ) {

						console.error( 'AttributeBuffers of different types cannot be interleaved' );
						return null;

					}

					arrayLength += attribute.array.length;
					stride += attribute.itemSize;

				} // Create the set of buffer attributes


				const interleavedBuffer = new THREE.InterleavedBuffer( new TypedArray( arrayLength ), stride );
				let offset = 0;
				const res = [];
				const getters = [ 'getX', 'getY', 'getZ', 'getW' ];
				const setters = [ 'setX', 'setY', 'setZ', 'setW' ];

				for ( let j = 0, l = attributes.length; j < l; j ++ ) {

					const attribute = attributes[ j ];
					const itemSize = attribute.itemSize;
					const count = attribute.count;
					const iba = new THREE.InterleavedBufferAttribute( interleavedBuffer, itemSize, offset, attribute.normalized );
					res.push( iba );
					offset += itemSize; // Move the data for each attribute into the new interleavedBuffer
					// at the appropriate offset

					for ( let c = 0; c < count; c ++ ) {

						for ( let k = 0; k < itemSize; k ++ ) {

							iba[ setters[ k ] ]( c, attribute[ getters[ k ] ]( c ) );

						}

					}

				}

				return res;

			}
			/**
	   * @param {Array<BufferGeometry>} geometry
	   * @return {number}
	   */


			static estimateBytesUsed( geometry ) {

				// Return the estimated memory used by this geometry in bytes
				// Calculate using itemSize, count, and BYTES_PER_ELEMENT to account
				// for InterleavedBufferAttributes.
				let mem = 0;

				for ( const name in geometry.attributes ) {

					const attr = geometry.getAttribute( name );
					mem += attr.count * attr.itemSize * attr.array.BYTES_PER_ELEMENT;

				}

				const indices = geometry.getIndex();
				mem += indices ? indices.count * indices.itemSize * indices.array.BYTES_PER_ELEMENT : 0;
				return mem;

			}
			/**
	   * @param {BufferGeometry} geometry
	   * @param {number} tolerance
	   * @return {BufferGeometry>}
	   */


			static mergeVertices( geometry, tolerance = 1e-4 ) {

				tolerance = Math.max( tolerance, Number.EPSILON ); // Generate an index buffer if the geometry doesn't have one, or optimize it
				// if it's already available.

				const hashToIndex = {};
				const indices = geometry.getIndex();
				const positions = geometry.getAttribute( 'position' );
				const vertexCount = indices ? indices.count : positions.count; // next value for triangle indices

				let nextIndex = 0; // attributes and new attribute arrays

				const attributeNames = Object.keys( geometry.attributes );
				const attrArrays = {};
				const morphAttrsArrays = {};
				const newIndices = [];
				const getters = [ 'getX', 'getY', 'getZ', 'getW' ]; // initialize the arrays

				for ( let i = 0, l = attributeNames.length; i < l; i ++ ) {

					const name = attributeNames[ i ];
					attrArrays[ name ] = [];
					const morphAttr = geometry.morphAttributes[ name ];

					if ( morphAttr ) {

						morphAttrsArrays[ name ] = new Array( morphAttr.length ).fill().map( () => [] );

					}

				} // convert the error tolerance to an amount of decimal places to truncate to


				const decimalShift = Math.log10( 1 / tolerance );
				const shiftMultiplier = Math.pow( 10, decimalShift );

				for ( let i = 0; i < vertexCount; i ++ ) {

					const index = indices ? indices.getX( i ) : i; // Generate a hash for the vertex attributes at the current index 'i'

					let hash = '';

					for ( let j = 0, l = attributeNames.length; j < l; j ++ ) {

						const name = attributeNames[ j ];
						const attribute = geometry.getAttribute( name );
						const itemSize = attribute.itemSize;

						for ( let k = 0; k < itemSize; k ++ ) {

							// double tilde truncates the decimal value
							hash += `${~ ~ ( attribute[ getters[ k ] ]( index ) * shiftMultiplier )},`;

						}

					} // Add another reference to the vertex if it's already
					// used by another index


					if ( hash in hashToIndex ) {

						newIndices.push( hashToIndex[ hash ] );

					} else {

						// copy data to the new index in the attribute arrays
						for ( let j = 0, l = attributeNames.length; j < l; j ++ ) {

							const name = attributeNames[ j ];
							const attribute = geometry.getAttribute( name );
							const morphAttr = geometry.morphAttributes[ name ];
							const itemSize = attribute.itemSize;
							const newarray = attrArrays[ name ];
							const newMorphArrays = morphAttrsArrays[ name ];

							for ( let k = 0; k < itemSize; k ++ ) {

								const getterFunc = getters[ k ];
								newarray.push( attribute[ getterFunc ]( index ) );

								if ( morphAttr ) {

									for ( let m = 0, ml = morphAttr.length; m < ml; m ++ ) {

										newMorphArrays[ m ].push( morphAttr[ m ][ getterFunc ]( index ) );

									}

								}

							}

						}

						hashToIndex[ hash ] = nextIndex;
						newIndices.push( nextIndex );
						nextIndex ++;

					}

				} // Generate typed arrays from new attribute arrays and update
				// the attributeBuffers


				const result = geometry.clone();

				for ( let i = 0, l = attributeNames.length; i < l; i ++ ) {

					const name = attributeNames[ i ];
					const oldAttribute = geometry.getAttribute( name );
					const buffer = new oldAttribute.array.constructor( attrArrays[ name ] );
					const attribute = new THREE.BufferAttribute( buffer, oldAttribute.itemSize, oldAttribute.normalized );
					result.setAttribute( name, attribute ); // Update the attribute arrays

					if ( name in morphAttrsArrays ) {

						for ( let j = 0; j < morphAttrsArrays[ name ].length; j ++ ) {

							const oldMorphAttribute = geometry.morphAttributes[ name ][ j ];
							const buffer = new oldMorphAttribute.array.constructor( morphAttrsArrays[ name ][ j ] );
							const morphAttribute = new THREE.BufferAttribute( buffer, oldMorphAttribute.itemSize, oldMorphAttribute.normalized );
							result.morphAttributes[ name ][ j ] = morphAttribute;

						}

					}

				} // indices


				result.setIndex( newIndices );
				return result;

			}
			/**
	   * @param {BufferGeometry} geometry
	   * @param {number} drawMode
	   * @return {BufferGeometry>}
	   */


			static toTrianglesDrawMode( geometry, drawMode ) {

				if ( drawMode === THREE.TrianglesDrawMode ) {

					console.warn( 'THREE.BufferGeometryUtils.toTrianglesDrawMode(): Geometry already defined as triangles.' );
					return geometry;

				}

				if ( drawMode === THREE.TriangleFanDrawMode || drawMode === THREE.TriangleStripDrawMode ) {

					let index = geometry.getIndex(); // generate index if not present

					if ( index === null ) {

						const indices = [];
						const position = geometry.getAttribute( 'position' );

						if ( position !== undefined ) {

							for ( let i = 0; i < position.count; i ++ ) {

								indices.push( i );

							}

							geometry.setIndex( indices );
							index = geometry.getIndex();

						} else {

							console.error( 'THREE.BufferGeometryUtils.toTrianglesDrawMode(): Undefined position attribute. Processing not possible.' );
							return geometry;

						}

					} //


					const numberOfTriangles = index.count - 2;
					const newIndices = [];

					if ( drawMode === THREE.TriangleFanDrawMode ) {

						// gl.TRIANGLE_FAN
						for ( let i = 1; i <= numberOfTriangles; i ++ ) {

							newIndices.push( index.getX( 0 ) );
							newIndices.push( index.getX( i ) );
							newIndices.push( index.getX( i + 1 ) );

						}

					} else {

						// gl.TRIANGLE_STRIP
						for ( let i = 0; i < numberOfTriangles; i ++ ) {

							if ( i % 2 === 0 ) {

								newIndices.push( index.getX( i ) );
								newIndices.push( index.getX( i + 1 ) );
								newIndices.push( index.getX( i + 2 ) );

							} else {

								newIndices.push( index.getX( i + 2 ) );
								newIndices.push( index.getX( i + 1 ) );
								newIndices.push( index.getX( i ) );

							}

						}

					}

					if ( newIndices.length / 3 !== numberOfTriangles ) {

						console.error( 'THREE.BufferGeometryUtils.toTrianglesDrawMode(): Unable to generate correct amount of triangles.' );

					} // build final geometry


					const newGeometry = geometry.clone();
					newGeometry.setIndex( newIndices );
					newGeometry.clearGroups();
					return newGeometry;

				} else {

					console.error( 'THREE.BufferGeometryUtils.toTrianglesDrawMode(): Unknown draw mode:', drawMode );
					return geometry;

				}

			}
			/**
	   * Calculates the morphed attributes of a morphed/skinned THREE.BufferGeometry.
	   * Helpful for Raytracing or Decals.
	   * @param {Mesh | Line | Points} object An instance of Mesh, Line or Points.
	   * @return {Object} An Object with original position/normal attributes and morphed ones.
	   */


			static computeMorphedAttributes( object ) {

				if ( object.geometry.isBufferGeometry !== true ) {

					console.error( 'THREE.BufferGeometryUtils: Geometry is not of type THREE.BufferGeometry.' );
					return null;

				}

				const _vA = new THREE.Vector3();

				const _vB = new THREE.Vector3();

				const _vC = new THREE.Vector3();

				const _tempA = new THREE.Vector3();

				const _tempB = new THREE.Vector3();

				const _tempC = new THREE.Vector3();

				const _morphA = new THREE.Vector3();

				const _morphB = new THREE.Vector3();

				const _morphC = new THREE.Vector3();

				function _calculateMorphedAttributeData( object, material, attribute, morphAttribute, morphTargetsRelative, a, b, c, modifiedAttributeArray ) {

					_vA.fromBufferAttribute( attribute, a );

					_vB.fromBufferAttribute( attribute, b );

					_vC.fromBufferAttribute( attribute, c );

					const morphInfluences = object.morphTargetInfluences;

					if ( material.morphTargets && morphAttribute && morphInfluences ) {

						_morphA.set( 0, 0, 0 );

						_morphB.set( 0, 0, 0 );

						_morphC.set( 0, 0, 0 );

						for ( let i = 0, il = morphAttribute.length; i < il; i ++ ) {

							const influence = morphInfluences[ i ];
							const morph = morphAttribute[ i ];
							if ( influence === 0 ) continue;

							_tempA.fromBufferAttribute( morph, a );

							_tempB.fromBufferAttribute( morph, b );

							_tempC.fromBufferAttribute( morph, c );

							if ( morphTargetsRelative ) {

								_morphA.addScaledVector( _tempA, influence );

								_morphB.addScaledVector( _tempB, influence );

								_morphC.addScaledVector( _tempC, influence );

							} else {

								_morphA.addScaledVector( _tempA.sub( _vA ), influence );

								_morphB.addScaledVector( _tempB.sub( _vB ), influence );

								_morphC.addScaledVector( _tempC.sub( _vC ), influence );

							}

						}

						_vA.add( _morphA );

						_vB.add( _morphB );

						_vC.add( _morphC );

					}

					if ( object.isSkinnedMesh ) {

						object.boneTransform( a, _vA );
						object.boneTransform( b, _vB );
						object.boneTransform( c, _vC );

					}

					modifiedAttributeArray[ a * 3 + 0 ] = _vA.x;
					modifiedAttributeArray[ a * 3 + 1 ] = _vA.y;
					modifiedAttributeArray[ a * 3 + 2 ] = _vA.z;
					modifiedAttributeArray[ b * 3 + 0 ] = _vB.x;
					modifiedAttributeArray[ b * 3 + 1 ] = _vB.y;
					modifiedAttributeArray[ b * 3 + 2 ] = _vB.z;
					modifiedAttributeArray[ c * 3 + 0 ] = _vC.x;
					modifiedAttributeArray[ c * 3 + 1 ] = _vC.y;
					modifiedAttributeArray[ c * 3 + 2 ] = _vC.z;

				}

				const geometry = object.geometry;
				const material = object.material;
				let a, b, c;
				const index = geometry.index;
				const positionAttribute = geometry.attributes.position;
				const morphPosition = geometry.morphAttributes.position;
				const morphTargetsRelative = geometry.morphTargetsRelative;
				const normalAttribute = geometry.attributes.normal;
				const morphNormal = geometry.morphAttributes.position;
				const groups = geometry.groups;
				const drawRange = geometry.drawRange;
				let i, j, il, jl;
				let group, groupMaterial;
				let start, end;
				const modifiedPosition = new Float32Array( positionAttribute.count * positionAttribute.itemSize );
				const modifiedNormal = new Float32Array( normalAttribute.count * normalAttribute.itemSize );

				if ( index !== null ) {

					// indexed buffer geometry
					if ( Array.isArray( material ) ) {

						for ( i = 0, il = groups.length; i < il; i ++ ) {

							group = groups[ i ];
							groupMaterial = material[ group.materialIndex ];
							start = Math.max( group.start, drawRange.start );
							end = Math.min( group.start + group.count, drawRange.start + drawRange.count );

							for ( j = start, jl = end; j < jl; j += 3 ) {

								a = index.getX( j );
								b = index.getX( j + 1 );
								c = index.getX( j + 2 );

								_calculateMorphedAttributeData( object, groupMaterial, positionAttribute, morphPosition, morphTargetsRelative, a, b, c, modifiedPosition );

								_calculateMorphedAttributeData( object, groupMaterial, normalAttribute, morphNormal, morphTargetsRelative, a, b, c, modifiedNormal );

							}

						}

					} else {

						start = Math.max( 0, drawRange.start );
						end = Math.min( index.count, drawRange.start + drawRange.count );

						for ( i = start, il = end; i < il; i += 3 ) {

							a = index.getX( i );
							b = index.getX( i + 1 );
							c = index.getX( i + 2 );

							_calculateMorphedAttributeData( object, material, positionAttribute, morphPosition, morphTargetsRelative, a, b, c, modifiedPosition );

							_calculateMorphedAttributeData( object, material, normalAttribute, morphNormal, morphTargetsRelative, a, b, c, modifiedNormal );

						}

					}

				} else if ( positionAttribute !== undefined ) {

					// non-indexed buffer geometry
					if ( Array.isArray( material ) ) {

						for ( i = 0, il = groups.length; i < il; i ++ ) {

							group = groups[ i ];
							groupMaterial = material[ group.materialIndex ];
							start = Math.max( group.start, drawRange.start );
							end = Math.min( group.start + group.count, drawRange.start + drawRange.count );

							for ( j = start, jl = end; j < jl; j += 3 ) {

								a = j;
								b = j + 1;
								c = j + 2;

								_calculateMorphedAttributeData( object, groupMaterial, positionAttribute, morphPosition, morphTargetsRelative, a, b, c, modifiedPosition );

								_calculateMorphedAttributeData( object, groupMaterial, normalAttribute, morphNormal, morphTargetsRelative, a, b, c, modifiedNormal );

							}

						}

					} else {

						start = Math.max( 0, drawRange.start );
						end = Math.min( positionAttribute.count, drawRange.start + drawRange.count );

						for ( i = start, il = end; i < il; i += 3 ) {

							a = i;
							b = i + 1;
							c = i + 2;

							_calculateMorphedAttributeData( object, material, positionAttribute, morphPosition, morphTargetsRelative, a, b, c, modifiedPosition );

							_calculateMorphedAttributeData( object, material, normalAttribute, morphNormal, morphTargetsRelative, a, b, c, modifiedNormal );

						}

					}

				}

				const morphedPositionAttribute = new THREE.Float32BufferAttribute( modifiedPosition, 3 );
				const morphedNormalAttribute = new THREE.Float32BufferAttribute( modifiedNormal, 3 );
				return {
					positionAttribute: positionAttribute,
					normalAttribute: normalAttribute,
					morphedPositionAttribute: morphedPositionAttribute,
					morphedNormalAttribute: morphedNormalAttribute
				};

			}

		}

		THREE.BufferGeometryUtils = BufferGeometryUtils;

	} )();

	/**
	 *  Keep track of all Types added to the Blobtree library.
	 *  For now just a list of strings registered by the classes.
	 *  @constructor
	 */
	var Types = {
	    types : {}
	};

	/**
	 *  Register a type in the list.
	 *  @param {string} name The name of the type.
	 *  @param class The class of the registered type.
	 */
	Types.register = function(name, cls){
	    if(this.types[name]){
	        throw "Error : cannot register type " + name + ", this name is already registered.";
	    }
	    this.types[name] = cls;
	};

	/**
	 *  Parse a JSON recursively to return a Blobtree or a blobtree element.
	 *  @param {Object} json A javascript Object resulting from a JSON interpretation.
	 *  @param class The class of the registered type.
	 */
	Types.fromJSON = function(json){
	    var cls = this.types[json.type];
	    if(!cls){
	        throw "Error : type found in JSON (" + json.type + " is not registered in the Blobtree library.";
	    }
	    return cls.fromJSON(json);
	};

	var Types_1 = Types;

	var elementIds = 0;

	/**
	 *  A superclass for Node and Primitive in the blobtree.
	 *  @constructor
	 */
	var Element = function () {

	    this.id = elementIds++;

	    this.aabb = new three.Box3();
	    this.valid_aabb = false;

	    /** @type {Blobtree.Node} */
	    this.parentNode = null;
	};

	Element.prototype.constructor = Element;

	Element.type = "Element";
	Types_1.register(Element.type, Element);

	/**
	 *  @abstract
	 *  Return a Javscript Object respecting JSON convention.
	 *  All classes must
	 */
	Element.prototype.toJSON = function(){
	    return {
	        type:this.getType()
	    };
	};
	/**
	 *  @abstract
	 *  Clone the object.
	 */
	Element.prototype.clone = function(){
	    return Types_1.fromJSON(this.toJSON());
	};


	/**
	 *  @return {Blobtree.Node} The parent node of this primitive.
	 */
	Element.prototype.getParentNode = function() {
	    return this.parentNode;
	};
	/**
	 *  @return {string} Type of the element
	 */
	Element.prototype.getType = function() {
	    return Element.type;
	};

	/**
	 *  Perform precomputation that will help to reduce future processing time,
	 *  especially on calls to value.
	 *  @protected
	 *  @abstract
	 */
	Element.prototype.computeHelpVariables = function() {
	    this.computeAABB();
	};

	/**
	 *  @abstract
	 *  Compute the Axis Aligned Bounding Box (AABB) for the current primitive.
	 *  By default, the AABB returned is the unionns of all vertices AABB (This is
	 *  good for almost all basic primitives).
	 */
	Element.prototype.computeAABB = function() {
	    throw "Error : computeAABB is abstract, should have been overwritten";
	};

	/**
	 *  @return {THREE.Box3} The AABB of this Element (primitive or node). WARNING : call
	 *  isValidAABB before to ensure the current AABB does correspond to the primitive
	 *  settings.
	 */
	Element.prototype.getAABB = function() {
	    return this.aabb;
	};

	/**
	 *  @return {boolean} True if the current aabb is valid, ie it does
	 *  correspond to the internal primitive parameters.
	 */
	Element.prototype.isValidAABB = function() {
	    return this.valid_aabb;
	};

	/**
	 *  Invalid the bounding boxes recursively up to the root
	 */
	Element.prototype.invalidAABB = function()
	{
	    this.valid_aabb = false;
	    if(this.parentNode !== null && this.parentNode.isValidAABB()){
	        this.parentNode.invalidAABB();
	    }
	};

	/**
	 *  Note : This function was made for Node to recursively invalidate
	 *  children AABB. Default is to invalidate only this AABB.
	 */
	Element.prototype.invalidAll = function() {
	    this.invalidAABB();
	};

	/**
	 *  @abstract
	 *  Prepare the element for a call to value.
	 *  Important note: For now, a primitive is considered prepared for eval if and only
	 *                  if its bounding box is valid (valid_aabb is true).
	 *
	 */
	Element.prototype.prepareForEval = function() {
	    var res = {del_obj:[], new_areas:[]};
	    throw "ERROR : prepareForEval is a virtual function, should be re-implemented in all element(error occured in Element.js";
	    return res;
	};

	/**
	 *  @abstract
	 *  Compute the value and/or gradient and/or material
	 *  of the element at position p in space. return computations in res (see below)
	 *
	 *  @param {!THREE.Vector3} p Point where we want to evaluate the primitive field
	 *  @param {!Object} res Computed values will be stored here. Each values should exist and
	 *                       be allocated already.
	 *  @param {number} res.v Value, must be defined
	 *  @param {Material} res.m Material, must be allocated and defined if wanted
	 *  @param {THREE.Vector3} res.g Gradient, must be allocated and defined if wanted
	 */
	Element.prototype.value = function(p,res) {
	    throw "ERROR : value is an abstract function, should be re-implemented in all primitives(error occured in " + this.getType() + " primitive)";
	    return 0.0;
	};

	Element.prototype.numericalGradient = (function(){
	    var tmp = {v:0};
	    var coord = ['x','y','z'];
	    return function(p, res, epsilon) {
	        var eps = epsilon || 0.00001;

	        for(var i=0; i<3; ++i){
	            p[coord[i]] = p[coord[i]]+eps;
	            this.value(p,tmp);
	            res[coord[i]] = tmp.v;
	            p[coord[i]] = p[coord[i]]-2*eps;
	            this.value(p,tmp);
	            res[coord[i]] = (res[coord[i]]-tmp.v)/(2*eps);
	            p[coord[i]] = p[coord[i]]+eps; // reset p
	        }
	    }
	})();

	/**
	 *  @abstract
	 *  Get the Area object.
	 *  Area objects do provide methods useful when rasterizing, raytracing or polygonizing
	 *  the area (intersections with other areas, minimum level of detail needed to
	 *  capture the feature nicely, etc etc...).
	 *  @return {Array.<Object>} The Areas object corresponding to the node/primitive, in an array
	 *
	 */
	Element.prototype.getAreas = function() {
	    return [];
	};

	/**
	 *  @abstract
	 *  This function is called when a point is outside of the potential influence of a primitive/node.
	 *  @return {number} The next step length to do with respect to this primitive/node
	 */
	Element.prototype.distanceTo = function(p) {
	    throw "ERROR : distanceTo is a virtual function, should be re-implemented in all primitives(error occured in " + this.getType() + " primitive)";
	    return 0.5;
	};

	/**
	 *  @abstract
	 *  This function is called when a point is within the potential influence of a primitive/node.
	 *  @return {number} The next step length to do with respect to this primitive/node.
	 */
	Element.prototype.heuristicStepWithin = function() {
	    throw "ERROR : heuristicStepWithin is a virtual function, should be re-implemented in all primitives(error occured in " + this.getType() + " primitive)";
	    return 0.1;
	};

	/**
	 *  Trim the tree to keep only nodes influencing a given bounding box.
	 *  The tree must be prepared for eval for this process to be working.
	 *  Default behaviour is doing nothing, leaves cannot be sub-trimmed, only nodes.
	 *  Note : only the root can untrim
	 *
	 *  @param {THREE.Box3} aabb
	 *  @param {Array.<Blobtree.Element>} trimmed Array of trimmed Elements
	 *  @param {Array.<Blobtree.Node>} parents Array of fathers from which each trimmed element has been removed.
	 */
	Element.prototype.trim = function(aabb, trimmed, parents){

	};

	/**
	 *  count the number of elements of class cls in this node and subnodes
	 *  @param {Object} cls the class of the elements we want to count
	 *  @return {number}
	 */
	Element.prototype.count = function(cls){
	    return 0;
	};

	var Element_1 = Element;

	/**
	 *  This class implements an abstract Node class for implicit blobtree.
	 *  @constructor
	 *  @extends {Element}
	 */
	var Node = function ()
	{
	    Element_1.call(this);

	    /** @type {Array.<!Element>} */
	    this.children = [];
	};

	Node.prototype = Object.create(Element_1.prototype);
	Node.prototype.constructor = Node;

	Node.type = "Node";
	Types_1.register(Node.type, Node);

	Node.prototype.getType = function(){
	    return Node.type;
	};

	Node.prototype.toJSON = function(){
	    var res = Element_1.prototype.toJSON.call(this);
	    res.children = [];
	    for(var i=0; i<this.children.length; ++i){
	        res.children.push(this.children[i].toJSON());
	    }
	    return res;
	};

	/**
	 *  Clone current node and itss hierarchy
	 */
	Node.prototype.clone = function(){
	    return Types_1.fromJSON(this.toJSON());
	};

	/**
	 *  @abstract
	 *  Prepare the node and all its children for evaluation.
	 *  That means setup all necessary elements for an incoming call to eval.
	 *  Important note: For now, a node is considered prepared for eval if and only
	 *                  if its bounding box is valid (valid_aabb is true).
	 *
	 */
	Node.prototype.prepareForEval = function()
	{
	    console.error("prepareForEval is a pure virtual function, should be reimplemented in every node class");
	};

	/**
	 *  Invalid the bounding boxes recursively down for all children
	 */
	Node.prototype.invalidAll = function() {
	    this.invalidAABB();
	    if( this.children ) {
	        for(var i=0; i<this.children.length; i++) {
	            this.children[i].invalidAll();
	        }
	    }
	};

	/**
	 *  Destroy the node and its children. The node is removed from the blobtree
	 *  (basically clean up the links between blobtree elements).
	 */
	Node.prototype.destroy = function() {
	    // need to Copy the array since indices will change.
	    var arr_c = this.children.slice(0,this.children.length);
	    for(var i=0; i<arr_c.length; i++) {
	        arr_c[i].destroy();
	    }
	    if(this.children.length !== 0){
	        throw "Error : children length should be 0";
	    }
	    if(this.parentNode !== null){
	        this.parentNode.removeChild(this);
	    }
	    if(this.parentNode !== null){
	        throw "Error : parent node should be null at this point";
	    }
	    this.children.length = 0;
	};

	/**
	 *  Only works with nary nodes, otherwise a set function would be more appropriate.
	 *  -> TODO : check that if we have something else than n-ary nodes one day...
	 *  If c already belongs to the tree, it is removed from its current parent
	 *  children list before anything (ie it is "moved").
	 *
	 *  @param {Element} c The child to add.
	 */
	Node.prototype.addChild = function(c)
	{
	    if(c.parentNode !== null){
	        c.parentNode.removeChild(c);
	    }
	    // TODO should ckeck that the node does not already belong to the children list
	    this.children.push(c);
	    c.parentNode = this;

	    this.invalidAABB();
	};

	/**
	 *  Only works with n-ary nodes, otherwise order matters and we therefore
	 *  have to set "null" and node cannot be evaluated.
	 *  -> TODO : check that if we have something else than n-ary nodes one day...
	 *  WARNING:
	 *      Should only be called when a Primitive is deleted.
	 *      Otherwise :
	 *          To move a node to another parent : use addChild.
	 *  @param {Element} c The child to remove.
	 */
	Node.prototype.removeChild = function(c)
	{
	    var i=0;
	    var cdn = this.children; // minimize the code

	    // Note : if this becomes too long, sort this.children using ids
	    while(cdn[i]!==c && i<cdn.length) ++i;

	    if(i != cdn.length){
	        cdn[i] = cdn[cdn.length-1];
	        cdn.pop();
	    }else{
	        throw "c does not belong to the children of this node";
	    }

	    this.invalidAABB();

	    c.parentNode = null;
	};

	// Abstract
	Node.prototype.computeAABB = function() {
	    this.aabb.makeEmpty();
	    for (var i=0; i<this.children.length; i++) {
	        this.children[i].computeAABB();
	        this.aabb.union(this.children[i].getAABB());
	    }
	};

	// Abstract
	Node.prototype.getAreas = function() {
	    if(!this.valid_aabb){
	        throw "Error : cannot call getAreas on a not prepared for eval nod, please call PrepareForEval first. Node concerned is a " + this.getType();
	    }
	    var res = [];
	    for (var i=0; i<this.children.length; i++) {
	        res.push.apply(res,this.children[i].getAreas());
	    }
	    return res;
	};

	// Abstract
	Node.prototype.distanceTo = function(p) {
	    var res = 10000000;
	    for (var i=0; i<this.children.length; i++) {
	        res = Math.min(res,this.children[i].distanceTo(p));
	    }
	    return res;
	};

	// Abstract
	Node.prototype.heuristicStepWithin = function() {
	    var res = 10000000;
	    for (var i=0; i<this.children.length; i++) {
	        res = Math.min(res,this.children[i].heuristicStepWithin());
	    }
	    return res;
	};

	// [Abstract]
	Node.prototype.trim = function(aabb, trimmed, parents)
	{
	    var idx = trimmed.length;
	    for (var i=0; i<this.children.length; i++) {
	        if(!this.children[i].getAABB().intersectsBox(aabb)){
	            // trim the node
	            trimmed.push(this.children[i]);
	            parents.push(this);
	        }
	    }
	    for(var i=idx; i<trimmed.length; ++i){
	        this.removeChild(trimmed[i]);
	    }
	    // Trim remaining nodes
	    for (var i=0; i<this.children.length; i++) {
	        this.children[i].trim(aabb,trimmed,parents);
	    }
	};

	// [Abstract]
	Node.prototype.count = function(cls){
	    var count = 0;

	    if( this instanceof cls ) {
	        count++;
	    }

	    for (var i=0; i<this.children.length; i++) {
	        count += this.children[i].count(cls);
	    }

	    return count;
	};

	var Node_1 = Node;

	var Convergence = {};

	// Limitations: 3D only, but can easily be rewritten for nD
	// The algorithm stops when :
	// - 2 consecutive steps are smaller than epsilon
	// - OR n_max_step is reached
	// Optimization roads :
	//      - 2 small steps may be too much, only 1 could be enough in most cases isn't it?
	// @todo write documentation to talk about failure cases.
	//
	// Variable used in function. This avoid reallocation.
	    Convergence.last_mov_pt = new three.Vector3();
	    Convergence.grad = new three.Vector3();
	    Convergence.eval_res_g = new three.Vector3(0,0,0);
	    Convergence.eval_res = {v:0, g:null};
	    Convergence.vec = new three.Vector3();

	Convergence.safeNewton3D = function(    pot,              // Scalar Field to eval
	                                        starting_point,   // 3D point where we start, must comply to THREE.Vector3 API
	                                        value,            // iso value we are looking for
	                                        epsilon,          // Geometrical limit to stop
	                                        n_max_step,       // limit of number of step
	                                        r_max,            // max distance where we look for the iso
	                                        //bounding_v,       // Bounding volume inside which we look for the iso, getting out will make the process stop.
	                                        res               // the resulting point
	                                        )
	{
	        res.copy(starting_point);

	        var i = 1;
	        var consecutive_small_steps = 0;
	        var broken = false;
	        while( consecutive_small_steps != 2 && i<=n_max_step && !broken)
	        {
	            this.last_mov_pt.copy(res);

	            this.eval_res.g = this.eval_res_g; // active gradient computation
	            pot.value(res,this.eval_res) ;

	            this.grad.copy(this.eval_res.g);
	            if(this.grad.x !== 0.0 || this.grad.y !== 0.0 || this.grad.z !== 0.0 )
	            {
	                var g_l = this.grad.length();
	                var step = (value-this.eval_res.v)/g_l;
	                if(step < epsilon && step > -epsilon)
	                {
	                    if(step>0.0)
	                    {
	                        step = epsilon/g_l;
	                    }
	                    else
	                    {
	                        step = -epsilon/g_l;
	                    }
	                    consecutive_small_steps++;
	                }
	                else
	                {
	                    consecutive_small_steps = 0;
	                }
	                this.grad.normalize().multiplyScalar(step);
	                res.add(this.grad);

	                // If the newton step took us out of the bounding volume, we have to stop
	                //if(!bounding_v.containsPoint(res))
	                if( this.vec.subVectors(res,starting_point).lengthSq() > r_max*r_max)
	                {
	                    res.copy(starting_point);
	                    return;
	                }

	                /*
	                if( this.vec.subVectors(res,starting_point).lengthSq() > r_max*r_max)
	                {
	                    this.eval_res.g = null; // deactive gradient computation
	                    var current_val = this.eval_res.v;
	                    pot.value(res,this.eval_res);
	                    if( (this.eval_res.v-value)*(current_val-value) < 0.0)   // can only use dichotomy if one point is inside and one outside among (res and last_mov_pt)
	                    {
	                        res.add(this.last_mov_pt);
	                        res.multiplyScalar(0.5);
	                    }
	                    else
	                    {
	                        // In this case we have no clue what to do, so just break...
	                        broken = true;
	                    }
	                }
	                */
	            }
	            else
	            {
	                broken = true;
	            }

	            ++i;
	        }

	        if(broken){
	            // return strating_point
	            res.copy(starting_point);
	            return;
	        }

	        /*
	        if(broken){

	            this.eval_res.g = null; // deactive gradient computation

	            // Check the point between last_moving_point and starting_point which is closest to the surface and return it.
	            pot.value(this.last_mov_pt,this.eval_res);
	            var ev_last_mov_pt = this.eval_res.v;
	            pot.value(starting_point,this.eval_res);
	            var ev_st_pt = this.eval_res.v;
	            if( Math.abs(ev_last_mov_pt-value) > Math.abs(starting_point-value) )
	            {
	                res.copy(starting_point);
	                return;
	            }
	            else
	            {
	                res.copy(this.last_mov_pt);
	                return;
	            }
	        }
	        */
	};


	/** \brief This algorithm uses Newton convergence to find a point epsilon close to
	*        a point "p" such that the given potential "pot" evaluated at "p" is "value".
	*        The search is constrained on line defined by (origin, search_dir), and between bounds
	*        defined by min_absc and max_absc which are the abscissae on the line with respect
	*        to origin and search_dir. search_dir should be normalized.
	*        The starting point is given with an abscissa : origin + starting_point_absc*search_dir
	*
	*   \param pot
	*   \param origin Point choosen as origin in the search line frame.
	*   \param search_dir unit vector that, together with origin, defines the searching line
	*   \param min_absc Minimum abscissa on the line : the algorithm will not search for a point below this abscissa.
	*   \param max_absc Maximum abscissa on the line : the algorithm will not search for a point above this abscissa.
	*   \param starting_point_absc Abscissa of the starting point, with respect to the search dir.
	*   \param value The potential value we are looking for on the line with respect to pot.Eval(..)
	*   \param epsilon We want the result to be at least epsilon close to the surface with respect to the
	*                   distance Vector.norm(), we suppose this norm to be the one associated with the dot product Vector.operator |
	*   \param n_max_step Maximum of newton step before giving up.
	*
	*    \return true if a point p such that |pot.Eval(p) - value| < epsilon was found.
	*           false and the current searching point otherwise.
	*
	*
	*   @todo write documentation to talk about failure cases.
	*   @todo Should not normalise search_dir. Change that here and in all part of code where this is used.
	*/
	Convergence.safeNewton1D = function(
	                                        pot,
	                                        origin,
	                                        search_dir_unit,
	                                        min_absc_inside,
	                                        max_absc_outside,
	                                        starting_point_absc,
	                                        value,
	                                        epsilon,
	                                        n_max_step,
	                                        res // resulting point res.p and gradient res.g (if res.g defined) resulting absc in res.p_absc
	                                        )
	{
	    this.eval_res.g = this.eval_res_g; // active gradient computation

	    if( !(search_dir_unit.x !== 0.0 || search_dir_unit.y !== 0.0 || search_dir_unit.z !== 0.0) ){
	        throw "Error : search direction is null";
	    }
	    if(epsilon<=0){
	        throw "Error: epsilon <= 0, convergence will nuke your face or loop";
	    }
	    if(starting_point_absc<min_absc_inside || starting_point_absc>max_absc_outside){
	        throw "Error : starting absc is not in boundaries";
	    }

	    var curr_point_absc = starting_point_absc;
	    var eval_pt = new three.Vector3();

	    // Newton step until we overpass the surface
	    // the minimum step is set to epsilon, that ensure we will cross the surface.
	    var grad = 0;
	    var step = 0;
	    var i = 0;
	    while( max_absc_outside - min_absc_inside > epsilon && i < n_max_step)
	    {
	        // curr_point_absc is guaranteed inside [min_absc_inside,max_absc_outside]
	        pot.value(  eval_pt.copy(search_dir_unit).multiplyScalar(curr_point_absc).add(origin),
	                    this.eval_res) ;
	        // update bounding absc
	        if(this.eval_res.v > value)
	        {
	            min_absc_inside = curr_point_absc;
	        }
	        else
	        {
	            max_absc_outside = curr_point_absc;
	        }

	        // Analytical gradient evaluation + dot product should be less than 2 evaluations in cost.
	        grad = this.eval_res.g.dot(search_dir_unit);
	        if(grad !== 0.0)
	        {
	            step = (value-this.eval_res.v)/grad;
	            curr_point_absc += step;

	            // Dichotomy step
	            if(curr_point_absc >= max_absc_outside || curr_point_absc <= min_absc_inside)
	            {
	                curr_point_absc = (max_absc_outside+min_absc_inside)*0.5;
	            }

	        }
	        else
	        {
	            // Dichotomy step
	            curr_point_absc = (max_absc_outside+min_absc_inside)*0.5;
	        }

	        ++i;
	    }

	    res.p_absc = (max_absc_outside+min_absc_inside)*0.5; // approximate
	    res.p.copy(search_dir_unit).multiplyScalar(curr_point_absc).add(origin);
	    if(res.g !== undefined){
	        if(i===0){
	            pot.value(  res.p,
	                        this.eval_res) ;
	        }
	        res.g.copy(this.eval_res.g);
	    }
	};

	Convergence.dichotomy1D = function(
	                                        pot,
	                                        origin,
	                                        search_dir_unit,
	                                        startStepLength,
	                                        value,
	                                        epsilon,
	                                        n_max_step, // TODO : Useless, since dichotomia is absolutely determinist, n step is startStepLength/(2^n) accuracy...
	                                                    //        OR epsilon is the one useless...
	                                        res // resulting point res.p and gradient res.g (if res.g defined) resulting absc in res.p_absc
	                                        )
	{

	    this.eval_res.g = null; // deactive gradient computation

	    var previousPos = new three.Vector3().copy(origin);
	    var currentStep = new three.Vector3();
	    // intersection
	    // dichotomia: first step is going back half of the previous distance
	    startStepLength /= 2;
	    var dist = -startStepLength;
	    var previousDist = dist;
	    origin.sub(
	        currentStep.copy(search_dir_unit)
	            .multiplyScalar(startStepLength));
	    var nstep = 0;
	    while((startStepLength > epsilon) && (nstep < n_max_step))
	    {
	        nstep++;
	        previousPos.copy(origin);
	        previousDist=dist;

	        startStepLength/=2;
	        // not asking for the next step, which is always half of previous
	        pot.value(
	            origin,
	            this.eval_res);

	        if (this.eval_res.v < value)
	        {
	            // before the surface: go forward
	            origin.add(
	                currentStep.copy(search_dir_unit)
	                    .multiplyScalar(startStepLength));
	            dist+=startStepLength;
	        }
	        else
	        {
	            // after the surface: go backward
	            origin.sub(
	                currentStep.copy(search_dir_unit)
	                    .multiplyScalar(startStepLength));
	            dist-=startStepLength;
	        }
	    }
	    // linear interpolation with previous pos
	    res.p.copy(origin.add(previousPos).divideScalar(2));
	    res.p_absc = (previousDist + dist)/2;

	    // linear interpolation with previous pos
	    res.p.copy(origin);
	    res.p_absc = dist;

	    // test wether the caller wanted to compute the gradient
	    // (we assume that if res.g is defined, it's a request)
	    if (res.g)
	    {
	        this.eval_res.g = this.eval_res_g; // active gradient computation
	        pot.value(
	            res.p,
	            this.eval_res);
	        res.g.copy(this.eval_res.g);
	    }

	};

	var Convergence_1 = Convergence;

	/**
	 *  Material object for blobtree. It is an internal material, that should especially
	 *  be used in implicit elements. It is the internal representation of the material,
	 *  not the openGL material that will be used for display.
	 *  @constructor
	 *
	 *  @param {!Object} params Parameters for the material. As a dictionary to be easily extended later.
	 *
	 *  @param {THREE.Color?}   params.color        Base diffuse color for the material.
	 *                                              Defaults to #aaaaaa
	 *
	 *  @param {number?}        params.roughness    Roughness for the material.
	 *                                              Defaults to 0.
	 *
	 *  @param {number?}        params.metalness    Metalness aspect of the material, 1 for metalness, 0 for dielectric.
	 *                                              Defaults to 0.
	 *
	 *  @param {THREE.Color?} params.emissive       Emissive color for the material.
	 *                                              Defaults to pitch black. (no light emission)
	 */
	var Material$1 = function (params) {

	    params = params || {};

	    if(arguments[1] !== undefined){
	        throw "Error : Blobtree Material now takes only 1 argument.";
	    }

	    this.color = new three.Color(params.color !== undefined ? params.color : 0xaaaaaa);
	    this.roughness = params.roughness !== undefined ? params.roughness : 0;
	    this.metalness = params.metalness !== undefined ? params.metalness : 0;
	    this.emissive = new three.Color( params.emissive !== undefined ? params.emissive : 0x000000 );

	};

	Material$1.prototype.toJSON = function()
	{
	    return {
	        color: "#" + this.color.getHexString(),
	        roughness: this.roughness,
	        metalness: this.metalness,
	        emissive: `#${this.emissive.getHexString()}`
	    };
	};

	Material$1.fromJSON = function(json)
	{
	    return new Material$1({
	        color: new three.Color( json.color ),
	        roughness: json.roughness,
	        metalness: json.metalness,
	        emissive: json.emissive, // If undefined, will default to pitch black. If not, will load the hex string.
	    });
	};

	/**
	 *  Return a clone of the material
	 *  @return {!Material} The new material
	 */
	Material$1.prototype.clone = function()
	{
	    return new Material$1({
	        color: this.color,
	        roughness: this.roughness,
	        metalness: this.metalness,
	        emissive: this.emissive,
	    });
	};

	/**
	 *  Copy the given material parameters
	 *  @param {!Material} mat Material to be copied
	 */
	Material$1.prototype.copy = function(mat)
	{
	    this.color.copy(mat.color);
	    this.roughness = mat.roughness;
	    this.metalness = mat.metalness;
	    this.emissive.copy( mat.emissive );
	};

	/**
	 *  @deprecated Use setParams instead
	 *  Set Material parameters at once. DEPRECATED. Use setParams
	 *  @param {THREE.Color!} c Color
	 *  @param {number!} r roughness
	 *  @param {number!} m Metalness
	 */
	Material$1.prototype.set = function(c, r, m)
	{
	    this.color.copy(c);
	    this.roughness = r;
	    this.metalness = m;
	};

	/**
	 *  Set Material parameters (all or just some)
	 *
	 *  @param {!Object} params Parameters for the material. As a dictionary to be easily extended later.
	 *  @param {THREE.Color?}   params.color        Base diffuse color for the material.
	 *  @param {number?}        params.roughness    Roughness for the material.
	 *  @param {number?}        params.metalness    Metalness aspect of the material, 1 for metalness, 0 for dielectric.
	 *  @param {THREE.Color?} params.emissive       Emissive color for the material.
	 */
	Material$1.prototype.setParams = function (params)
	{
	    this.color.copy(params.color ? params.color : this.color);
	    this.roughness = params.roughness !== undefined ? params.roughness : this.roughness;
	    this.metalness = params.metalness !== undefined ? params.metalness : this.metalness;
	    this.emissive.copy( params.emissive !== undefined ? params.emissive : this.emissive );
	};

	/** @return {THREE.Color} */
	Material$1.prototype.getColor = function()       { return this.color;    };

	/** @return {number} */
	Material$1.prototype.getRoughness = function()   { return this.roughness;};

	/** @return {number} */
	Material$1.prototype.getMetalness = function()  { return this.metalness;  };

	/** @return {THREE.Color} */
	Material$1.prototype.getEmissive = function() { return this.emissive; };


	Material$1.prototype.equals = function(m)  {
	    return this.color.equals(m.color) &&
	        this.metalness=== m.metalness &&
	        this.roughness === m.roughness &&
	        this.emissive.equals( m.emissive );
	};

	/**
	 *  Perform a linear interpolation between this material and a given other.
	 * (1-s)*this + s*m = this +(m1-this)*s
	 *  @param {!Material} m The material to interpolate with this
	 *  @param {number} s the interpolation coefficient
	 */
	Material$1.prototype.lerp = function(m,s)
	{
	    this.color.lerp(m.color,s);
	    this.roughness = (1-s)*this.roughness + s*m.roughness;
	    this.metalness = (1-s)*this.metalness + s*m.metalness;
	    this.emissive.lerp( m.emissive, s );
	};
	/**
	 *  Used in triangles (ok it's specific, still we need it :)
	 *  Linear interpolation over a triangle? Store the result in this
	 *  @param {!Material} m1 The material of first corner
	 *  @param {!Material} m2 The material of second corner
	 *  @param {!Material} m3 The material of third corner
	 *  @param {number} a1 the interpolation coefficient 1
	 *  @param {number} a2 the interpolation coefficient 2
	 *  @param {number} a3 the interpolation coefficient 3
	 *  @param {number} denum Normalizing the result (division)
	 *  @return {Material} this
	 */
	Material$1.prototype.triMean = function(m1,m2,m3,a1,a2,a3,denum)
	{
	    this.color.r = (a1*m1.color.r + a2*m2.color.r + a3*m3.color.r)/denum;
	    this.color.g = (a1*m1.color.g + a2*m2.color.g + a3*m3.color.g)/denum;
	    this.color.b = (a1*m1.color.b + a2*m2.color.b + a3*m3.color.b)/denum;

	    this.roughness = (a1*m1.roughness + a2*m2.roughness + a3*m3.roughness)/denum;

	    this.metalness = (a1*m1.metalness + a2*m2.metalness + a3*m3.metalness)/denum;

	    this.emissive.r = (a1*m1.emissive.r + a2*m2.emissive.r + a3*m3.emissive.r)/denum;
	    this.emissive.g = (a1*m1.emissive.g + a2*m2.emissive.g + a3*m3.emissive.g)/denum;
	    this.emissive.b = (a1*m1.emissive.b + a2*m2.emissive.b + a3*m3.emissive.b)/denum;

	    return this;
	};

	/**
	 *  Perform a weighted mean over several materials and set to this.
	 *  Note that m_arr.length must equals v_arr.length
	 *  @param {Array.<!Material>} m_arr Array of materials
	 *  @param {Array.<number>|Float32Array} v_arr Array of values being the corresponding weights
	 *  @param {number=} n Can be set if you want to mean only the n first element of the arrays
	 */
	Material$1.prototype.weightedMean = function(m_arr,v_arr, n)
	{
	    this.color.setRGB(0,0,0);
	    this.roughness = 0;
	    this.metalness = 0;
	    this.emissive.setScalar( 0 );
	    const l = (n === undefined) ? m_arr.length : n;
	    let sum_v = 0.0;

	    for ( let i = 0; i < l; ++ i ) {

	        this.color.r += v_arr[i]*m_arr[i].color.r;
	        this.color.g += v_arr[i]*m_arr[i].color.g;
	        this.color.b += v_arr[i]*m_arr[i].color.b;
	        this.roughness += v_arr[i]*m_arr[i].roughness;
	        this.metalness += v_arr[i]*m_arr[i].metalness;
	        this.emissive.r += v_arr[i]*m_arr[i].emissive.r;
	        this.emissive.g += v_arr[i]*m_arr[i].emissive.g;
	        this.emissive.b += v_arr[i]*m_arr[i].emissive.b;
	        sum_v += v_arr[i];

	    }

	    if(sum_v !== 0){
	        this.color.r /= sum_v;
	        this.color.g /= sum_v;
	        this.color.b /= sum_v;
	        this.roughness /= sum_v;
	        this.metalness /= sum_v;
	        this.emissive.r /= sum_v;
	        this.emissive.g /= sum_v;
	        this.emissive.b /= sum_v;
	    }else{
	        this.color.setScalar( 0 );
	        this.roughness = 0;
	        this.metalness = 0;
	        this.emissive.setScalar( 0 );
	    }

	    return this;
	};

	// Other static functions
	/**
	 *  Compare arrays of materials.
	 *
	 *  @deprecated
	 *
	 *  @param {Array.<Material>} arr1
	 *  @param {Array.<Material>} arr2
	 *  @param {Array.<Material>=} arr3
	 *  @param {Array.<Material>=} arr4
	 *  @param {Array.<Material>=} arr5
	 *
	 *  @return {boolean} true if and only if all arguments are arrays of the same length and containing the same material values.
	 */
	Material$1.areEqualsArrays = function(arr1, arr2, arr3, arr4, arr5){

	    console.warn("Material.areEqualsArrays is deprecated, please use your own comparison function using Material.equals.");

	    var res = true;
	    // check for nullity
	    for (var i = 1; i < arguments.length; i++) {
	        res = res && ((arr1 === null && arguments[i]===null) || (arr1 !== null && arguments[i]!==null));
	    }
	    if(!res){return res;} // Case : at least one arr is null but not all

	    if(arr1 === null){return true;} // case all null

	    for (var i = 1; i < arguments.length; i++) {
	        var equals = true;
	        if(arguments[i].length !== arr1.length){
	            return false;
	        }
	        for(var k=0; k<arr1.length; ++k){
	            equals = equals && arr1[k].equals(arguments[i][k]);
	        }
	        res = res && equals;
	    }
	    return res;
	};

	Material$1.defaultMaterial = new Material$1();

	var Material_1 = Material$1;

	/**
	 *  This class implement a n-ary blend node which use a Ricci Blend.
	 *  Ricci blend is : v = k-root( Sum(c.value^k) ) for all c in node children.
	 *  Return 0 in regioin were no primitive is present.
	 *  @constructor
	 *  @extends Node
	 *
	 *  @param {number} ricci_n The value for ricci
	 *  @param {Array.<Node>} children The children to add to this node. Just a convenient parameter, you can do it manually using addChild
	 */
	var RicciNode = function (ricci_n, children) {

	    Node_1.call(this);

	    this.ricci_n = ricci_n;

	    if(children){
	        var self = this;
	        children.forEach(function(c){
	            self.addChild(c);
	        });
	    }

	    // Tmp vars to speed up computation (no reallocations)
	    this.tmp_v_arr = new Float32Array(0);
	    this.tmp_m_arr = new Array(0);

	    // temp vars to speed up evaluation by avoiding allocations
	    this.tmp_res = {v:0,g:null,m:null};
	    this.tmp_g = new three.Vector3();
	    this.tmp_m = new Material_1();
	};

	RicciNode.prototype = Object.create( Node_1.prototype );
	RicciNode.prototype.constructor = RicciNode;

	RicciNode.type = "RicciNode";
	Types_1.register(RicciNode.type, RicciNode);

	RicciNode.prototype.getType = function(){
	    return RicciNode.type;
	};

	RicciNode.prototype.toJSON = function(){
	    var res = Node_1.prototype.toJSON.call(this);
	    res.ricci = this.ricci_n;

	    return res;
	};
	RicciNode.fromJSON = function(json){
	    var res = new RicciNode(json.ricci);
	    for(var i=0; i<json.children.length; ++i){
	        res.addChild(Types_1.fromJSON(json.children[i]));
	    }
	    return res;
	};

	// [Abstract] see Node for a complete description
	RicciNode.prototype.prepareForEval = function()
	{
	    if(!this.valid_aabb){
	        this.aabb = new three.Box3();  // Create empty BBox
	        for(var i=0; i<this.children.length; ++i){
	            var c = this.children[i];
	            c.prepareForEval();
	            this.aabb.union(c.getAABB());     // new aabb is computed according to remaining children aabb
	        }

	        this.valid_aabb = true;

	        // Prepare tmp arrays
	        if(this.tmp_v_arr.length<this.children.length){
	            this.tmp_v_arr = new Float32Array(this.children.length*2);
	            this.tmp_m_arr.length = this.children.length*2;
	            for(var i=0; i<this.tmp_m_arr.length; ++i){
	                this.tmp_m_arr[i] = new Material_1({roughness:0, metalness:0});
	            }
	        }
	    }
	};

	// [Abstract] see Node for more details.
	RicciNode.prototype.value = function(p,res)
	{
	    // TODO : check that all bounding box of all children and subchildrens are valid
	    //        This enable not to do it in prim and limit the number of assert call (and string built)
	    var l = this.children.length;
	    var tmp = this.tmp_res;
	    tmp.g = res.g ? this.tmp_g : null;
	    tmp.m = res.m ? this.tmp_m : null;

	    // Init res
	    res.v = 0;
	    if(res.m)  {
	        res.m.copy(Material_1.defaultMaterial);
	    }if(res.g) {
	        res.g.set(0,0,0);
	    }else if (res.step !== undefined) {
	        // that, is the max distance
	        // we want a value that loose any 'min'
	        res.step = 1000000000;
	    }

	    if(this.aabb.containsPoint(p) && l !== 0){
	        // arrays used for material mean
	        var v_arr = this.tmp_v_arr;
	        var m_arr = this.tmp_m_arr;
	        var mv_arr_n = 0;

	        // tmp var to compute the powered sum before the n-root
	        // Kept for gradient computation
	        var res_vv = 0;
	        for(var i=0; i<l; ++i)
	        {
	            if( this.children[i].aabb.containsPoint(p) ) {

	                this.children[i].value(p,tmp);
	                if(tmp.v > 0) // actually just !=0 should be enough but for stability reason...
	                {
	                    var v_pow = Math.pow(tmp.v,this.ricci_n-1.0);
	                    res_vv += tmp.v*v_pow;

	                    // gradient if needed
	                    if(res.g) {
	                        tmp.g.multiplyScalar(v_pow);
	                        res.g.add(tmp.g);
	                    }
	                    // material if needed
	                    if(res.m){
	                        v_arr[mv_arr_n] = tmp.v*v_pow;
	                        m_arr[mv_arr_n].copy(tmp.m);
	                        mv_arr_n++;
	                    }
	                    // within primitive potential
	                    if (res.step || res.stepOrtho){
	                        // we have to compute next step or nextStep z
	                        res.step=Math.min(res.step,this.children[i].heuristicStepWithin());
	                    }

	                }
	                // outside of the potential for this box, but within the box
	                else {
	                    if (res.step !== undefined) {
	                        res.step=Math.min(res.step,
	                                          this.children[i].distanceTo(p));
	                    }

	                }
	            }
	            else if (res.step || res.stepOrtho) {
	                res.step = Math.min(res.step,
	                                  this.children[i].distanceTo(p));
	            }
	        }

	        // compute final result using ricci power function
	        res.v = Math.pow(res_vv, 1/this.ricci_n);

	        if(res.v !== 0){
	            if(res.g){
	                res.g.multiplyScalar(res.v/res_vv);
	            }
	            if(res.m){
	                res.m.weightedMean(m_arr,v_arr,mv_arr_n);
	            }
	        }
	        // else the default values should be OK.
	    }else if (res.step !== undefined) {
	        if(this.children.length !== 0){
	            var add = this.children[0].heuristicStepWithin();
	            for(var i=1; i<this.children.length; ++i){
	                add = Math.min(add,this.children[i].heuristicStepWithin());
	            }
	            // return distance to aabb such that next time we'll hit from within the aabbb
	            res.step = this.aabb.distanceToPoint(p) + add;
	        }
	    }

	    if(res.stepOrtho !== undefined){
	        res.stepOrtho = res.step;
	    }
	};

	RicciNode.prototype.setRicciN = function(n)
	{
	    if(this.ricci_n != n){
	        this.ricci_n = n;
	        this.invalidAABB();
	    }
	};
	RicciNode.prototype.getRicciN = function(){
	    return this.ricci_n;
	};

	var RicciNode_1 = RicciNode;

	/**
	 *  The root of any implicit blobtree. Does behave computationaly like a RicciNode with n = 64.
	 *  The RootNode is the only node to be its own parent.
	 *  @constructor
	 *  @extends RicciNode
	 */
	var RootNode = function() {
	    // Default RootNode is a riccinode with ricci_n = 64 (almost a max)
	    RicciNode_1.call(this, 64);

	    this.valid_aabb = true;

	    // Default iso value, value where the surface is present
	    this.iso_value = 1.0;

	    // Set some nodes as "trimmed", so they are not evaluated.
	    this.trimmed = [];
	    this.trim_parents = [];

	};

	RootNode.prototype = Object.create(RicciNode_1.prototype);
	RootNode.prototype.constructor = RootNode;

	RootNode.type = "RootNode";
	Types_1.register(RootNode.type, RootNode);

	RootNode.prototype.getType = function(){
	    return RootNode.type;
	};

	RootNode.prototype.toJSON = function(){
	    var res = RicciNode_1.prototype.toJSON.call(this);
	    res.iso = this.iso_value;
	    return res;
	};
	RootNode.fromJSON = function(json){
	    var res = new RootNode(json.ricci);
	    for(var i=0; i<json.children.length; ++i){
	        res.addChild(Types_1.fromJSON(json.children[i]));
	    }
	    return res;
	};

	RootNode.prototype.getIsoValue = function() {
	    return this.iso_value;
	};
	RootNode.prototype.setIsoValue = function(v) {
	    this.iso_value = v;
	};
	/**
	 *  @return {number} The neutral value of this tree, ie the value of the field in empty region of space.
	 *                   This is an API for external use and future development. For now it is hard set to 0.
	 */
	RootNode.prototype.getNeutralValue = function() {
	    return 0;
	};

	// [Abstract] see Node.invalidAABB
	RootNode.prototype.invalidAABB = function() {
	    this.valid_aabb = false;
	};

	/**
	 *  Basically perform a trim but keep track of trimmed elements.
	 *  This is usefull if you want to trim, then untrim, then trim, etc...
	 *  For example, this is very useful for evaluation optim
	 *  @param {THREE.Box3} aabb
	 */
	RootNode.prototype.internalTrim = function(aabb)
	{
	    if( !(this.trimmed.length === 0 && this.trim_parents.length === 0) ){
	        throw "Error : you should not call internal trim if you have not untrimmed before. Call untrim or use externalTrim";
	    }
	    this.trim(aabb, this.trimmed, this.trim_parents);
	};

	/**
	 *  Wrapper for trim, will help programmers to make the difference between
	 *  internal and external trim.
	 *  @param {THREE.Box3} aabb
	 *  @param {Array.<Element>} trimmed Array of trimmed Elements
	 *  @param {Array.<Node>} parents Array of fathers from which each trimmed element has been removed.
	 */
	RootNode.prototype.externalTrim = function(aabb, trimmed, parents){
	    this.trim(aabb, trimmed, parents);
	};

	/**
	 *  Reset the full blobtree
	 */
	RootNode.prototype.internalUntrim = function(){
	    this.untrim(this.trimmed, this.trim_parents);
	    this.trimmed.length = 0;
	    this.trim_parents.length = 0;
	};

	/**
	 *  Reset the full blobtree given previous trimming data.
	 *  Note : don't forget to recall prepareForEval if you want to perform evaluation.
	 *  @param {Array.<Element>} trimmed Array of trimmed Elements
	 *  @param {Array.<Node>} parents Array of fathers from which each trimmed element has been removed.
	 */
	RootNode.prototype.untrim = function(trimmed, parents){
	    if( !(trimmed.length === parents.length) ){
	        throw "Error : trimmed and parents arrays should have the same length";
	    }
	    for(var i=0; i<trimmed.length; ++i){
	        parents[i].addChild(trimmed[i]);
	    }
	};

	/**
	 *  Tell if the blobtree is empty
	 *  @return true if blobtree is empty
	 */
	RootNode.prototype.isEmpty = function(){
	    return this.children.length == 0;
	};

	/**
	 *  @param {!THREE.Ray} ray Ray to cast for which intersection is seeked.
	 *
	 *  @param {Object} res The result of the intersection
	 *  @param {number} res.distance distance from ray.origin to intersection point,
	 *  @param {THREE.Vector3} res.point: intersection point,
	 *  @param {THREE.Vector3} res.g: gradient at intersection, if required.
	 *
	 *  @param {number} maxDistance If the intersection is not located at a distance
	 *                              lower than maxDistance, it will not be considered.
	 *                              The smaller this is, the faster the casting will be.
	 *  @param {number} precision Distance to the intersection under which we will
	 *                            consider to be on the intersection point.
	 *
	 *  @return {boolean} True if an intersection has been found.
	 */
	RootNode.prototype.intersectRayBlob = function()
	{
	    var curPos = new three.Vector3();
	    var marchingVector = new three.Vector3();
	    var currentStep = new three.Vector3();

	    var g = new three.Vector3();
	    var tmp_res = {
	        v:0,
	        g : g,
	        step:0
	    };
	    var conv_res = {
	        p : new three.Vector3(),
	        g : new three.Vector3(),
	        p_absc : 0.0
	    };
	    var previousStepLength=0;
	    var previousValue=0; // used for linear interp for a better guess
	    var dist=0;

	    return function(ray,res,maxDistance,precision) {
	        curPos.copy(ray.origin);
	        marchingVector.copy(ray.direction);

	        marchingVector.normalize();
	        dist=0;
	        // compute first value to have next step length
	        tmp_res.g = null;
	        this.value(
	            curPos,
	            tmp_res);

	        // march
	        while ((tmp_res.v < this.iso_value) && (dist < maxDistance))
	        {
	            curPos.add(
	                currentStep.copy(marchingVector).multiplyScalar(tmp_res.step)
	            );
	            dist+=tmp_res.step;

	            previousStepLength=tmp_res.step;
	            previousValue = tmp_res.v;

	            this.value(
	                curPos,
	                tmp_res);
	        }
	        if (tmp_res.v >= this.iso_value)
	        {
	            // Convergence.dichotomy1D(
	                                        // this,
	                                        // curPos,
	                                        // marchingVector,
	                                        // previousStepLength,
	                                        // iso_value,
	                                        // previousStepLength/512.0,
	                                        // 10,
	                                        // conv_res
	                                        // );
	            // res.distance = dist + conv_res.absc;

	            Convergence_1.safeNewton1D(
	                                        this,
	                                        curPos,
	                                        marchingVector.multiplyScalar(-1.0),
	                                        0.0,
	                                        previousStepLength,
	                                        previousStepLength*(this.iso_value-tmp_res.v)/(previousValue-tmp_res.v), // linear approx of the first position
	                                        this.iso_value,
	                                        previousStepLength/512.0, //deltaPix*(dist-previousStepLength), // should be the size of a pixel at the previous curPos BROKEN?
	                                        10,
	                                        conv_res
	                                        );
	            res.distance = dist-conv_res.p_absc;

	            res.point = conv_res.p.clone();

	            // test wether the caller wanted to compute the gradient
	            // (we assume that if res.g is defined, it's a request)
	            if (res.g)
	            {
	                res.g.copy(conv_res.g);
	            }

	            return true;
	        }
	        else
	        {
	            // no intersection
	            return false;
	        }
	    };
	}();


	/**
	 *  Kaiser function for some intersection and raycasting...
	 *  Undocumented.
	 *  TODO : check, it is probably an optimized intersection for blob intersection
	 *         in X, Y or Z directions.
	 */
	RootNode.prototype.intersectOrthoRayBlob = function() {
	// curpos and marching vector are only instanciated once,
	// we are using closure method
	    var curPos = new three.Vector3();
	    var resumePos = new three.Vector3();
	    var tmp_res = {step:0};
	    var g = new three.Vector3();
	    var dicho_res = {};
	    var previousStepLength=0;
	    var previousDist=0;
	    // to ensure that we're within the aabb
	    var epsilon = 0.0000001;
	    var within = -1;
	    return function(wOffset,hOffset,res,dim) {

	        if (dim.axis.z) {
	            curPos.set(this.aabb.min.x+wOffset,
	                       this.aabb.min.y+hOffset,
	                       this.aabb.min.z+epsilon);
	        }
	        else if (dim.axis.y) {
	            curPos.set(this.aabb.min.x+wOffset,
	                       this.aabb.min.y+epsilon,
	                       this.aabb.min.z+hOffset);
	        }
	        else if (dim.axis.z) {
	            curPos.set(this.aabb.min.x+epsilon,
	                       this.aabb.min.y+wOffset,
	                       this.aabb.min.z+hOffset);
	        }

	        // max depth step we can do (has to be set)
	        tmp_res.step= dim.get(this.aabb.max) - dim.get(this.aabb.min);

	        this.value(
	            curPos,
	            tmp_res);

	        previousStepLength=epsilon;

	        within=-1;

	        // we're looking for all intersection, we won't stop before that
	        while(dim.get(curPos) < dim.get(this.aabb.max))
	        {
	            // march
	            // the '=0' case is important, otherwise there's an infinite loop
	            while (((tmp_res.v - 1) * within >= 0) && (dim.get(curPos) < dim.get(this.aabb.max)))
	            {
	                // orthographic march
	                // our tmp_res.step is valid as we know it's within the aabb
	                dim.add(curPos,tmp_res.step);

	                previousStepLength=tmp_res.step;

	                // max depth step we can do (has to be set)
	                tmp_res.step=dim.get(this.aabb.max)-dim.get(curPos);
	                this.value(
	                    curPos,
	                    tmp_res);
	            }
	            // either a sign difference or we're out
	            if(dim.get(curPos) < dim.get(this.aabb.max))
	            {
	                // we ain't out, so it was a sign difference
	                within *= -1;
	                // keep track of our current position in order to resume marching later
	                resumePos.copy(curPos);
	                previousDist=dim.get(curPos);

	                // compute intersection
	                // dichotomia: first step is going back half of the previous distance
	                previousStepLength /= 2;

	                dim.add(curPos,-previousStepLength);

	                // we use dicho_res instead of tmp_res because we need
	                // to keep track of previous results in order to resume later

	                // dynamic number of dichotomia step
	                dicho_res.g = null;
	                while(previousStepLength>0.1)
	                {
	                    previousDist=dim.get(curPos);
	                    previousStepLength/=2;
	                    // not asking for the next step, which is always half of previous
	                    this.value(
	                        curPos,
	                        dicho_res);

	                    if ((dicho_res.v - 1) * within < 0)
	                        // forward
	                        dim.add(curPos,previousStepLength);
	                    else
	                        // backward
	                        dim.add(curPos,-previousStepLength);
	                }
	                // linear interpolation with previous dist
	                dim.add(curPos,previousDist);
	                dim.divide(curPos,2);
	                // get the gradient
	                dicho_res.g = g;
	                this.value(curPos,
	                           dicho_res);
	                res.push({
	                    point : curPos.clone(),
	                    gradient : dicho_res.g.clone()
	                    // point : curPos
	                });
	                // set variable in order to resume to where we were
	                curPos.copy(resumePos);
	            }
	        }
	    };
	}();

	var RootNode_1 = RootNode;

	/**
	 *  This class implement a difference blending node.
	 *  The scalar field of the second child of this node will be substracted to the first node field.
	 *  The result is clamped to 0 to always keep a positive field value.
	 *  @constructor
	 *  @extends Node
	 *  @param {!Node} node0 The first node
	 *  @param {!Node} node1 The second node, its value will be substracted to the node 0 value.
	 *  @param {number} alpha Power of the second field : the greater alpha the sharper the difference. Default is 1, must be > 1.
	 */
	var DifferenceNode = function (node0, node1, alpha) {

	    Node_1.call(this);

	    this.addChild(node0);
	    this.addChild(node1);

	    this.alpha = alpha || 1;

	    // For now, this field value is clamped to 0
	    this.clamped = 0.0;

	    // Tmp vars to speed up computation (no reallocations)
	    this.tmp_res0 = {v:0, g:new three.Vector3(0,0,0), m:new Material_1()};
	    this.tmp_res1 = {v:0, g:new three.Vector3(0,0,0), m:new Material_1()};
	    this.g0 = new three.Vector3();
	    this.m0 = new Material_1();
	    this.g1 = new three.Vector3();
	    this.m1 = new Material_1();

	    this.tmp_v_arr = new Float32Array(2);
	    this.tmp_m_arr = [
	        null,
	        null
	    ];


	};

	DifferenceNode.prototype = Object.create( Node_1.prototype );
	DifferenceNode.prototype.constructor = DifferenceNode;

	DifferenceNode.type = "DifferenceNode";
	Types_1.register(DifferenceNode.type, DifferenceNode);

	DifferenceNode.prototype.getAlpha = function(){
	    return this.alpha;
	};
	DifferenceNode.prototype.setAlpha = function(alpha){
	    if(this.alpha != alpha){
	        this.alpha = alpha;
	        this.invalidAABB();
	    }
	};

	DifferenceNode.prototype.toJSON = function(){
	    var res = Node_1.prototype.toJSON.call(this);
	    res.alpha = this.alpha;
	    return res;
	};

	DifferenceNode.fromJSON = function(json){
	    var res = new DifferenceNode();
	    this.children[0] = Types_1.fromJSON(json.children[0]);
	    this.children[1] = Types_1.fromJSON(json.children[1]);
	    return res;
	};

	// [Abstract] see Node for a complete description
	DifferenceNode.prototype.prepareForEval = function()
	{
	    if(!this.valid_aabb){
	        this.children[0].prepareForEval();
	        this.children[1].prepareForEval();
	        // Bounding box of this node is the same as the one of the positive children,
	        // Since negative values will be clamped to 0.
	        this.aabb.copy(this.children[0].getAABB());

	        this.valid_aabb = true;
	    }
	};

	// [Abstract] see Node for more details.
	DifferenceNode.prototype.value = function(p,res)
	{
	    var l = this.children.length;
	    var v_arr = this.tmp_v_arr;
	    var m_arr = this.tmp_m_arr;

	    var tmp0 = this.tmp_res0;
	    var tmp1 = this.tmp_res1;

	    tmp0.g = res.g ? this.g0 : null;
	    tmp0.m = res.m ? this.m0 : null;
	    tmp1.g = res.g ? this.g1 : null;
	    tmp1.m = res.m ? this.m1 : null;

	    // Init res
	    res.v = 0;
	    tmp1.v = 0;
	    tmp0.v = 0;
	    if(res.m)  {
	        res.m.copy(Material_1.defaultMaterial);
	        tmp1.m.copy(Material_1.defaultMaterial);
	        tmp0.m.copy(Material_1.defaultMaterial);
	    }if(res.g) {
	        res.g.set(0,0,0);
	        tmp1.g.set(0,0,0);
	        tmp0.g.set(0,0,0);
	    }else if (res.step !== undefined) {
	        // that, is the max distance
	        // we want a value that loose any 'min'
	        res.step = 1000000000;
	    }

	    if(this.aabb.containsPoint(p)){
	        if( this.children[0].aabb.containsPoint(p) ) {
	            this.children[0].value(p,tmp0);
	            if( this.children[1].aabb.containsPoint(p) ) {
	                this.children[1].value(p,tmp1);
	            }
	            if( tmp1.v === 0 ){
	                res.v = tmp0.v;
	                if(res.g){
	                    res.g.copy(tmp0.g);
	                }
	                if(res.m){
	                    res.m.copy(tmp0.m);
	                }
	            }else{
	                var v_pow = Math.pow(tmp1.v,this.alpha);
	                res.v = Math.max(this.clamped,tmp0.v - tmp1.v*Math.pow(tmp1.v,this.alpha-1.0));
	                if(res.g){
	                    if(res.v === this.clamped){
	                        res.g.set(0,0,0);
	                    }else{
	                        tmp1.g.multiplyScalar(v_pow);
	                        res.g.subVectors(tmp0.g, tmp1.g);
	                    }
	                }
	                if(res.m){
	                    v_arr[0] = tmp0.v;
	                    v_arr[1] = tmp1.v;
	                    m_arr[0] = tmp0.m;
	                    m_arr[1] = tmp1.m;
	                    res.m.weightedMean(m_arr,v_arr,2);
	                }
	            }
	        }
	    }
	    else if (res.step !== undefined) {
	        // return distance to aabb such that next time we'll hit from within the aabbb
	        res.step = this.aabb.distanceToPoint(p) + 0.3;
	    }
	};

	// Trim must be redefined for DifferenceNode since in this node we cannot trim one of the 2 nodes without trimming the other.
	DifferenceNode.prototype.trim = function(aabb, trimmed, parents)
	{
	    // Trim remaining nodes
	    for (var i=0; i<this.children.length; i++) {
	        this.children[i].trim(aabb,trimmed,parents);
	    }
	};

	var DifferenceNode_1 = DifferenceNode;

	/**
	 *  This class implement a Min node.
	 *  It will return the minimum value of the field of each primitive.
	 *  Return 0 in regioin were no primitive is present.
	 *  @constructor
	 *  @extends Node
	 *
	 *  @param {Array.<Node>} children The children to add to this node. Just a convenient parameter, you can do it manually using addChild.
	 */
	var MinNode = function (children) {

	    Node_1.call(this);

	    if(children){
	        var self = this;
	        children.forEach(function(c){
	            self.addChild(c);
	        });
	    }

	    // temp vars to speed up evaluation by avoiding allocations
	    this.tmp_res = {v:0,g:null,m:null};
	    this.tmp_g = new three.Vector3();
	    this.tmp_m = new Material_1();

	};

	MinNode.prototype = Object.create( Node_1.prototype );
	MinNode.prototype.constructor = MinNode;

	MinNode.type = "MinNode";
	Types_1.register(MinNode.type, MinNode);

	MinNode.prototype.getType = function(){
	    return MinNode.type;
	};

	MinNode.fromJSON = function(json){
	    var res = new MinNode();
	    for(var i=0; i<json.children.length; ++i){
	        res.addChild(Types_1.fromJSON(json.children[i]));
	    }
	    return res;
	};

	// [Abstract] see Node for a complete description
	MinNode.prototype.prepareForEval = function()
	{
	    if(!this.valid_aabb){
	        this.aabb = new three.Box3();  // Create empty BBox
	        for(var i=0; i<this.children.length; ++i){
	            var c = this.children[i];
	            c.prepareForEval();
	            this.aabb.union(c.getAABB());     // new aabb is computed according to remaining children aabb
	        }

	        this.valid_aabb = true;
	    }
	};

	// [Abstract] see Node for more details.
	MinNode.prototype.value = function(p,res)
	{
	    // TODO : check that all bounding box of all children and subchildrens are valid
	    //        This enable not to do it in prim and limit the number of assert call (and string built)

	    var l = this.children.length;
	    var tmp = this.tmp_res;
	    tmp.g = res.g ? this.tmp_g : null;
	    tmp.m = res.m ? this.tmp_m : null;

	    // Init res
	    res.v = 0;
	    if(res.m)  {
	        res.m.copy(Material_1.defaultMaterial);
	    }if(res.g) {
	        res.g.set(0,0,0);
	    }else if (res.step !== undefined) {
	        // that, is the max distance
	        // we want a value that loose any 'min'
	        res.step = 1000000000;
	    }

	    if(this.aabb.containsPoint(p) && l !== 0){
	        res.v = Number.MAX_VALUE;
	        for(var i=0; i<l; ++i)
	        {
	            this.children[i].value(p,tmp);
	            if(tmp.v < res.v){
	                res.v = tmp.v;
	                if(res.g) {
	                    res.g.copy(tmp.g);
	                }
	                if(res.m){
	                    res.m.copy(tmp.m);
	                }
	                // within primitive potential
	                if (res.step || res.stepOrtho){
	                    throw "Not implemented";
	                }
	            }
	            res.v = Math.min(res.v,tmp.v);
	        }
	    }
	    else if (res.steo || res.stepOrtho) {
	        throw "Not implemented";
	    }

	};

	// Trim must be redefined for DifferenceNode since in this node we cannot trim one of the 2 nodes without trimming the other.
	MinNode.prototype.trim = function(aabb, trimmed, parents)
	{
	    // Trim remaining nodes
	    for (var i=0; i<this.children.length; i++) {
	        this.children[i].trim(aabb,trimmed,parents);
	    }
	};

	var MinNode_1 = MinNode;

	/**
	 *  Represent a blobtree primitive.
	 *
	 *  @constructor
	 *  @extends {Element}
	 */
	var Primitive = function() {
	    Element_1.call(this);

	    /** @type {!Array.<!Material>} */
	    this.materials = [];
	};

	Primitive.prototype = Object.create(Element_1.prototype);
	Primitive.prototype.constructor = Primitive;

	Primitive.type = "Primitive";
	Types_1.register(Primitive.type, Primitive);

	Primitive.prototype.toJSON= function(mats) {
	    var res = Element_1.prototype.toJSON.call(this);
	    res.materials = [];
	    for(var i=0; i<this.materials.length; ++i){
	        res.materials.push(this.materials[i].toJSON());
	    }
	    return res;
	};

	/**
	*  @param {Array.<!Material>} mats Array of materials to set. they will be copied to the primitive materials
	*/
	Primitive.prototype.setMaterials = function(mats) {
	    if(mats.length !== this.materials.length){
	        throw "Error : trying to set " + mats.length + " materials on a primitive with only " + this.materials.length;
	    }
	    for(var i=0; i<mats.length; ++i) {
	        if (!mats[i].equals(this.materials[i])) {
	            this.materials[i].copy(mats[i]);
	            this.invalidAABB();
	        }
	    }
	};

	/**
	*  @return {Array.<!Material>} Current primitive materials
	*/
	Primitive.prototype.getMaterials = function() {
	     return this.materials;
	};

	// Abstract : default AABB computation for primitive
	Primitive.prototype.computeAABB = function() {
	    throw "Primitive.prototype.computeAABB  Must be reimplemented in all inherited class.";
	};

	/**
	 *  @abstract
	 *  Destroy the current primitive and remove it from the blobtree (basically
	 *  clean up the links between blobtree elements).
	 */
	Primitive.prototype.destroy = function() {
	    if(this.parentNode !== null){
	        this.parentNode.removeChild(this);
	    }
	};

	// Abstract
	Primitive.prototype.getAreas = function() {
	    throw "ERROR : getAreas is an abstract function, should be re-implemented in all primitives(error occured in " + this.getType() + " primitive)";
	    return [];
	};

	// Abstract
	Primitive.prototype.computeHelpVariables = function() {
	    throw "ERROR : computeHelpVariables is a virtual function, should be re-implemented in all primitives(error occured in " + this.getType() + " primitive)";
	}; // to override

	// [Abstract]
	Primitive.prototype.count = function(cls){
	    return this instanceof cls ? 1 : 0;
	};

	var Primitive_1 = Primitive;

	/**
	 *  @global ScalisMath Contains some maths constant and functions for Scalis primitives.
	 *          We use CompactPolynomial6 with 2.0 as Scale. Those parameters will be used by main primitives.
	 *  @type {Object}
	 *  @property {number} KS Kernel Scale
	 *  @property {number} KS2 Kernel Scale Squared
	 *  @property {number} KIS2 Kernel Inverse Scale Squared
	 *  @property {} Poly6Eval
	 */
	var ScalisMath = {};

	ScalisMath.KS = 2.0;
	ScalisMath.KIS = 1/ScalisMath.KS;
	ScalisMath.KS2 = 4.0;
	ScalisMath.KIS2 = 1/(ScalisMath.KS*ScalisMath.KS);
	/**
	 *  Compact Polynomial of degree 6 evaluation function
	 *  @param {number} r Radius (ie distance)
	 */
	ScalisMath.Poly6Eval = function(r)
	{
	    var aux = 1.0-ScalisMath.KIS2*r*r;

	    if(aux > 0.0)
	    {
	        return aux*aux*aux;
	    }else{
	        return 0.0;
	    }
	};
	/**
	 *  Compact Polynomial of degree 6 evaluation function from a squared radius.
	 *  (avoid square roots in some cases)
	 *  @param {number} r2 Radius squared (ie distance squared)
	 */
	ScalisMath.Poly6EvalSq = function(r2)
	{
	    var aux = 1.0-ScalisMath.KIS2*r2;

	    if(aux > 0.0)
	    {
	        return aux*aux*aux;
	    }else{
	        return 0.0;
	    }
	};

	/**
	 *  Compute the iso value at a given distance for a given polynomial degree
	 *  and scale in 0 dimension (point)
	 *
	 *  @param {number} degree  Polynomial degree of the kernel
	 *  @param {number} scale   Kernel scale
	 *  @param {number} dist    Distance
	 *  @return {number} The iso value at a given distance for a given polynomial degree and scale
	 */
	ScalisMath.GetIsoValueAtDistanceGeom0D = function(degree, scale, dist)
	{
	    if(degree%2!==0){
	        throw "degree should be even";
	    }

	    if(dist < scale)
	    {
	        var func_dist_scale = 1.0 - (dist*dist) / (scale*scale);
	        return Math.pow(func_dist_scale, degree/2.0);
	    }
	    else
	    {
	        return 0.0;
	    }
	};

	/**
	 * @global
	 * @type {number} Normalization Factor for polynomial 4 in 0 dimension
	 * @const
	 */
	ScalisMath.Poly4NF0D = 1.0/ScalisMath.GetIsoValueAtDistanceGeom0D(4,ScalisMath.KS,1.0);
	/**
	 * @global
	 * @type {number} Normalization Factor for polynomial 6 in 0 dimension
	 * @const
	 */
	ScalisMath.Poly6NF0D = 1.0/ScalisMath.GetIsoValueAtDistanceGeom0D(6,ScalisMath.KS,1.0);

	/**
	 *  Compute the iso value at a given distance for a given polynomial degree
	 *  and scale in 1 dimension
	 *
	 *  @param {number} degree  Polynomial degree of the kernel
	 *  @param {number} scale   Kernel scale
	 *  @param {number} dist    Distance
	 *  @return {number} The iso value at a given distance for a given polynomial degree and scale
	 */
	ScalisMath.GetIsoValueAtDistanceGeom1D = function (degree, scale, dist)
	{
	    if(degree%2!==0){
	        throw "degree should be even";
	    }

	    if(dist < scale)
	    {
	        var func_dist_scale = 1.0 - (dist*dist) / (scale*scale);
	        var iso_for_dist = 2.0 * scale * Math.sqrt(func_dist_scale);
	        var k = 0;
	        while(k!=degree)
	        {
	            k += 2;
	            iso_for_dist *= k / (1.0 + k) * func_dist_scale;
	        }
	        return iso_for_dist;
	    }
	    else
	    {
	        return 0.0;
	    }
	};
	/**
	 * @global
	 * @type {number} Normalization Factor for polynomial 4 in 1 dimension
	 * @const
	 */
	ScalisMath.Poly4NF1D = 1.0/ScalisMath.GetIsoValueAtDistanceGeom1D(4,ScalisMath.KS,1.0);
	/**
	 * @global
	 * @type {number} Normalization Factor for polynomial 6 in 1 dimension
	 * @const
	 */
	ScalisMath.Poly6NF1D = 1.0/ScalisMath.GetIsoValueAtDistanceGeom1D(6,ScalisMath.KS,1.0);

	/**
	 *  Compute the iso value at a given distance for a given polynomial degree
	 *  and scale in 2 dimensions
	 *
	 *  @param {number} degree  Polynomial degree of the kernel
	 *  @param {number} scale   Kernel scale
	 *  @param {number} dist    Distance
	 *  @return {number} The iso value at a given distance for a given polynomial degree and scale
	 */
	ScalisMath.GetIsoValueAtDistanceGeom2D = function (degree, scale, dist)
	{
	    if(dist < scale)
	    {
	        var i_p_2 = degree+2;
	        var func_dist_scale = 1.0 - (dist*dist) / (scale*scale);
	        return (2.0 * Math.PI / i_p_2) * scale*scale * Math.pow(func_dist_scale, i_p_2 * 0.5);
	    }
	    else
	    {
	        return 0.0;
	    }
	};
	/**
	 * @global
	 * @type {number} Normalization Factor for polynomial 4 in 2 dimension
	 * @const
	 */
	ScalisMath.Poly4NF2D = 1.0/ScalisMath.GetIsoValueAtDistanceGeom2D(4,ScalisMath.KS,1.0);
	/**
	 * @global
	 * @type {number} Normalization Factor for polynomial 6 in 2 dimension
	 * @const
	 */
	ScalisMath.Poly6NF2D = 1.0/ScalisMath.GetIsoValueAtDistanceGeom2D(6,ScalisMath.KS,1.0);

	var ScalisMath_1 = ScalisMath;

	/**
	 *  Represent an implicit primitive respecting the SCALIS model developped by Cedrric Zanni
	 *
	 *  @constructor
	 *  @extends {Primitive}
	 */
	var ScalisPrimitive = function() {
	    Primitive_1.call(this);

	    // Type of volume (convolution or distance funtion)
	    this.volType = ScalisPrimitive.DIST;

	    /** @type {!Array.<!ScalisVertex>}
	     *  @private
	     */
	    this.v = []; // vertex array
	};

	ScalisPrimitive.DIST = "dist";
	ScalisPrimitive.CONVOL = "convol";

	ScalisPrimitive.prototype = Object.create(Primitive_1.prototype);
	ScalisPrimitive.prototype.constructor = ScalisPrimitive;

	ScalisPrimitive.type = "ScalisPrimitive";
	Types_1.register(ScalisPrimitive.type, ScalisPrimitive);

	ScalisPrimitive.prototype.getType = function(){
	    return ScalisPrimitive.type;
	};

	ScalisPrimitive.prototype.toJSON= function() {
	    var res = Primitive_1.prototype.toJSON.call(this);
	    res.v = [];
	    res.volType = this.volType;
	    for(var i=0; i<this.v.length; ++i){
	        res.v.push(this.v[i].toJSON());
	    }
	    return res;
	};

	/**
	 *  @abstract Specify if the voltype can be changed
	 *  @return {boolean} True if and only if the VolType can be changed.
	 */
	ScalisPrimitive.prototype.mutableVolType = function() {
	    return false;
	};

	/**
	 *  @param {string} vt New VolType to set (Only for SCALIS primitives)
	 */
	ScalisPrimitive.prototype.setVolType = function(vt) {
	    if(vt !== this.volType){
	        this.volType = vt;
	        this.invalidAABB();
	    }
	};
	/**
	 *  @return {string} Current volType
	 */
	ScalisPrimitive.prototype.getVolType = function() {
	    return this.volType;
	};

	// Abstract : default AABB computation for ScalisPrimitive
	ScalisPrimitive.prototype.computeAABB = function() {
	    this.aabb.makeEmpty();
	    for (var i=0; i<this.v.length; i++) {
	        this.aabb.union(this.v[i].getAABB());
	    }
	};

	var ScalisPrimitive_1 = ScalisPrimitive;

	var verticesIds = 0;

	/**
	 *  A scalis ScalisVertex. Basically a point and a wanted thickness.
	 *  @constructor
	 *  @param {!THREE.Vector3} pos A position in space, as a THREE.Vector3
	 *  @param {number} thickness Wanted thickness at this point. Misnamed parameter : this is actually half the thickness.
	 */
	var ScalisVertex$1 = function(pos, thickness) {
	    this.pos       = pos.clone();
	    this.thickness = thickness;

	    // Only used for quick fix Zanni Correction. Should be removed as soon as it's not useful anymore.
	    this.id = verticesIds++;

	    // The primitive using this vertex
	    this.prim = null;

	    this.aabb = new three.Box3();
	    this.valid_aabb = false;
	};

	/**
	 *  Set an internal pointer to the primitive using this vertex.
	 *  Should be called from primitive constructor.
	 */
	ScalisVertex$1.prototype.setPrimitive = function(prim){
	    if(this.prim === null){
	        this.prim = prim;
	    }
	};

	ScalisVertex$1.prototype.toJSON = function() {
	    return {
	        position:{
	            x:this.pos.x,
	            y:this.pos.y,
	            z:this.pos.z
	        },
	        thickness:this.thickness
	    };
	};
	ScalisVertex$1.fromJSON = function(json) {
	    return new ScalisVertex$1(new three.Vector3(json.position.x,json.position.y,json.position.z), json.thickness);
	};

	/**
	 *  Set a new position.
	 *  @param {!THREE.Vector3} pos A position in space, as a THREE.Vector3
	 */
	ScalisVertex$1.prototype.setPos = function(pos) {
	    this.valid_aabb = false;
	    this.pos.copy(pos);
	    this.prim.invalidAABB();
	};

	/**
	 *  Set a new thickness
	 *  @param {number} thickness The new thickness
	 */
	ScalisVertex$1.prototype.setThickness = function(thickness) {
	    this.valid_aabb = false;
	    this.thickness = thickness;
	    this.prim.invalidAABB();
	};

	/**
	 *  Set a both position and thickness
	 *  @param {number} thickness The new thickness
	 *  @param {!THREE.Vector3} pos A position in space, as a THREE.Vector3
	 */
	ScalisVertex$1.prototype.setAll = function(pos, thickness)
	{
	    this.valid_aabb = false;
	    this.pos = pos;
	    this.thickness = thickness;
	    this.prim.invalidAABB();
	};

	/**
	 *  Get the current position
	 *  @return {!THREE.Vector3} Current position, as a THREE.Vector3
	 */
	ScalisVertex$1.prototype.getPos = function() {
	    return this.pos;
	};

	/**
	 *  Get the current Thickness
	 *  @return {number} Current Thickness
	 */
	ScalisVertex$1.prototype.getThickness = function() {
	    return this.thickness;
	};

	/**
	 *  Get the current AxisAlignedBoundingBox
	 *  @return {THREE.Box3} The AABB of this vertex.
	 */
	ScalisVertex$1.prototype.getAABB = function() {
	    if (!this.valid_aabb) {
	        this.computeAABB();
	        this.valid_aabb = true;
	    }
	    return this.aabb;
	};

	/**
	 *  Compute the current AABB.
	 *  @protected
	 */
	ScalisVertex$1.prototype.computeAABB = function() {
	    var pos = this.getPos();
	    var boundSupport = this.getThickness()*ScalisMath_1.KS;
	    this.aabb.set(new three.Vector3(
	                    pos.x-boundSupport,
	                    pos.y-boundSupport,
	                    pos.z-boundSupport
	                  ),
	                  new three.Vector3(
	                      pos.x+boundSupport,
	                      pos.y+boundSupport,
	                      pos.z+boundSupport
	                  )
	    );
	};

	/**
	 *  Check equality between 2 vertices
	 *  @return {boolean}
	 */
	ScalisVertex$1.prototype.equals = function(other) {
	    return this.pos.equals(other.pos) && this.thickness === other.thickness;
	};

	var ScalisVertex_1 = ScalisVertex$1;

	/**
	 *  Bounding area for a primitive
	 *  It is the same for DIST and CONVOL primitives since the support of the convolution
	 *  kernel is the same as the support for the distance field.
	 *
	 *  The Area must be able to return accuracy needed in a given zone (Sphere for now,
	 *  since box intersections with such a complex shape are not trivial), and also
	 *  propose an intersection test.
	 *
	 * @constructor
	 */
	var Area = function()
	{

	};

	/**
	 *  [Abstract]
	 *  Test intersection of the shape with a sphere
	 *  @return {boolean} true if the sphere and the area intersect
	 *
	 *  @param {!{radius:number,c:!THREE.Vector3}} sphere A aphere object, must define sphere.radius (radius) and sphere.center (center, as a THREE.Vector3)
	 *
	 */
	Area.prototype.sphereIntersect = function(sphere)
	{
	    throw "Error : sphereIntersect is abstract, should have been overwritten";
	};

	/**
	 * [Asbtract]
	 *  Test if p is in the area.
	 *
	 *  @return {boolean} true if p is in the area, false otherwise.
	 *
	 *  @param {!THREE.Vector3} p A point in space
	 *
	 */
	Area.prototype.contains = function(p)
	{
	    throw "Error : contains is abstract, should have been overwritten";
	};

	/**
	 *  @abstract
	 *  Return the minimum accuracy needed in the intersection of the sphere and the area.
	 *         This function is a generic function used in both getNiceAcc and getRawAcc.
	 *
	 *  @return {number} the accuracy needed in the intersection zone, as a ratio of the linear variation
	 *         of the radius along (this.p0,this.p1)
	 *
	 *  @param {!{radius:number,c:!THREE.Vector3}} sphere  A aphere object, must define sphere.radius (radius) and sphere.center (center, as a THREE.Vector3)
	 *  @param {number}  factor  the ratio to determine the wanted accuracy.
	 *                   Example : for an AreaScalisSeg, if thick0 is 1 and thick1 is 2, a sphere
	 *                      centered at (p0+p1)/2 and of radius 0.2
	 *                      will show its minimum accuracy at p0+0.3*unit_dir.
	 *                      The linear interpolation of weights at this position
	 *                      will give a wanted radius of 1.3
	 *                      This function will return factor*1.3
	 *
	 */
	Area.prototype.getAcc = function(sphere, factor)
	{
	    throw "Error : getAcc is abstract, should have been overwritten";
	};

	/**
	 *  @abstract
	 *  Convenience function, just call getAcc with Nice Accuracy parameters.
	 *  @param {!{radius:number,c:!THREE.Vector3}} sphere A aphere object, must define sphere.radius (radius) and sphere.center (center, as a THREE.Vector3)
	 *  @return {number} The Nice accuracy needed in the intersection zone
	 */
	Area.prototype.getNiceAcc = function(sphere)
	{
	    throw "Error : getNiceAcc is abstract, should have been overwritten";
	};
	/**
	 *  @abstract
	 *  Convenience function, just call getAcc with Current Accuracy parameters.
	 *  @param {!{radius:number,c:!THREE.Vector3}} sphere A sphere object, must define sphere.radius (radius) and sphere.center (center, as a THREE.Vector3)
	 *  @return {number} The Current accuracy needed in the intersection zone
	 */
	Area.prototype.getCurrAcc = function(sphere)
	{
	    throw "Error : getCurrAcc is abstract, should have been overwritten";
	};

	/**
	 *  @abstract
	 *  Convenience function, just call getAcc with Raw Accuracy parameters.
	 *  @param {!{radius:number,c:!THREE.Vector3}} sphere A sphere object, must define sphere.radius (radius) and sphere.center (center, as a THREE.Vector3)
	 *  @return {number} The raw accuracy needed in the intersection zone
	 */
	Area.prototype.getRawAcc = function(sphere)
	{
	    throw "Error : getRawAcc is abstract, should have been overwritten";
	};

	/**
	 *  @abstract
	 *  @return {number} the minimum accuracy needed in the whole area
	 */
	Area.prototype.getMinAcc = function()
	{
	    throw "Error : getRawAcc is abstract, should have been overwritten";
	};
	/**
	 *  @abstract
	 *  @return {number} the minimum raw accuracy needed in the whole area
	 */
	Area.prototype.getMinRawAcc = function()
	{
	    throw "Error : getRawAcc is abstract, should have been overwritten";
	};

	var Area_1 = Area;

	/**
	 * @global
	 * @type {Object} Accuracies Contains the accuracies needed in Areas. Can be changed when importing blobtree.js.
	 *                For classic segments and sphere, we setteled for a raw accuracy being proportional to
	 *                the radii. 1/3 of the radius is considered nice, 1 radius is considered raw.
	 *                For new primitives, feel free to create your own accuracies factors depending on the features.
	 *
	 * @property {number} nice Factor for the nice accuracy needed to represent the features nicely
	 * @property {number} raw Factor for the raw accuracy needed to represent the features roughly
	 * @property {number} curr Current accuracy factor, should be between Accuracies.nice and Accuracies.raw.
	 *                         It will be the one used by rendering algorithms to decide to stop even if nice accuracy has not been reached.
	 */
	var Accuracies = {};

	Accuracies.nice = 0.3;
	Accuracies.raw = 1.0;
	Accuracies.curr = 0.3;

	var Accuracies_1 = Accuracies;

	/**
	 *  AreaSphere is a general representation of a spherical area.
	 *  See Primitive.getArea for more details.
	 *
	 *  @constructor
	 *  @extends {Area}
	 *
	 *  @param {!THREE.Vector3} p Point to locate the area
	 *  @param {number} r Radius of the area
	 *  @param {number} accFactor Accuracy factor. By default SphereArea will use global Accuracies parameters. However, you can setup a accFactor.
	 *                            to change that. You will usually want to have accFactor between 0 (excluded) and 1. Default to 1.0.
	 *                            Be careful not to set it too small as it can increase the complexity of some algorithms up to the crashing point.
	 *
	 */
	var AreaSphere = function( p, r, accFactor )
	{
	    Area_1.call(this);

	    this.p = new three.Vector3(p.x,p.y,p.z);
	    this.r = r;

	    this.accFactor = accFactor || 1.0;
	};

	AreaSphere.prototype = Object.create(Area_1.prototype);
	AreaSphere.prototype.constructor = AreaSphere;

	/**
	 *  Test intersection of the shape with a sphere
	 *  @return {boolean} true if the sphere and the area intersect
	 *
	 *  @param {!{r:number,c:!THREE.Vector3}} sphere A aphere object, must define sphere.radius (radius) and sphere.center (center, as a THREE.Vector3)
	 */
	AreaSphere.prototype.sphereIntersect = (function(){
	    var v = new three.Vector3();
	    return function(sphere)
	    {
	        v.subVectors(sphere.center,this.p);
	        var tmp = sphere.radius+this.radius;
	        return v.lengthSq() < tmp*tmp;
	    };
	})();

	/**
	 *  Test if p is in the area.
	 *
	 *  @return {boolean} true if p is in th area, false otherwise.
	 *
	 *  @param {!Object} p A point in space, must comply to THREE.Vector3 API.
	 *
	 */
	AreaSphere.prototype.contains = (function(){
	    var v = new three.Vector3();
	    return function(p)
	    {
	        v.subVectors(p,this.p);
	        return v.lengthSq() < this.r*this.r;
	    };
	})();

	/**
	 *  Return the minimum accuracy needed in the intersection of the sphere and the area.
	 *         This function is a generic function used in both getNiceAcc and getRawAcc.
	 *
	 *  @return {number} the accuracy needed in the intersection zone
	 *
	 *  @param {!{r:number,c:!THREE.Vector3}}  sphere  A aphere object, must define sphere.radius (radius) and sphere.center (center, as a THREE.Vector3)
	 *  @param {number}  factor  the ratio to determine the wanted accuracy.
	 */
	AreaSphere.prototype.getAcc = function(sphere, factor)
	{
	    return this.radius*factor;
	};

	/**
	 *  Convenience function, just call getAcc with Nice Accuracy parameters.
	 *  @param {!{r:number,c:!THREE.Vector3}}  sphere A aphere object, must define sphere.radius (radius) and sphere.center (center, as a THREE.Vector3)
	 *  @return {number} The Nice accuracy needed in the intersection zone
	 */
	AreaSphere.prototype.getNiceAcc = function(sphere)
	{
	    return this.getAcc(sphere,Accuracies_1.nice*this.accFactor);
	};
	/**
	 *  Convenience function, just call getAcc with Curr Accuracy parameters.
	 *  @param {!{r:number,c:!THREE.Vector3}}  sphere A aphere object, must define sphere.radius (radius) and sphere.center (center, as a THREE.Vector3)
	 *  @return {number} The Curr accuracy needed in the intersection zone
	 */
	AreaSphere.prototype.getCurrAcc = function(sphere)
	{
	    return this.getAcc(sphere,Accuracies_1.curr*this.accFactor);
	};
	/**
	 *  Convenience function, just call getAcc with Raw Accuracy parameters.
	 *  @param {!{r:number,c:!THREE.Vector3}}  sphere A aphere object, must define sphere.radius (radius) and sphere.center (center, as a THREE.Vector3)
	 *  @return {number} The raw accuracy needed in the intersection zone
	 */
	AreaSphere.prototype.getRawAcc = function(sphere)
	{
	    return this.getAcc(sphere,Accuracies_1.raw*this.accFactor);
	};

	/**
	 *  @return {number} the minimum accuracy needed for this primitive
	 */
	AreaSphere.prototype.getMinAcc = function()
	{
	    return Accuracies_1.curr*this.r*this.accFactor;
	};

	/**
	 *  @return {number} the minimum raw accuracy needed for this primitive
	 */
	AreaSphere.prototype.getMinRawAcc = function()
	{
	    return Accuracies_1.raw*this.r*this.accFactor;
	};

	/**
	 *  Return the minimum accuracy required at some point on the given axis.
	 *  The returned accuracy is the one you would need when stepping in the axis
	 *  direction when you are on the axis at coordinate t.
	 *  @param {string} axis x, y or z
	 *  @param {number} t Coordinate on the axis
	 *  @return {number} The step you can safely do in axis direction
	 */
	AreaSphere.prototype.getAxisProjectionMinStep = function(axis,t){
	    var step = 100000000;
	    var diff = t-this.p[axis];
	    if(diff<-2*this.r){
	        step = Math.min(
	            step,
	            Math.max(
	                Math.abs(diff+this.r),
	                Accuracies_1.curr*this.r*this.accFactor
	            )
	        );
	    }else if(diff<2*this.r){
	        step = Math.min(
	            step,
	            Accuracies_1.curr*this.r*this.accFactor
	        );
	    }// else the area is behind us
	    return step;
	};

	var AreaSphere_1 = AreaSphere;

	// AreaScalisPoint is deprecated since the more genreal AreaSphere is now supposed to do the job.
	// Uncomment if you see any difference.
	// const AreaScalisPoint = require("../areas/deprecated/AreaScalisPoint.js");

	/**
	 *  @constructor
	 *  @extends ScalisPrimitive
	 *
	 *  @param {!ScalisVertex} vertex The vertex with point parameters.
	 *  @param {string} volType The volume type wanted for this primitive.
	 *                          Note : "convolution" does not make sens for a point, so technically,
	 *                                 ScalisPrimitive.DIST or ScalisPrimitive.CONVOL will give the same results.
	 *                                 However, since this may be a simple way of sorting for later blending,
	 *                                 you can still choose between the 2 options.
	 *  @param {number} density Implicit field density.
	 *                          Gives afiner control of the created implicit field.
	 *  @param {!Material} mat Material for the point
	 */
	var ScalisPoint = function(vertex, volType, density, mat) {
	    ScalisPrimitive_1.call(this);

	    this.v.push(vertex);
	    this.v[0].setPrimitive(this);

	    this.volType     = volType;
	    this.density     = density;
	    this.materials.push(mat);

	    // Temporary for eval
	    // TODO : should be wrapped in the eval function scope if possible (ie not precomputed)
	    this.v_to_p =  new three.Vector3();
	};

	ScalisPoint.prototype = Object.create(ScalisPrimitive_1.prototype);
	ScalisPoint.prototype.constructor = ScalisPoint;

	ScalisPoint.type = "ScalisPoint";
	Types_1.register(ScalisPoint.type, ScalisPoint);

	ScalisPoint.prototype.getType = function(){
	    return ScalisPoint.type;
	};

	ScalisPoint.prototype.toJSON = function() {
	    var res = ScalisPrimitive_1.prototype.toJSON.call(this);
	    res.density = this.density;
	    return res;
	};
	ScalisPoint.fromJSON = function(json){
	    var v = ScalisVertex_1.fromJSON(json.v[0]);
	    var m = Material_1.fromJSON(json.materials[0]);
	    return new ScalisPoint(v, json.volType, json.density, m);
	};

	/**
	 *  @param {number} d New density to set
	 */
	ScalisPoint.prototype.setDensity = function(d) {
	    this.density = d;
	    this.invalidAABB();
	};

	/**
	 *  @return {number} Current density
	 */
	ScalisPoint.prototype.getDensity = function() {
	    return this.density;
	};

	/**
	 *  Set material for this point
	 *  @param {!Material} m
	 */
	ScalisPoint.prototype.setMaterial = function(m) {
	    this.materials[0].copy(m);
	    this.invalidAABB();
	};

	// [Abstract] see ScalisPrimitive.computeHelpVariables
	ScalisPoint.prototype.computeHelpVariables = function() {
	    this.computeAABB();
	};

	// [Abstract] see ScalisPrimitive.prepareForEval
	ScalisPoint.prototype.prepareForEval = function() {
	    if(!this.valid_aabb)
	    {
	        this.computeHelpVariables();
	        this.valid_aabb = true;
	    }
	};

	// [Abstract] see ScalisPrimitive.getArea
	ScalisPoint.prototype.getAreas = function() {
	    if(!this.valid_aabb) {
	        throw "ERROR : Cannot get area of invalid primitive";
	        return [];
	    }else{
	        return [{
	            aabb:this.aabb,
	            bv: new AreaSphere_1(this.v[0].getPos(),ScalisMath_1.KS*this.v[0].getThickness(), ScalisMath_1.KIS),
	            // AreaScalisPoint is deprecated and AreaSphere should be used instead. Uncomment if you notice accuracy issues.
	            // bv: new AreaScalisPoint(this.v[0].getPos(),this.v[0].getThickness()),
	            obj: this
	        }];
	    }
	};

	// [Abstract] see ScalisPrimitive.heuristicStepWithin
	ScalisPoint.prototype.heuristicStepWithin = function() {
	    return this.v[0].getThickness() / 3;
	};

	// [Abstract] see ScalisPrimitive.value
	ScalisPoint.prototype.value = function(p,res) {
	    if(!this.valid_aabb){
	        throw "Error : PrepareForEval should have been called";
	    }

	    var thickness = this.v[0].getThickness();

	    // Eval itself
	    this.v_to_p.subVectors(p,this.v[0].getPos());
	    var r2 = this.v_to_p.lengthSq()/(thickness*thickness);
	    var tmp = 1.0-ScalisMath_1.KIS2*r2;
	    if(tmp > 0.0)
	    {
	        res.v = this.density*tmp*tmp*tmp*ScalisMath_1.Poly6NF0D;

	        if(res.g)
	        {
	            // Gradient computation is easy since the
	            // gradient is radial. We use the analitical solution
	            // to directionnal gradient (differential in this.v_to_p length)
	            var tmp2 = -this.density * ScalisMath_1.KIS2 * 6.0 * this.v_to_p.length() * tmp * tmp * ScalisMath_1.Poly6NF0D/(thickness*thickness);
	            res.g.copy(this.v_to_p).normalize().multiplyScalar(tmp2);
	        }
	        if(res.m)  { res.m.copy(this.materials[0]); }
	    }
	    else
	    {
	        res.v = 0.0;
	        if(res.g) { res.g.set(0,0,0); }
	        if(res.m)  { res.m.copy(Material_1.defaultMaterial); }
	    }

	};

	// [Abstract]
	ScalisPoint.prototype.distanceTo = function(p) {
	    // return distance point/segment
	    // don't take thickness into account
	    return p.distanceTo(this.v[0].getPos());
	    // return p.distanceTo(this.v[0].getPos()) - this.v[0].getThickness();
	};

	var ScalisPoint_1 = ScalisPoint;

	/**
	 *  Bounding area for the segment.
	 *  It is the same for DIST and CONVOL primitives since the support of the convolution
	 *  kernel is the same as the support for the distance field.
	 *  The resulting volume is a clipped cone with spherical extremities, wich is
	 *  actually the support of the primitive.
	 *
	 *  The Area must be able to return accuracy needed in a given zone (Sphere fr now,
	 *  since box intersections with such a complex shape are not trivial), and also
	 *  propose an intersection test.
	 *
	 *  @extends {Area}
	 *
	 *  @param {!THREE.Vector3} p0     first point of the shape
	 *  @param {!THREE.Vector3} p1     second point of the shape
	 *  @param {number}  thick0 radius at p0
	 *  @param {number}  thick1 radius at p1
	 *
	 *  @todo should be possible to replace with an AreaCapsule
	 *
	 * @constructor
	 */
	var AreaScalisSeg = function(p0, p1, thick0, thick1)
	{
	    Area_1.call(this);

	    this.p0 = new three.Vector3(p0.x,p0.y,p0.z);
	    this.p1 = new three.Vector3(p1.x,p1.y,p1.z);
	    this.thick0 = thick0;
	    this.thick1 = thick1;

	    this.unit_dir = new three.Vector3().subVectors(p1,p0);
	    this.length = this.unit_dir.length();
	    this.unit_dir.normalize();

	    // tmp var for functions below
	    this.vector = new three.Vector3();
	    this.p0_to_p = this.vector; // basically the same as above + smart name
	    this.p0_to_p_sqrnorm = 0;
	    this.x_p_2D = 0;
	    this.y_p_2D = 0;
	    this.y_p_2DSq = 0;
	    this.ortho_vec_x = this.thick0 - this.thick1; // direction orthogonal to the "line" getting from one weight to the other. Precomputed
	    this.ortho_vec_y = this.length;
	    this.p_proj_x = 0;
	    this.p_proj_y = 0;

	    this.abs_diff_thick = Math.abs(this.ortho_vec_x);
	};

	AreaScalisSeg.prototype = Object.create(Area_1.prototype);
	AreaScalisSeg.prototype.constructor = AreaScalisSeg;

	/**
	 *  Compute some of the tmp variables.
	 *  Used to factorized other functions code.
	 *  @param {!THREE.Vector3} p A point as a THREE.Vector3
	 *
	 *  @protected
	 */
	AreaScalisSeg.prototype.proj_computation = function(p)
	{
	    this.p0_to_p = this.vector;
	    this.p0_to_p.subVectors(p, this.p0);
	    this.p0_to_p_sqrnorm = this.p0_to_p.lengthSq();
	    this.x_p_2D = this.p0_to_p.dot(this.unit_dir);
	    // pythagore inc.
	    this.y_p_2DSq = this.p0_to_p_sqrnorm - this.x_p_2D*this.x_p_2D;
	    this.y_p_2D = this.y_p_2DSq>0 ? Math.sqrt(this.y_p_2DSq) : 0; // because of rounded errors tmp can be <0 and this causes the next sqrt to return NaN...

	    var t = -this.y_p_2D/this.ortho_vec_y;
	    // P proj is the point at the intersection of:
	    //              - the local X axis (computation in the unit_dir basis)
	    //                  and
	    //              - the line defined by P and the vector orthogonal to the weight line
	    this.p_proj_x = this.x_p_2D + t*this.ortho_vec_x;
	    this.p_proj_y = 0.0;
	};

	/**
	 *  Sea documentation in parent class Area
	 *  TODO :
	 *      Check the Maths (Ask Cedric Zanni?)
	 */
	AreaScalisSeg.prototype.sphereIntersect = function(sphere)
	{
	    this.proj_computation(sphere.center);

	    if(this.p_proj_x<0.0){
	        return (Math.sqrt(this.p0_to_p_sqrnorm)-sphere.radius < this.thick0*ScalisMath_1.KS);
	    }else{
	        if(this.p_proj_x>this.length)
	        {
	            this.vector.subVectors(sphere.center, this.p1);
	            return (Math.sqrt(this.vector.lengthSq())-sphere.radius < this.thick1*ScalisMath_1.KS);
	        }else{
	            var sub1 = this.x_p_2D-this.p_proj_x;
	            //var sub2 = this.y_p_2D-this.p_proj_y; //this.p_proj_y is set at 0 by definition
	            //var dist = Math.sqrt(sub1*sub1 +this.y_p_2DSq);//sub2*sub2);
	            var dist = sub1*sub1 +this.y_p_2DSq;//sub2*sub2);
	            var tt = this.p_proj_x/this.length;
	            var inter_w = this.thick0*(1.0-tt) + tt*this.thick1;
	            var tmp = sphere.radius + inter_w*ScalisMath_1.KS;
	            //return (dist-sphere.radius < inter_w*ScalisMath.KS);
	            return (dist<tmp*tmp);
	        }
	    }
	};

	/**
	 *  Sea documentation in parent class Area
	 */
	AreaScalisSeg.prototype.contains = function(p)
	{
	    this.proj_computation(p);
	    // P proj is the point at the intersection of:
	    //              - the X axis
	    //                  and
	    //              - the line defined by P and the vector orthogonal to the weight line
	    if(this.p_proj_x<0.0){
	        // Proj is before the line segment beginning defined by P0: spherical containment
	        return this.p0_to_p_sqrnorm < this.thick0*this.thick0*ScalisMath_1.KS2;
	    }else{
	        if(this.p_proj_x>this.length)
	        {
	            // Proj is after the line segment beginning defined by P1: spherical containment
	            this.vector.subVectors(p, this.p1);
	            return this.vector.lengthSq() < this.thick1*this.thick1*ScalisMath_1.KS2;
	        }else{
	            // Proj is in between the line segment P1-P0: Linear kind of containment
	            var sub1 = this.x_p_2D-this.p_proj_x;
	            var sub2 = this.y_p_2D-this.p_proj_y;
	            var dist2 = sub1*sub1+sub2*sub2;
	            var tt = this.p_proj_x/this.length;
	            var inter_w = this.thick0*(1.0-tt) + tt*this.thick1;
	            return dist2 < inter_w*inter_w*ScalisMath_1.KS2;
	        }
	    }
	};

	/**
	 *
	 *  TODO :
	 *      check the Maths
	 */
	AreaScalisSeg.prototype.getAcc = function(sphere, factor)
	{
	    this.proj_computation(sphere.center);
	/*
	    // Following is a modified bit that improves acc computation outside of segments.
	    // However, it appears that we are losing some quality in the models
	    // (as the other computation gives a lower min acc bound by design)
	    // TODO: decide if we uncomment or delete this

	    // Get the point at the intersection of the line defined by the center of the sphere and of vector dir orthovec
	    // and the weight line going through (0,thick0)  and orthogonal to orthovec
	    var t = (thick0*this.ortho_vec_y - this.p_proj_x*this.ortho_vec_x)/(this.ortho_vec_x*this.ortho_vec_x+this.ortho_vec_y*this.ortho_vec_y);
	    var inter_proj_x = this.p_proj_x +t*this.ortho_vec_x;
	    var inter_proj_y = t*this.ortho_vec_y;
	    // If inside the min acc is found according to the sphere normal radius
	    var newR = sphere.radius;
	    if (this.y_p_2D > inter_proj_y) {
	        // If we are outside the segment, the sphere intersection with the weight line is computed
	        var sub1 = this.x_p_2D-inter_proj_x;
	        var sub2 = this.y_p_2D-inter_proj_y;
	        var dist = Math.sqrt(sub1*sub1 +sub2*sub2);
	        // Pythagore this
	        newR = Math.sqrt(sphere.radius*sphere.radius-dist*dist);
	    }
	    var tmp = this.abs_diff_thick/this.length;
	    var half_delta = newR*Math.sqrt(1+tmp*tmp)*0.5;
	*/
	    // Thales between two triangles that have the same angles gives us the dist of:
	    // side A = sphere.radius*this.abs_diff_thick/this.length;
	    // Then pythagore this shit up as A² + sphere.radius² = delta²
	    // i.e delta² = (sphere.radius*this.abs_diff_thick/this.length)² + sphere.radius²
	    // <=> delta = sphere.radius*Math.sqrt(1+(this.abs_diff_thick/this.length)²);

	    var tmp = this.abs_diff_thick/this.length;
	    var half_delta = sphere.radius*Math.sqrt(1+tmp*tmp)*0.5;

	    // we check only the direction where the weight is minimum since
	    // we will return minimum accuracy needed in the area.
	    var absc = this.p_proj_x;
	    absc += this.thick0 > this.thick1 ? half_delta : -half_delta;

	    if(absc<0.0){
	        return this.thick0*factor;
	    }else if(absc>this.length)
	    {
	        return this.thick1*factor;
	    }else{

	        var tt = absc/this.length;
	        var inter_w = this.thick0*(1.0-tt) + tt*this.thick1;
	        return inter_w*factor;
	    }
	};

	/**
	 *  Sea documentation in parent class Area
	 */
	AreaScalisSeg.prototype.getNiceAcc = function(sphere)
	{
	    return this.getAcc(sphere,Accuracies_1.nice);
	};
	/**
	 *  Sea documentation in parent class Area
	 */
	AreaScalisSeg.prototype.getCurrAcc = function(sphere)
	{
	    return this.getAcc(sphere,Accuracies_1.curr);
	};
	/**
	 *  Sea documentation in parent class Area
	 */
	AreaScalisSeg.prototype.getRawAcc = function(sphere)
	{
	    return this.getAcc(sphere,Accuracies_1.raw);
	};

	/**
	 *  Sea documentation in parent class Area
	 */
	AreaScalisSeg.prototype.getMinAcc = function()
	{
	    return Accuracies_1.curr*Math.min(this.thick0, this.thick1);
	};
	/**
	 *  Sea documentation in parent class Area
	 */
	AreaScalisSeg.prototype.getMinRawAcc = function()
	{
	    return Accuracies_1.raw*Math.min(this.thick0, this.thick1);
	};

	/**
	 *  Return the minimum accuracy required at some point on the given axis, according to Accuracies.curr
	 *  The returned accuracy is the one you would need when stepping in the axis
	 *  direction when you are on the axis at coordinate t.
	 *  @param {string} axis x, y or z
	 *  @param {number} t Coordinate on the axis
	 *  @return {number} The step you can safely do in axis direction
	 */
	AreaScalisSeg.prototype.getAxisProjectionMinStep = function(axis,t){
	    var step = Number.MAX_VALUE;
	    var p0 = this.p0[axis] < this.p1[axis] ? this.p0 : this.p1;
	    var p1, thick0, thick1;
	    if(p0 === this.p0){
	        p1 = this.p1;
	        thick0 = this.thick0;
	        thick1 = this.thick1;
	    }else{
	        p1 = this.p0;
	        thick0 = this.thick1;
	        thick1 = this.thick0;
	    }

	    var diff = t-p0[axis];
	    if(diff<-2*thick0){
	        step = Math.min(step,Math.max(Math.abs(diff+2*thick0),Accuracies_1.curr*thick0));
	    }else if(diff<2*thick0){
	        step = Math.min(step,Accuracies_1.curr*thick0);
	    }// else the vertex is behind us
	    diff = t-p1[axis];
	    if(diff<-2*thick1){
	        step = Math.min(step,Math.max(Math.abs(diff+2*thick1),Accuracies_1.curr*thick1));
	    }else if(diff<2*thick1){
	        step = Math.min(step,Accuracies_1.curr*thick1);
	    }// else the vertex is behind us

	    var tbis = t-p0[axis];
	    var axis_l = p1[axis]-p0[axis];
	    if(tbis>0 && tbis<axis_l && axis_l!==0){
	        // t is in p0p1
	        step = Math.min(step,Accuracies_1.curr*(thick0 + (tbis/axis_l)*(thick1 - thick0)));
	    }

	    return step;
	};

	var AreaScalisSeg_1 = AreaScalisSeg;

	/**
	 *  Implicit segment class in the blobtree.
	 *
	 *  @constructor
	 *  @extends ScalisPrimitive
	 *
	 *  @param {!ScalisVertex} v0 First vertex for the segment
	 *  @param {!ScalisVertex} v1 Second vertex for the segment
	 *  @param {!string} volType Volume type, can be ScalisPrimitive.CONVOL
	 *                 (homothetic convolution surfaces, Zanni and al), or
	 *                 ScalisPrimitive.DIST (classic weighted distance field)
	 *  @param {number} density Density is another constant to modulate the implicit
	 *                  field. Used only for DIST voltype.
	 *  @param {!Array.<Material>} mats Material for this primitive.
	 *                                   Use [Material.defaultMaterial.clone(), Material.defaultMaterial.clone()] by default.
	 *
	 */
	var ScalisSegment = function(v0, v1, volType, density, mats) {
	    ScalisPrimitive_1.call(this);

	    this.v.length   = 2;
	    this.v[0]       = v0;
	    this.v[1]       = v1;
	    v0.setPrimitive(this);
	    v1.setPrimitive(this);

	    this.volType     = volType;
	    this.density     = density;
	    this.materials   = mats;

	    // Temporary for eval
	    // TODO : should be wrapped in the eval function scope if possible (ie not precomputed)
	    // CONVOL
	    this.clipped_l1 = 1.0;
	    this.clipped_l2 = 0.0;
	    this.vector = new three.Vector3();
	    this.cycle  = new three.Vector3();
	    this.proj   = new three.Vector3();
	    // helper attributes
	    this.v0_p = this.v[0].getPos();
	    this.v1_p = this.v[1].getPos(); // this one is probably useless to be kept for eval since not used....
	    this.dir = new three.Vector3();
	    this.lengthSq = 0;
	    this.length = 0;
	    this.unit_dir = new three.Vector3();
	    // weight_p1 is convol's weight_p2 ( >_< )
	    this.weight_p1 = 0;
	    // c0 and c1 are convol's weight_coeff
	    this.c0 = 0;
	    this.c1 = 0;

	    this.increase_unit_dir = new three.Vector3();
	    this.p_min = new three.Vector3();
	    this.weight_min = 0;
	    this.inv_weight_min = 0;
	    this.unit_delta_weight = 0;
	    this.maxbound = 0;
	    this.maxboundSq = 0;
	    this.cyl_bd0 = 0;
	    this.cyl_bd1 = 0;
	    this.f0f1f2 = new three.Vector3();

	    this.tmpVec1 = new three.Vector3();
	    this.tmpVec2 = new three.Vector3();

	    this.computeHelpVariables();
	};

	ScalisSegment.prototype = Object.create(ScalisPrimitive_1.prototype);
	ScalisSegment.constructor = ScalisSegment;

	ScalisSegment.type = "ScalisSegment";
	Types_1.register(ScalisSegment.type, ScalisSegment);

	ScalisSegment.prototype.getType = function(){
	    return ScalisSegment.type;
	};

	ScalisSegment.prototype.toJSON = function() {
	    var res = ScalisPrimitive_1.prototype.toJSON.call(this);
	    res.density = this.density;
	    return res;
	};
	ScalisSegment.fromJSON = function(json){
	    var v0 = ScalisVertex_1.fromJSON(json.v[0]);
	    var v1 = ScalisVertex_1.fromJSON(json.v[1]);
	    var m = [
	        Material_1.fromJSON(json.materials[0]),
	        Material_1.fromJSON(json.materials[1])
	    ];
	    return new ScalisSegment(v0, v1, json.volType, json.density, m);
	};

	//  [Abstract] See ScalisPrimitive.mutableVolType for more details
	ScalisSegment.prototype.mutableVolType = function() {
	    return true;
	};

	/**
	 *  @param {number} d The new density
	 */
	ScalisSegment.prototype.setDensity = function(d) {
	    this.density = d;
	    this.invalidAABB();
	};

	/**
	 *  @return {number} The current density
	 */
	ScalisSegment.prototype.getDensity = function() {
	    return this.density;
	};

	// [Abstract] See Primitive.setVolType for more details
	ScalisSegment.prototype.setVolType = function(vt)
	{
	    if( !(vt == ScalisPrimitive_1.CONVOL || vt == ScalisPrimitive_1.DIST) ){
	        throw "ERROR : volType must be set to ScalisPrimitive.CONVOL or ScalisPrimitive.DIST";
	    }

	    if(this.volType != vt){
	        this.volType = vt;
	        this.invalidAABB();
	    }
	};

	// [Abstract] See Primitive.getVolType for more details
	ScalisSegment.prototype.getVolType = function()
	{
	    return this.volType;
	};

	// [Abstract] See Primitive.prepareForEval for more details
	ScalisSegment.prototype.prepareForEval = function() {
	    if(!this.valid_aabb)
	    {
	        this.computeHelpVariables();
	        this.valid_aabb = true;
	    }
	};

	// [Abstract] See Primtive.getArea for more details
	ScalisSegment.prototype.getAreas = function() {
	    if(!this.valid_aabb){
	        throw "ERROR : Cannot get area of invalid primitive";
	        return [];
	    }else{
	        return [{
	            aabb:this.aabb,
	            //new THREE.Box3(-256, -256, -256, 256,256,256),
	            //new THREE.Box3(this.aabb.min_x-min_thick,this.aabb.min_y-min_thick,this.aabb.min_z-min_thick,
	            //this.aabb.max_x+min_thick,this.aabb.max_y+min_thick,this.aabb.max_z+min_thick),
	            bv: new AreaScalisSeg_1(
	                this.v[0].getPos(),
	                this.v[1].getPos(),
	                this.v[0].getThickness(),
	                this.v[1].getThickness(),
	                this.length,
	                this.unit_dir),
	            obj: this
	        }];
	    }
	};

	// [Abstract] See Primitive.computeHelpVariables for more details
	ScalisSegment.prototype.computeHelpVariables = function() {
	    this.v0_p = this.v[0].getPos();
	    this.v1_p = this.v[1].getPos(); // this one is probably useless to be kept for eval since not used....

	    this.dir.subVectors(this.v1_p,this.v0_p);
	    this.lengthSq = this.dir.lengthSq();
	    this.length = Math.sqrt(this.lengthSq);
	    this.unit_dir.copy(this.dir).normalize();

	    this.weight_p1 = this.v[1].getThickness();
	    this.c0 = this.v[0].getThickness();
	    this.c1 = this.v[1].getThickness() - this.v[0].getThickness();

	    // Bounding property
	    // bounding box is axis aligned so the bounding is not very tight.
	    var bound_supp0 = this.v[0].getThickness()*ScalisMath_1.KS;
	    var bound_supp1 = this.v[1].getThickness()*ScalisMath_1.KS;

	    this.maxbound = Math.max(bound_supp0,bound_supp1);
	    this.maxboundSq = this.maxbound*this.maxbound;

	    // Speed up var for cylinder bounding
	    // Used only in evalConvol
	    this.cyl_bd0 = Math.min(-bound_supp0, this.length-bound_supp1);
	    this.cyl_bd1 = Math.max(this.length+bound_supp1, bound_supp0);

	    this.increase_unit_dir.copy(this.unit_dir);
	    // weight help variables
	    if (this.c1 < 0)
	    {
	        this.p_min.copy(this.v1_p);
	        this.weight_min = this.weight_p1;
	        this.inv_weight_min = 1 / this.weight_p1;
	        this.increase_unit_dir.negate();
	        this.unit_delta_weight = -this.c1 / this.length;
	    }
	    else
	    {
	        this.p_min.copy(this.v0_p);
	        // weight_p0 is c0
	        this.weight_min = this.c0;
	        this.inv_weight_min = 1 / this.c0;
	        this.unit_delta_weight = this.c1/ this.length;
	    }

	    this.computeAABB();
	};

	// [Abstract] See Primitive.value for more details
	ScalisSegment.prototype.value = function(p,res) {
	    switch(this.volType){
	    case ScalisPrimitive_1.DIST:
	        this.evalDist(p,res);
	        break;
	    case ScalisPrimitive_1.CONVOL:
	        this.evalConvol(p,res);
	        break;
	    default:
	        throw "Unknown volType, cannot evaluate.";
	        break;
	    }
	};

	///////////////////////////////////////////////////////////////////////////
	// Distance Evaluation functions and auxiliaary functions
	// Note : for the mech primitive we use a CompactPolynomial6 kernel.
	//        TODO : the orga should use the same for better smoothness

	/**
	 *  value function for Distance volume type (distance field).
	 */
	ScalisSegment.prototype.evalDist = (function(){
	    var ev_eps = {v:0};
	    var p_eps = new three.Vector3();
	    return function(p,res) {

	        var p0_to_p = this.vector;
	        p0_to_p.subVectors(p,this.v[0].getPos());

	        // Documentation : see DistanceHomothetic.pdf in convol/Documentation/Convol-Core/
	        var orig_p_scal_dir = p0_to_p.dot(this.dir);
	        var orig_p_sqr = p0_to_p.lengthSq();

	        var denum = this.lengthSq * this.c0 + orig_p_scal_dir * this.c1;
	        var t = (this.c1<0) ? 0 : 1;
	        if(denum > 0.0)
	        {
	            t = orig_p_scal_dir * this.c0 + orig_p_sqr * this.c1;
	            t = (t<0.0) ? 0.0 : ((t>denum) ? 1.0 : t/denum) ; // clipping (nearest point on segment not line)
	        }

	        // Optim the below code... But keep the old code it's more understandable
	        var proj_p_l = Math.sqrt(t*(t*this.lengthSq-2*orig_p_scal_dir)+orig_p_sqr);
	        //var proj_to_point = this.proj;
	        //proj_to_point.set(
	        //    t*this.dir.x - p0_to_p.x,
	        //    t*this.dir.y - p0_to_p.y,
	        //    t*this.dir.z - p0_to_p.z
	        //);
	        //var proj_p_l = proj_to_point.length();

	        var weight_proj = this.c0 + t*this.c1;
	        res.v = this.density*ScalisMath_1.Poly6Eval(proj_p_l/weight_proj)*ScalisMath_1.Poly6NF0D;

	        ///////////////////////////////////////////////////////////////////////
	        // Material computation : by orthogonal projection
	        if(res.m){
	            this.evalMat(p,res);
	        }

	        // IMPORTANT NOTE :
	        // We should use an analytical gradient here. It should be possible to
	        // compute.
	        if(res.g){
	            var epsilon = 0.00001;
	            var d_over_eps = this.density/epsilon;
	            p_eps.copy(p);
	            p_eps.x += epsilon;
	            this.evalDist(p_eps, ev_eps);
	            res.g.x = d_over_eps*(ev_eps.v-res.v);
	            p_eps.x -= epsilon;

	            p_eps.y += epsilon;
	            this.evalDist(p_eps,ev_eps);
	            res.g.y = d_over_eps*(ev_eps.v-res.v);
	            p_eps.y -= epsilon;

	            p_eps.z += epsilon;
	            this.evalDist(p_eps,ev_eps);
	            res.g.z = d_over_eps*(ev_eps.v-res.v);
	        }
	    };
	})();

	/**
	 *
	 * @param {THREE.Vector3} p Evaluation point
	 * @param {Object} res Resulting material will be in res.m
	 */
	ScalisSegment.prototype.evalMat = function(p,res){
	    var p0_to_p = this.vector;
	    p0_to_p.subVectors(p,this.v[0].getPos());
	    var udir_dot = this.unit_dir.dot(p0_to_p);
	    var s = (udir_dot/this.length);

	    // Material interpolation
	    if(s>1.0)
	    {
	        res.m.copy(this.materials[1]);
	    }
	    else
	    {
	        if(s<=0.0)
	        {
	            res.m.copy(this.materials[0]);
	        }
	        else
	        {
	            // (1-s)*m0 + s*m1
	            res.m.copy(this.materials[0]);
	            res.m.lerp(this.materials[1], s);
	        }
	    }
	};

	/**
	 *  @param {!THREE.Vector3} w special_coeff
	 *  @return {boolean}
	 */
	ScalisSegment.prototype.HomotheticClippingSpecial = function(w)
	{
	    // we search solution t \in [0,1] such that at^2-2bt+c<=0
	    var a = -w.z;
	    var b = -w.y;
	    var c = -w.x;

	    var delta = b*b - a*c;
	    if(delta>=0.0)
	    {
	        var b_p_sqrt_delta = b+Math.sqrt(delta);
	        if( (b_p_sqrt_delta<0.0) || (this.length*b_p_sqrt_delta<c) )
	        {
	            return false;
	        }
	        else
	        {
	            var main_root = c / b_p_sqrt_delta;
	            this.clipped_l1 = (main_root<0.0) ? 0.0 : main_root;
	            var a_r = a*main_root;
	            this.clipped_l2 = (2.0*b<a_r+a*this.length) ? c/(a_r) : this.length;
	            return true;
	        }
	    }
	    return false;
	};

	// [Abstract] see ScalisPrimitive.heuristicStepWithin
	ScalisSegment.prototype.heuristicStepWithin = function() {
	        return this.weight_min / 3;
	};

	///////////////////////////////////////////////////////////////////////////
	// Convolution Evaluation functions and auxiliaary functions
	/**
	 *  value function for Convol volume type (Homothetic convolution).
	 */
	ScalisSegment.prototype.evalConvol = function(p, res) {
	    if(!this.valid_aabb){
	        throw "Error : prepareForEval should have been called";
	    }
	    // init
	    if(res.g)
	        res.g.set(0,0,0);
	    res.v=0;

	    var p_min_to_point = this.tmpVec1;
	    p_min_to_point.subVectors(p,this.p_min);

	    var uv = this.increase_unit_dir.dot(p_min_to_point);
	    var d2 = p_min_to_point.lengthSq();

	    var special_coeff = this.tmpVec2;
	    special_coeff.set(
	        this.weight_min*this.weight_min - ScalisMath_1.KIS2 * d2,
	            -this.unit_delta_weight*this.weight_min - ScalisMath_1.KIS2 * uv ,
	        this.unit_delta_weight*this.unit_delta_weight - ScalisMath_1.KIS2 );

	    // clipped_l1, clipped_l2 are members of segment
	    if(this.HomotheticClippingSpecial(special_coeff))
	    {
	        var inv_local_min_weight = 1.0 / (this.weight_min + this.clipped_l1 * this.unit_delta_weight);
	        special_coeff.x = 1.0 - ScalisMath_1.KIS2 * ( this.clipped_l1*(this.clipped_l1-2.0*uv) + d2 ) * inv_local_min_weight*inv_local_min_weight;
	        special_coeff.y = - this.unit_delta_weight - ScalisMath_1.KIS2*(uv-this.clipped_l1) * inv_local_min_weight;

	        if (res.g) //both grad and value
	        {
	            if(this.unit_delta_weight >= 0.06) { // ensure a maximum relative error of ??? (for degree i up to 8)
	                this.HomotheticCompactPolynomial_segment_FGradF_i6( (this.clipped_l2-this.clipped_l1) *
	                                                                    inv_local_min_weight,
	                                                                    this.unit_delta_weight,
	                                                                    special_coeff);
	            }else{
	                this.HomotheticCompactPolynomial_approx_segment_FGradF_i6( (this.clipped_l2-this.clipped_l1) *
	                                                                           inv_local_min_weight,
	                                                                           this.unit_delta_weight,
	                                                                           this.inv_weight_min,
	                                                                           special_coeff);
	            }


	            res.v = ScalisMath_1.Poly6NF1D * this.f0f1f2.x;
	            this.f0f1f2.y *= inv_local_min_weight;
	            res.g
	                .copy(this.increase_unit_dir)
	                .multiplyScalar(this.f0f1f2.z + this.clipped_l1 * this.f0f1f2.y)
	                .sub(p_min_to_point.multiplyScalar(this.f0f1f2.y))
	                .multiplyScalar(ScalisMath_1.Poly6NF1D*6.0*ScalisMath_1.KIS2*inv_local_min_weight);
	        }
	        else //value only
	        {
	            if(this.unit_delta_weight >= 0.06) { // ensure a maximum relative error of ??? (for degree i up to 8)
	                res.v=ScalisMath_1.Poly6NF1D *
	                    this.HomotheticCompactPolynomial_segment_F_i6( (this.clipped_l2-this.clipped_l1) *
	                                                                   inv_local_min_weight,
	                                                                   this.unit_delta_weight,
	                                                                   special_coeff);
	            }else{
	                res.v=ScalisMath_1.Poly6NF1D *
	                    this.HomotheticCompactPolynomial_approx_segment_F_i6( (this.clipped_l2-this.clipped_l1) *
	                                                                          inv_local_min_weight,
	                                                                          this.unit_delta_weight,
	                                                                          inv_local_min_weight,
	                                                                          special_coeff);
	            }
	        }

	        if(res.m){
	            this.evalMat(p,res);
	        }
	    }
	};

	/**
	 *  Clamps a number. Based on Zevan's idea: http://actionsnippet.com/?p=475
	 *  @param {number} a
	 *  @param {number} b
	 *  @param {number} c
	 *  @return {number} Clamped value
	 *  Author: Jakub Korzeniowski
	 *  Agency: Softhis
	 *  http://www.softhis.com
	 */
	ScalisSegment.prototype.clamp = function (a,b,c){return Math.max(b,Math.min(c,a));};

	// [Abstract] see ScalisPrimitive.distanceTo
	ScalisSegment.prototype.distanceTo = function ()
	{
	    var tmpVector = new three.Vector3();
	    var tmpVectorProj = new three.Vector3();
	    return function(p) {
	        // var thickness = Math.min(this.c0,this.c0+this.c1);

	        // return distance point/segment
	        // don't take thickness into account
	        var t = tmpVector.subVectors(p,this.v[0].getPos())
	            .dot(this.dir) / this.lengthSq;

	        // clamp is our own function declared there
	        t=this.clamp(t,0,1);
	        tmpVectorProj.copy(this.dir)
	            .multiplyScalar(t)
	            .add(this.v[0].getPos());
	        return p.distanceTo(tmpVectorProj);
	    };
	}();

	/**
	 *  Sub-function for optimized convolution value computation (Homothetic Compact Polynomial).*
	 *  Function designed by Cedric Zanni, optimized for C++ using matlab.
	 *  @param {number} l
	 *  @param {number} d
	 *  @param {!Object} w
	 *  @return {number} the value
	 */
	ScalisSegment.prototype.HomotheticCompactPolynomial_segment_F_i6 = function( l,  d,  w)
	{
	    var t6247 = d * l + 0.1e1;
	    var t6241 = 0.1e1 / t6247;
	    var t6263 = t6247 * t6247;
	    var t2 = t6263 * t6263;
	    var t6244 = 0.1e1 / t2;
	    var t6252 = w.y;
	    var t6249 = t6252 * t6252;
	    var t6273 = 0.12e2 * t6249;
	    var t6258 = 0.1e1 / d;
	    var t6271 = t6252 * t6258;
	    var t6264 = t6247 * t6263;
	    var t6257 = l * l;
	    var t6260 = t6257 * t6257;
	    var t6259 = l * t6257;
	    var t6254 = l * t6260;
	    var t6253 = w.x;
	    var t6251 = w.z;
	    var t6250 = t6253 * t6253;
	    var t6248 = t6251 * t6251;
	    var t3 = t6264 * t6264;
	    var t6246 = 0.1e1 / t3;
	    var t6245 = t6241 * t6244;
	    var t6243 = 0.1e1 / t6264;
	    var t6242 = 0.1e1 / t6263;
	    var t71 = Math.log(t6247);
	    var t93 = t6259 * t6259;
	    return  -t6248 * (((((-(t6241 - 0.1e1) * t6258 - l * t6242) * t6258 - t6257 * t6243) * t6258 - t6259 * t6244) * t6258 - t6260 * t6245) * t6258 - t6254 * t6246) * t6271 + (-t6253 * (t6246 - 0.1e1) * t6258 / 0.6e1 - (-(t6245 - 0.1e1) * t6258 / 0.5e1 - l * t6246) * t6271) * t6250 + ((t6253 * t6273 + 0.3e1 * t6251 * t6250) * (0.2e1 / 0.5e1 * (-(t6244 - 0.1e1) * t6258 / 0.4e1 - l * t6245) * t6258 - t6257 * t6246) + (0.3e1 * t6248 * t6253 + t6251 * t6273) * (0.4e1 / 0.5e1 * (0.3e1 / 0.4e1 * (0.2e1 / 0.3e1 * (-(t6242 - 0.1e1) * t6258 / 0.2e1 - l * t6243) * t6258 - t6257 * t6244) * t6258 - t6259 * t6245) * t6258 - t6260 * t6246) + t6251 * t6248 * (0.6e1 / 0.5e1 * (0.5e1 / 0.4e1 * (0.4e1 / 0.3e1 * (0.3e1 / 0.2e1 * (0.2e1 * (t71 * t6258 - l * t6241) * t6258 - t6257 * t6242) * t6258 - t6259 * t6243) * t6258 - t6260 * t6244) * t6258 - t6254 * t6245) * t6258 - t93 * t6246) + (-0.12e2 * t6251 * t6253 - 0.8e1 * t6249) * (0.3e1 / 0.5e1 * ((-(t6243 - 0.1e1) * t6258 / 0.3e1 - l * t6244) * t6258 / 0.2e1 - t6257 * t6245) * t6258 - t6259 * t6246) * t6252) * t6258 / 0.6e1;
	};

	/**
	 *  Sub-function for optimized convolution value computation (Homothetic Compact Polynomial).
	 *  (Approximation? Faster?).
	 *  Function designed by Cedric Zanni, optimized for C++ using matlab.
	 *  @param {number} l
	 *  @param {number} d
	 *  @param {number} q
	 *  @param {!Object} w
	 */
	ScalisSegment.prototype.HomotheticCompactPolynomial_approx_segment_F_i6 = function ( l,  d,  q,  w)
	{
	    var t6386 = q * d;
	    var t6361 = t6386 + 0.1e1;
	    var t6387 = 0.1e1 / t6361;
	    var t1 = t6361 * t6361;
	    var t2 = t1 * t1;
	    var t6359 = t6387 / t2 / t1;
	    var t6363 = w.z;
	    var t6364 = w.y;
	    var t6365 = w.x;
	    var t6366 = l * l;
	    var t6356 = t6363 * t6366 - 0.2e1 * t6364 * l + t6365;
	    var t9 = t6364 * t6364;
	    var t6357 = t6363 * t6365 - t9;
	    var t6358 = t6363 * l - t6364;
	    var t6377 = t6365 * t6365;
	    var t6381 = t6364 * t6377;
	    var t6369 = t6356 * t6356;
	    var t6383 = t6358 * t6369;
	    var t6362 = 0.1e1 / t6363;
	    var t6384 = t6357 * t6362;
	    var t6385 = 0.6e1 / 0.35e2 * (0.4e1 / 0.3e1 * (0.2e1 * t6357 * l + t6358 * t6356 + t6364 * t6365) * t6384 + t6383 + t6381) * t6384 + t6356 * t6383 / 0.7e1 + t6365 * t6381 / 0.7e1;
	    var t6380 = t6362 * t6385;
	    var t6360 = t6387 * t6359;
	    var t6355 = t6369 * t6369;
	    var t27 = t6377 * t6377;
	    var t6353 = t6364 * t6380 + t6355 / 0.8e1 - t27 / 0.8e1;
	    var t6352 = -l * t6355 + (-0.10e2 * t6364 * t6353 + t6365 * t6385) * t6362;
	    var t65 = q * q;
	    return  t6380 - 0.7e1 * d * t6353 * t6362 + (-0.1111111111e0 * (0.3e1 * t6359 - 0.300e1 + 0.7e1 * (0.2e1 + t6360) * t6386) * t6352 - 0.1000000000e0 * (0.2e1 - 0.200e1 * t6359 - 0.7e1 * (0.1e1 + t6360) * t6386) / q * (-0.1e1 * t6366 * t6355 + (0.1333333333e1 * t6364 * t6352 + 0.2e1 * t6365 * t6353) * t6362)) * t6362 / t65;
	};

	/**
	 *  Sub-function for optimized convolution value and gradient computation (Homothetic Compact Polynomial).
	 *  Function designed by Cedric Zanni, optimized for C++ using matlab.
	 *  Result is stored in this.f0f1f2
	 *  @param {number} l
	 *  @param {number} d
	 *  @param {!Object} w
	 *
	 */
	ScalisSegment.prototype.HomotheticCompactPolynomial_segment_FGradF_i6 = function( l,  d,  w)
	{
	    var t6320 = d * l + 0.1e1;
	    var t6314 = 0.1e1 / t6320;
	    var t6336 = t6320 * t6320;
	    var t2 = t6336 * t6336;
	    var t6317 = 0.1e1 / t2;
	    var t6325 = w.y;
	    var t6322 = t6325 * t6325;
	    var t6351 = 0.2e1 * t6322;
	    var t6324 = w.z;
	    var t6326 = w.x;
	    var t6350 = t6324 * t6326 / 0.3e1 + 0.2e1 / 0.3e1 * t6322;
	    var t6321 = t6324 * t6324;
	    var t6349 = t6321 / 0.6e1;
	    var t6348 = -0.2e1 / 0.3e1 * t6324;
	    var t6337 = t6320 * t6336;
	    var t6316 = 0.1e1 / t6337;
	    var t6318 = t6314 * t6317;
	    var t7 = t6337 * t6337;
	    var t6319 = 0.1e1 / t7;
	    var t6330 = l * l;
	    var t6331 = 0.1e1 / d;
	    var t6332 = l * t6330;
	    var t6309 = 0.3e1 / 0.5e1 * ((-(t6316 - 0.1e1) * t6331 / 0.3e1 - l * t6317) * t6331 / 0.2e1 - t6330 * t6318) * t6331 - t6332 * t6319;
	    var t6347 = t6309 * t6325;
	    var t6311 = -(t6318 - 0.1e1) * t6331 / 0.5e1 - l * t6319;
	    var t6323 = t6326 * t6326;
	    var t6346 = t6323 * t6311;
	    var t6310 = 0.2e1 / 0.5e1 * (-(t6317 - 0.1e1) * t6331 / 0.4e1 - l * t6318) * t6331 - t6330 * t6319;
	    var t6345 = t6326 * t6310;
	    var t6344 = -t6323 * (t6319 - 0.1e1) / 0.6e1;
	    var t6333 = t6330 * t6330;
	    var t6327 = l * t6333;
	    var t6315 = 0.1e1 / t6336;
	    var t6308 = 0.4e1 / 0.5e1 * (0.3e1 / 0.4e1 * (0.2e1 / 0.3e1 * (-(t6315 - 0.1e1) * t6331 / 0.2e1 - l * t6316) * t6331 - t6330 * t6317) * t6331 - t6332 * t6318) * t6331 - t6333 * t6319;
	    var t6307 = ((((-(t6314 - 0.1e1) * t6331 - l * t6315) * t6331 - t6330 * t6316) * t6331 - t6332 * t6317) * t6331 - t6333 * t6318) * t6331 - t6327 * t6319;
	    var t81 = t6332 * t6332;
	    var t92 = Math.log(t6320);
	    this.f0f1f2.x = (t6326 * t6344 - t6325 * t6346 + t6345 * t6351 - 0.4e1 / 0.3e1 * t6322 * t6347 + (t6323 * t6310 / 0.2e1 + t6308 * t6351 - 0.2e1 * t6326 * t6347) * t6324 + (t6326 * t6308 / 0.2e1 - t6325 * t6307 + (-t81 * t6319 / 0.6e1 + (-t6327 * t6318 / 0.5e1 + (-t6333 * t6317 / 0.4e1 + (-t6332 * t6316 / 0.3e1 + (-t6330 * t6315 / 0.2e1 + (t92 * t6331 - l * t6314) * t6331) * t6331) * t6331) * t6331) * t6331) * t6324) * t6321) * t6331;
	    this.f0f1f2.y = (t6344 + t6310 * t6350 + t6308 * t6349 + (-0.2e1 / 0.3e1 * t6326 * t6311 + t6309 * t6348) * t6325) * t6331;
	    this.f0f1f2.z = (t6346 / 0.6e1 + t6309 * t6350 + t6307 * t6349 + (-0.2e1 / 0.3e1 * t6345 + t6308 * t6348) * t6325) * t6331;
	};

	/**
	 *  Sub-function for optimized convolution value and gradient computation (Homothetic Compact Polynomial).
	 *  Function designed by Cedric Zanni, optimized for C++ using matlab.
	 *  Result is stored in this.f0f1f2
	 *  @param {number} l
	 *  @param {number} d
	 *  @param {!Object} w
	 */
	ScalisSegment.prototype.HomotheticCompactPolynomial_approx_segment_FGradF_i6 = function ( l,  d,  q,  w)
	{
	    var t6478 = q * d;
	    var t6443 = t6478 + 0.1e1;
	    var t6479 = 0.1e1 / t6443;
	    var t1 = q * q;
	    var t6449 = 0.1e1 / t1;
	    var t2 = t6443 * t6443;
	    var t3 = t2 * t2;
	    var t6441 = t6479 / t3 / t2;
	    var t6448 = w.x;
	    var t6477 = 0.2e1 * t6448;
	    var t6446 = w.z;
	    var t6444 = 0.1e1 / t6446;
	    var t6476 = d * t6444;
	    var t6447 = w.y;
	    var t6451 = l * l;
	    var t6438 = t6446 * t6451 - 0.2e1 * t6447 * l + t6448;
	    var t6455 = t6438 * t6438;
	    var t6437 = t6438 * t6455;
	    var t6463 = t6448 * t6448;
	    var t6445 = t6448 * t6463;
	    var t10 = t6447 * t6447;
	    var t6439 = t6446 * t6448 - t10;
	    var t6440 = t6446 * l - t6447;
	    var t6470 = t6439 * t6444;
	    var t6433 = 0.4e1 / 0.3e1 * (0.2e1 * t6439 * l + t6440 * t6438 + t6447 * t6448) * t6470 + t6440 * t6455 + t6447 * t6463;
	    var t6473 = t6433 / 0.5e1;
	    var t6432 = t6447 * t6444 * t6473 + t6437 / 0.6e1 - t6445 / 0.6e1;
	    var t6429 = -l * t6437 + (-0.8e1 * t6447 * t6432 + t6448 * t6473) * t6444;
	    var t6469 = t6451 * t6437;
	    var t6427 = -t6469 + (0.10e2 / 0.7e1 * t6447 * t6429 + t6432 * t6477) * t6444;
	    var t6475 = -t6427 / 0.8e1;
	    var t6474 = 0.6e1 / 0.35e2 * t6433 * t6470 + t6440 * t6437 / 0.7e1 + t6447 * t6445 / 0.7e1;
	    var t6442 = t6479 * t6441;
	    var t6472 = (0.3e1 * t6441 - 0.300e1 + 0.7e1 * (0.2e1 + t6442) * t6478) * t6449;
	    var t6471 = (0.2e1 - 0.200e1 * t6441 - 0.7e1 * (0.1e1 + t6442) * t6478) / q * t6449;
	    var t6468 = t6444 * t6472;
	    var t6467 = t6444 * t6471;
	    var t6466 = t6444 * t6474;
	    var t6436 = t6455 * t6455;
	    var t57 = t6463 * t6463;
	    var t6430 = t6447 * t6466 + t6436 / 0.8e1 - t57 / 0.8e1;
	    var t6428 = -l * t6436 + (-0.10e2 * t6447 * t6430 + t6448 * t6474) * t6444;
	    this.f0f1f2.x = t6466 - 0.7e1 * t6430 * t6476 - t6428 * t6468 / 0.9e1 - (-t6451 * t6436 + (0.4e1 / 0.3e1 * t6447 * t6428 + t6430 * t6477) * t6444) * t6467 / 0.10e2;
	    this.f0f1f2.y = (t6473 - 0.7e1 * d * t6432 - t6429 * t6472 / 0.7e1 + t6471 * t6475) * t6444;
	    this.f0f1f2.z = t6432 * t6444 + t6429 * t6476 + t6468 * t6475 - (-l * t6469 + (0.3e1 / 0.2e1 * t6447 * t6427 - 0.3e1 / 0.7e1 * t6448 * t6429) * t6444) * t6467 / 0.9e1;
	};
	// End of organic evaluation functions
	////////////////////////////////////////////////////////////////////////////

	var ScalisSegment_1 = ScalisSegment;

	var EPSILON = 0.000001;

	var TriangleUtils = {};

	/*
	  ! Triangle extends Primitive and must have the following properties in constructor: !

	    this.p0p1  = new THREE.Vector3();
	    this.p1p2 = new THREE.Vector3();
	    this.p2p0 = new THREE.Vector3();
	    this.unit_normal = new THREE.Vector3();
	    this.unit_p0p1 = new THREE.Vector3();
	    this.unit_p1p2 = new THREE.Vector3();
	    this.unit_p2p0 = new THREE.Vector3();
	    this.length_p0p1 = 0;
	    this.length_p1p2 = 0;
	    this.length_p2p0 = 0;
	    this.diffThick_p0p1 = 0;
	    this.diffThick_p0p1 = 0;
	    this.diffThick_p0p1 = 0;
	    this.main_dir = new THREE.Vector3();
	    this.point_iso_zero = new THREE.Vector3();
	    this.ortho_dir      = new THREE.Vector3();
	    this.unsigned_ortho_dir = new THREE.Vector3();
	    this.proj_dir       = new THREE.Vector3();
	    this.equal_weights = false; // Use to skip computations for a specific case

	    this.coord_max           = 0;
	    this.coord_middle        = 0;
	    this.unit_delta_weight   = 0;
	    this.longest_dir_special = 0;
	    this.max_seg_length      = 0;
	    this.half_dir_1 = new THREE.Vector3();
	    this.point_half = new THREE.Vector3();
	    this.half_dir_2 = new THREE.Vector3();
	    this.point_min = new THREE.Vector3();
	    this.weight_min = 0;

	*/

	// intermediary functions used in computeVectorsDirs
	var cleanIndex = function(ind, lengthArray) {
	    var res =ind;
	    if (lengthArray === 0 ){
	        throw "Lenght of the array should not be null";
	        return res;
	    }
	    if (lengthArray ===1){
	        return 0;
	    }
	    // negative index are looped back at the end of the array
	    if (ind < 0) res = (lengthArray+ind) % lengthArray;
	    // index greater than the array length are looped back at the beginning
	    if (ind >= lengthArray) {
	        res = ind % lengthArray;
	    }
	    return res;
	};

	/**
	 *  Compute some internal vars for triangle
	 *  @param {!Object} triangle The triangle to compute vars for (blobtree or skel)
	 */
	TriangleUtils.computeVectorsDirs = function(triangle){

	    var v0_p = triangle.v[0].getPos();
	    var v1_p = triangle.v[1].getPos();
	    var v2_p = triangle.v[2].getPos();

	    triangle.p0p1.subVectors(v1_p,v0_p);
	    triangle.p1p2.subVectors(v2_p,v1_p);
	    triangle.p2p0.subVectors(v0_p,v2_p);

	    //triangle.unit_normal.crossVectors(triangle.p0p1,triangle.p1p2);
	    triangle.unit_normal.crossVectors(triangle.p0p1,triangle.p2p0);
	    triangle.unit_normal.normalize();

	    triangle.length_p0p1 = triangle.p0p1.length();
	    triangle.unit_p0p1.copy(triangle.p0p1);
	    triangle.unit_p0p1.divideScalar(triangle.length_p0p1);
	    triangle.diffThick_p0p1 = triangle.v[0].getThickness()-triangle.v[1].getThickness();

	    triangle.length_p1p2 = triangle.p1p2.length();
	    triangle.unit_p1p2.copy(triangle.p1p2);
	    triangle.unit_p1p2.divideScalar(triangle.length_p1p2);
	    triangle.diffThick_p1p2 = triangle.v[1].getThickness()-triangle.v[2].getThickness();

	    triangle.length_p2p0 = triangle.p2p0.length();
	    triangle.unit_p2p0.copy(triangle.p2p0);
	    triangle.unit_p2p0.divideScalar(triangle.length_p2p0);
	    triangle.diffThick_p2p0 = triangle.v[2].getThickness()-triangle.v[0].getThickness();

	    // Precomputation Used in mech computation
	    // So we first find the direction of maximum weight variation.

	    var sortingArr = [];
	    sortingArr.push({ vert: triangle.v[0].getPos(), thick: triangle.v[0].getThickness(), idx:0});
	    sortingArr.push({ vert: triangle.v[1].getPos(), thick: triangle.v[1].getThickness(), idx:1});
	    sortingArr.push({ vert: triangle.v[2].getPos(), thick: triangle.v[2].getThickness(), idx:2});

	    // sort by the min thickness
	    sortingArr.sort(function(a, b) { return a.thick - b.thick;});
	    triangle.point_min = sortingArr[0].vert;
	    triangle.weight_min = sortingArr[0].thick;
	    // Cycle throught the other points
	    var idx = cleanIndex(sortingArr[0].idx+1,3);
	    var point_1 = triangle.v[idx].getPos();
	    var weight_1 = triangle.v[idx].getThickness();
	    idx = cleanIndex(sortingArr[0].idx+2,3);
	    var point_2 = triangle.v[idx].getPos();
	    var weight_2 = triangle.v[idx].getThickness();
	    var dir_1 = new three.Vector3();
	    dir_1 = dir_1.subVectors(point_1, triangle.point_min);
	    var dir_2 = new three.Vector3();
	    dir_2 = dir_2.subVectors(point_2, triangle.point_min);
	    var delta_1 = weight_1 - triangle.weight_min;
	    var delta_2 = weight_2 - triangle.weight_min;
	    if(delta_1 < EPSILON || delta_2 < EPSILON)
	    {
	        if(delta_1 < delta_2)
	        { //delta_1 is closer to 0
	            triangle.ortho_dir = dir_1.clone();
	            triangle.ortho_dir.normalize();

	            // direction of fastest variation of weight
	            triangle.main_dir.crossVectors(triangle.ortho_dir, triangle.unit_normal);
	            triangle.main_dir.normalize();
	            if( (triangle.main_dir.dot(dir_2)) < 0.0) {
	                triangle.main_dir.multiplyScalar( -1.0);
	            }
	            var coord_iso_zero_dir = - triangle.weight_min / delta_2;
	            triangle.point_iso_zero = new three.Vector3( triangle.point_min.x + coord_iso_zero_dir*dir_2.x,
	                                                triangle.point_min.y + coord_iso_zero_dir*dir_2.y,
	                                                triangle.point_min.z + coord_iso_zero_dir*dir_2.z);
	        }
	        else
	        { //delta_2 is closer to 0
	            triangle.ortho_dir = dir_2.clone();
	            triangle.ortho_dir.normalize();

	            // direction of fastest variation of weight
	            triangle.main_dir.crossVectors(triangle.ortho_dir, triangle.unit_normal);
	            triangle.main_dir.normalize();
	            if( (triangle.main_dir.dot(dir_1)) < 0.0) {
	                triangle.main_dir.multiplyScalar( -1.0);
	            }
	            var coord_iso_zero_dir = - triangle.weight_min / delta_1;
	            triangle.point_iso_zero = new three.Vector3(triangle.point_min.x + coord_iso_zero_dir*dir_1.x,
	                                                triangle.point_min.y + coord_iso_zero_dir*dir_1.y,
	                                                triangle.point_min.z + coord_iso_zero_dir*dir_1.z);
	        }
	        if(Math.abs(delta_1-delta_2)< EPSILON) {
	            triangle.proj_dir = triangle.unit_normal.clone().multiplyScalar(-1);
	            triangle.equal_weights = true;
	        }
	    }
	    else
	    { // WARNING : numerically instable if delta_ close to zero !
	        // find the point were weight equal zero along the two edges that leave from point_min
	        var coord_iso_zero_dir1 = - triangle.weight_min / delta_1;
	        var point_iso_zero1 = new three.Vector3(triangle.point_min.x + coord_iso_zero_dir1*dir_1.x,
	                                            triangle.point_min.y + coord_iso_zero_dir1*dir_1.y,
	                                            triangle.point_min.z + coord_iso_zero_dir1*dir_1.z);
	        triangle.point_iso_zero = point_iso_zero1;
	        var coord_iso_zero_dir2 = - triangle.weight_min / delta_2;
	        var point_iso_zero2 = new three.Vector3(triangle.point_min.x + coord_iso_zero_dir2*dir_2.x,
	                                            triangle.point_min.y + coord_iso_zero_dir2*dir_2.y,
	                                            triangle.point_min.z + coord_iso_zero_dir2*dir_2.z);

	        // along ortho_dir the weight are const
	        triangle.ortho_dir.subVectors(point_iso_zero2, point_iso_zero1);
	        triangle.ortho_dir.normalize();

	        // direction of fastest variation of weight
	        triangle.main_dir.crossVectors(triangle.ortho_dir, triangle.unit_normal);
	        triangle.main_dir.normalize();
	        if( (triangle.main_dir.dot(dir_1)) < 0.0 || (triangle.main_dir.dot(dir_2)) < 0.0) {
	            triangle.main_dir.multiplyScalar( -1.0);
	        }
	    }

	    var coord_1 = dir_1.dot(triangle.main_dir);    // not normalized !
	    var coord_2 = dir_2.dot(triangle.main_dir);    // not normalized !

	    // due to previous approximation for stability
	    coord_1 = (coord_1<0.0) ? 0.0 : coord_1;
	    coord_2 = (coord_2<0.0) ? 0.0 : coord_2;

	    var longest_dir = null;
	    if(coord_1 > coord_2)
	    {
	        longest_dir = dir_1;

	        triangle.half_dir_1 = dir_2;
	        triangle.point_half = point_2;
	        triangle.half_dir_2 = point_1.clone().subVectors(point_1,point_2);

	        triangle.coord_max = coord_1;
	        triangle.coord_middle = (coord_2/coord_1) * triangle.coord_max;

	        triangle.unit_delta_weight = delta_1 / triangle.coord_max;
	    }
	    else
	    {
	        longest_dir = dir_2;

	        triangle.half_dir_1 = dir_1;
	        triangle.point_half = point_1;
	        triangle.half_dir_2 = point_2.clone().subVectors(point_2,point_1);

	        triangle.coord_max = coord_2;
	        triangle.coord_middle = (coord_1/coord_2) * triangle.coord_max;

	        triangle.unit_delta_weight = delta_2 / triangle.coord_max;
	    }

	    triangle.longest_dir_special = longest_dir.divideScalar(triangle.coord_max);

	    // Length of the longest segment during numerical integration
	    var tmp = new three.Vector3();
	    tmp.subVectors(triangle.half_dir_1, triangle.longest_dir_special.clone().multiplyScalar(triangle.coord_middle));
	    triangle.max_seg_length = tmp.length();
	    triangle.unsigned_ortho_dir = triangle.ortho_dir.clone();
	    if( (triangle.ortho_dir.dot(tmp)) < 0.0 ) {
	        triangle.ortho_dir.multiplyScalar(-1.0);
	    }
	};

	/**
	 *  @param {!Object} triangle
	 *     u parametrisation of the point to compute along the axis V0->V1
	 *     v parametrisation of the point to compute along the axis V0->V2
	 *  @return {{pos:!THREE.Vector3, thick:number}} An object with the computed pos and thickness
	 */
	TriangleUtils.getParametrisedVertexAttr = function(triangle, u, v){
	    var meanThick = TriangleUtils.getMeanThick(triangle, u, v);
	    // create new point
	    var pos = new three.Vector3();
	    var uAdd = pos.subVectors(triangle.v[1].getPos(), triangle.v[0].getPos()).multiplyScalar(u);
	    var vAdd = pos.clone().subVectors(triangle.v[2].getPos(), triangle.v[0].getPos()).multiplyScalar(v);
	    pos.addVectors(triangle.v[0].getPos(), uAdd);
	    pos.addVectors(pos, vAdd);

	    return {"pos": pos, "thick": meanThick};
	};

	/**
	 *  @param {!Object} triangle The concerned triangle
	 *  @param {number} u u coordinate
	 *  @param {number} v v coordinate
	 *  @return {number}
	 */
	TriangleUtils.getMeanThick = function(triangle, u, v){
	    return triangle.v[0].getThickness()*(1-u-v) + triangle.v[1].getThickness()*u + triangle.v[2].getThickness()*v;
	};

	/**
	 *  @param {!Object} triangle The concerned triangle
	 *  @param {number} u u coordinate
	 *  @param {number} v v coordinate
	 *  @return {!Material} Interpolated material
	 */
	TriangleUtils.getMeanMat = function(triangle, u, v){
	    var res = new Material();
	    var m_arr = triangle.materials === null?
	        [triangle.v[0].getMaterial(),triangle.v[0].getMaterial(),triangle.v[0].getMaterial()] :
	        [triangle.materials[0],triangle.materials[1],triangle.materials[2]];
	    res.weightedMean(
	        m_arr,
	        [1-u-v,u,v]
	    );
	    return res;
	};


	/*  Cf. http://math.stackexchange.com/questions/148199/equation-for-non-orthogonal-projection-of-a-point-onto-two-vectors-representing
	    eq1: W=uU+vV with u and v the parametrisation and V and U the basis vectors
	     -> eq 1.dot(U) gives us eq A/   and eq 1.dot(V) gives us eq B/

	    A/ u(U⋅U)+v(U⋅V)=W⋅U
	    B/ u(V⋅U)+v(V⋅V)=W⋅V
	    <=>
	    u*a + v*b = c;
	    u*d + v*e = f;
	    <=>
	    v = (f-d*(c/a))*(1/(e-d*b/a));
	    u = (c-v*b)/a;
	    with:
	    a = U.lengthSq();
	    b = U.dot(V);
	    c = p.dot(U);
	    d = V.dot(U);
	    e = V.lengthSq();
	    f = W.dot(V);
	*/
	/**
	 *  Get the triangle barycenter coordinates. The projection is non orthogonal.
	 *  WTF is that? Barycentirc coordinates are 3 components, not 2 !
	 *  @param {!THREE.Vector3} p0p1 Vector from p0 to p1
	 *  @param {!THREE.Vector3} p2p0 Vector from p2 to p0
	 *  @param {!THREE.Vector3} p0 Point 0 in triangle
	 *  @param {!THREE.Vector3} p Point in space
	 *
	 *  @return {{u:number,v:number}} Coordinate of barycenter
	 */
	TriangleUtils.getTriBaryCoord = function(p0p1, p2p0, p0, p){
	    var U = p0p1;
	    var V = p2p0.clone().multiplyScalar(-1);
	    var W = new three.Vector3().subVectors(p, p0);

	    // b == d
	    var a = U.lengthSq();
	    var b = U.dot(V);
	    var c = W.dot(U);
	    var d = V.lengthSq();
	    var e = W.dot(V);
	    var v = (a*e-b*c)/(a*d-b*b);
	    var u = (c-v*b)/a;
	    return {"u":u, "v":v};
	};

	TriangleUtils.getUVCoord = function(U, V, p0, p){
	    var W = new three.Vector3();
	    W.crossVectors(U,V);
	    var mat = new three.Matrix4();
	    mat.set(U.x, V.x, W.x,0,
	            U.y, V.y, W.y,0,
	            U.z, V.z, W.z,0,
	              0,   0,   0,1);
	    var mat1 = new three.Matrix4();
	    mat1.copy(mat).invert();
	    var vec = new three.Vector3().subVectors(p, p0);
	    vec.applyMatrix4(mat1);

	    return {u:vec.x,v:vec.y};
	};

	var TriangleUtils_1 = TriangleUtils;

	/**
	 *  Bounding area for the triangle.
	 *  It is the same for DIST and CONVOL primitives since the support of the convolution
	 *  kernel is the same as the support for the distance field.
	 *
	 *  The Area must be able to return accuracy needed in a given zone (Sphere fr now,
	 *  since box intersections with such a complex shape are not trivial), and also
	 *  propose an intersection test.
	 *
	 *  @extends {Area}
	 *
	 *  @param {Array.<!ScalisVertex>} v Array or vertices
	 *  @param {!THREE.Vector3} unit_normal Normal to the plane made by the 3 vertices, as a THREE.Vector3
	 *  @param {!THREE.Vector3} main_dir Main direction dependeing on thicknesses
	 *  @param {!Object}  segParams
	 *  @param {number}  min_thick Minimum thickness in the Triangle
	 *  @param {number} max_thick Maximum thickness in the triangle
	 *
	 * @constructor
	 */
	var AreaScalisTri = function(v,unit_normal,main_dir,segParams,min_thick,max_thick)
	{
	    Area_1.call(this);

	    this.tmpVect = new three.Vector3();
	    this.min_thick = min_thick;
	    this.max_thick = max_thick;
	    this.v = v;
	    this.p0p1 = this.tmpVect.clone().subVectors(this.v[1].getPos(), this.v[0].getPos());
	    this.p2p0 = this.tmpVect.clone().subVectors(this.v[0].getPos(), this.v[2].getPos());
	    this.unit_normal = unit_normal; // Normal computed from crossVectors of p0p1 and P2p1
	    this.main_dir = main_dir;
	    var delta_1 = Math.abs(this.v[0].getThickness() - this.v[1].getThickness());
	    var delta_2 = Math.abs(this.v[1].getThickness() - this.v[2].getThickness());
	    this.equal_weights = (delta_1/Math.abs(this.v[0].getThickness()+this.v[1].getThickness()) < 0.001
	                         && delta_2/Math.abs(this.v[1].getThickness()+this.v[2].getThickness()) < 0.001);
	    /* segParams is defined as: (e.g for segment p0p1)
	    segParams.push({"norm":         this.length_p0p1,
	                    "diffThick":    this.diffThick_p0p1,
	                    "dir":          this.unit_p0p1,
	                    "v":            [this.v[0], this.v[1]],
	                    "ortho_vec_x":  this.v[0].getThickness() - this.v[1].getThickness(),
	                    "ortho_vec_y":  this.length_p0p1});
	    */
	    this.segParams = segParams;

	    // Store tmp computation parameters when doing computation on one segment of the triangle
	    this.segAttr = {"p0_to_p": 0,
	                    "p0_to_p_sqrnorm": 0,
	                    "x_p_2D": 0,
	                    "y_p_2D": 0,
	                    "y_p_2DSq": 0,
	                    "p_proj_x": 0 };


	    // Construct the triangular prism going through each vertices
	    var n1 = this.tmpVect.clone().crossVectors(this.segParams[0].dir, this.unit_normal ).normalize();
	    var n2 = this.tmpVect.clone().crossVectors(this.segParams[1].dir, this.unit_normal ).normalize();
	    var n3 = this.tmpVect.clone().crossVectors(this.segParams[2].dir, this.unit_normal ).normalize();
	    // Compute the prism vertices
	    this.tmpVect.copy(this.unit_normal);
	    var pri = [];
	    pri.push(this.tmpVect.clone().addVectors(this.v[0].getPos(), this.tmpVect.multiplyScalar(this.v[0].getThickness()*ScalisMath_1.KS)));
	    this.tmpVect.copy(this.unit_normal);
	    pri.push(this.tmpVect.clone().addVectors(this.v[1].getPos(), this.tmpVect.multiplyScalar(this.v[1].getThickness()*ScalisMath_1.KS)));
	    this.tmpVect.copy(this.unit_normal);
	    pri.push(this.tmpVect.clone().addVectors(this.v[2].getPos(), this.tmpVect.multiplyScalar(this.v[2].getThickness()*ScalisMath_1.KS)));
	    this.tmpVect.copy(this.unit_normal);
	    pri.push(this.tmpVect.clone().addVectors(this.v[0].getPos(), this.tmpVect.multiplyScalar(-this.v[0].getThickness()*ScalisMath_1.KS)));
	    this.tmpVect.copy(this.unit_normal);
	    pri.push(this.tmpVect.clone().addVectors(this.v[1].getPos(), this.tmpVect.multiplyScalar(-this.v[1].getThickness()*ScalisMath_1.KS)));
	    this.tmpVect.copy(this.unit_normal);
	    pri.push(this.tmpVect.clone().addVectors(this.v[2].getPos(), this.tmpVect.multiplyScalar(-this.v[2].getThickness()*ScalisMath_1.KS)));
	    // Compute the normals of top and bottom faces of the prism
	    var tmp2 = new three.Vector3();
	    this.tmpVect.subVectors(pri[1], pri[0]);
	    tmp2.subVectors(pri[2], pri[0]);
	    var n4 = this.tmpVect.clone().crossVectors(this.tmpVect, tmp2).normalize();
	    this.tmpVect.subVectors(pri[5], pri[3]);
	    tmp2.subVectors(pri[4], pri[3]);
	    var n5 = this.tmpVect.clone().crossVectors(this.tmpVect, tmp2).normalize();

	    // planeParams contains the definition of the prism 5 faces {normal, orig}
	    this.planeParams = [];
	    this.planeParams.push({"orig":this.v[0].getPos(), "n":n1});
	    this.planeParams.push({"orig":this.v[1].getPos(), "n":n2});
	    this.planeParams.push({"orig":this.v[2].getPos(), "n":n3});
	    this.planeParams.push({"orig":pri[0], "n":n4});
	    this.planeParams.push({"orig":pri[3], "n":n5});

	    // use segments areas to factoirize some code.
	    this.segAreas = [];
	    for(var i=0; i<3; ++i){
	        this.segAreas.push(
	            new AreaScalisSeg_1(
	                this.segParams[i].v[0].getPos(),this.segParams[i].v[1].getPos(),
	                this.segParams[i].v[0].getThickness(), this.segParams[i].v[1].getThickness(),
	                this.segParams[i].norm, this.segParams[i].dir)
	        );
	    }

	};

	AreaScalisTri.prototype = Object.create(Area_1.prototype);
	AreaScalisTri.prototype.constructor = AreaScalisTri;


	/**
	 *  Compute projection (used in other functions)
	 *  @param {!THREE.Vector3} p Point to proj
	 *  @param {!Object} segParams A seg param object
	 *
	 *  @protected
	 */
	AreaScalisTri.prototype.proj_computation = function(p, segParams){
	    this.segAttr.p0_to_p = this.tmpVect;
	    this.segAttr.p0_to_p.subVectors(p, segParams.v[0].getPos());
	    this.segAttr.p0_to_p_sqrnorm = this.segAttr.p0_to_p.lengthSq();
	    this.segAttr.x_p_2D = this.segAttr.p0_to_p.dot(segParams.dir);
	    // pythagore inc.
	    this.segAttr.y_p_2DSq = this.segAttr.p0_to_p_sqrnorm - this.segAttr.x_p_2D*this.segAttr.x_p_2D;
	    this.segAttr.y_p_2D = this.segAttr.y_p_2DSq>0 ? Math.sqrt(this.segAttr.y_p_2DSq) : 0; // because of rounded errors tmp can be <0 and this causes the next sqrt to return NaN...

	    var t = -this.segAttr.y_p_2D/segParams.ortho_vec_y;
	    // P proj is the point at the intersection of:
	    //              - the local X axis (computation in the unit_dir basis)
	    //                  and
	    //              - the line defined by P and the vector orthogonal to the weight line
	    this.segAttr.p_proj_x = this.segAttr.x_p_2D + t*segParams.ortho_vec_x;
	    //this.segAttr.p_proj_y = 0.0;
	};

	/**
	 *  Test intersection of the shape with a sphere
	 *  @return {boolean} true if the sphere and the area intersect
	 *
	 *  @param {!{r:number,c:!THREE.Vector3}} sphere A aphere object, must define sphere.radius (radius) and sphere.center (center, as a THREE.Vector3)
	 *
	 */
	AreaScalisTri.prototype.sphereIntersect = function(sphere)
	{
	    // First: Test the intersection of the sphere to all three segments as they are included in the triangle bv
	    for(var i=0; i<3; i++) {
	        var intersectSeg = this.sphereIntersectSegment(sphere, this.segParams[i], ScalisMath_1.KS);
	        // The sphere intersecting ones the angle means the sphere intersect the Bounding Volume
	        if (intersectSeg) {return true;}
	    }
	    // Second: Test the intersection of the sphere with the triangular prism defined by
	    // the 2D triangle constructed from the vertices and of half heights Ti*KS along the unit_normal for each vertices Vi
	    for (var i=0, inside = true; i<5; i++) {
	        this.tmpVect.subVectors(sphere.center, this.planeParams[i].orig);
	        // Get the signed dist to the plane
	        var dist = this.tmpVect.dot(this.planeParams[i].n);
	        // if the dist to the plane is positive, we are in the part where the normal is
	        inside = inside && (dist+sphere.r>0); // Modulation by the sphere radius
	    }
	    // If the sphere is outside one of the plane-> BLAM OUTSIDE SON
	    return inside;
	};

	/**
	 *  Adapted from the segment sphere intersection. Could be factorised!
	 *  @return {boolean} true if the sphere and the area intersect
	 *
	 *  @param {!{r:number,c:!THREE.Vector3}} sphere A aphere object, must define sphere.radius (radius) and sphere.center (center, as a THREE.Vector3)
	 *  @param {!Object} segParams A segParams object containing data for a segment
	 *  @param {number} KS Kernel Scale, ie ScalisMath.KS (Why is it a parameter, its global!?)
	 *
	 */
	AreaScalisTri.prototype.sphereIntersectSegment = function(sphere, segParams, KS)
	{
	    this.proj_computation(sphere.center, segParams);

	    var thick0 = segParams.v[0].getThickness();
	    var thick1 = segParams.v[1].getThickness();
	    if(this.segAttr.p_proj_x<0.0){
	        return (Math.sqrt(this.segAttr.p0_to_p_sqrnorm)-sphere.r < thick0*KS);
	    }else{
	        if( this.segAttr.p_proj_x > segParams.norm)
	        {
	            this.segAttr.p0_to_p.subVectors(sphere.center, segParams.v[1].getPos());
	            return this.segAttr.p0_to_p.length()-sphere.r < thick1*KS;
	        }else{
	            var sub1 = this.segAttr.x_p_2D - this.segAttr.p_proj_x;
	            var dist = sub1*sub1 + this.segAttr.y_p_2DSq;
	            var tt = this.segAttr.p_proj_x/segParams.norm;
	            var inter_w = thick0*(1.0-tt) + tt*thick1;
	            var tmp = sphere.r + inter_w*KS;
	            return (dist<tmp*tmp);
	        }
	    }
	};

	/**
	 *  Test if p is in the area.
	 *
	 *  @return {boolean} true if p is in th area, false otherwise.
	 *
	 *  @param {!THREE.Vector3} p A point in space
	 *
	 */
	AreaScalisTri.prototype.contains = function(p)
	{
	    var sphere = {r:0, c:p};
	    return this.sphereIntersect(sphere);
	};

	/**
	 *  Copied from AreaSeg.getAcc
	 *
	 *  @param {!{r:number,c:!THREE.Vector3}} sphere A aphere object, must define sphere.radius (radius) and sphere.center (center, as a THREE.Vector3)
	 *  @param {!Object} segParams A segParams object containing data for a segment area
	 *
	 *  @return {!Object} Object containing intersect (boolean) and currAcc (number) attributes
	 */
	AreaScalisTri.prototype.getAccSegment = function(sphere, segParams)
	{
	    var allReturn = {intersect:false, currAcc:Accuracies_1.nice*this.min_thick};
	    if (this.sphereIntersectSegment(sphere, segParams, 1)) {
	        // Thales between two triangles that have the same angles gives us the dist of:
	        // side A = sphere.r*this.abs_diff_thick/this.length;
	        // Then pythagore this shit up as A² + sphere.r² = delta²
	        // i.e delta² = (sphere.r*this.abs_diff_thick/this.length)² + sphere.r²
	        // <=> delta = sphere.r*Math.sqrt(1+(this.abs_diff_thick/this.length)²);
	        var tmp = Math.abs(segParams.diffThick)/segParams.norm;
	        var half_delta = sphere.r*Math.sqrt(1+tmp*tmp)*0.5;

	        var thick0 = segParams.v[0].getThickness();
	        var thick1 = segParams.v[1].getThickness();
	        // we check only the direction where the weight is minimum since
	        // we will return minimum accuracy needed in the area.
	        var absc = this.segAttr.p_proj_x;
	        absc += thick0 > thick1 ? half_delta : -half_delta;

	        if(absc<=0.0){
	            allReturn.currAcc   = thick0;
	        }else if(absc>=segParams.norm)
	        {
	            allReturn.currAcc   = thick1;
	        }else{
	            var tt = absc/segParams.norm;
	            allReturn.currAcc = thick0*(1.0-tt) + tt*thick1;
	        }
	        allReturn.intersect = true;
	    }
	    return allReturn;
	};

	/**
	 *  Get accuracy for the inner triangle (do not consider segment edges)
	 *  @param {!{r:number,c:!THREE.Vector3}} sphere A aphere object, must define sphere.radius (radius) and sphere.center (center, as a THREE.Vector3)
	 */
	AreaScalisTri.prototype.getAccTri = function(sphere)
	{
	    // Inequal thickness triangle case:
	    if (!this.equal_weights) {
	        var v0 = this.v[0].getPos(); // Should be the min thickness point on the triangle
	        // Get the main dir furthest point
	        var main_dir_point = this.tmpVect.addVectors(sphere.center, this.main_dir.clone().multiplyScalar(sphere.r));
	        // Get the proj of this point
	        // 1/ get the ortho coord 2D wise
	        this.tmpVect.subVectors(main_dir_point, v0);
	        var distLineSq = this.tmpVect.lengthSq();
	        // Get the dist to the plane (signed)
	        var y_p_2D = this.tmpVect.dot(this.unit_normal); // Should do some test here to know if we are above or below the plane
	        var x_p_2D = Math.sqrt(distLineSq - y_p_2D*y_p_2D);
	        // Get the ortho proj point in the triangle plane
	        // Cf. http://geomalgorithms.com/a04-_planes.html
	        var proj_ortho_point = this.tmpVect.clone().addVectors(sphere.center, this.unit_normal.clone().multiplyScalar(-y_p_2D));
	        // Get the thickness at this point
	        var params = TriangleUtils_1.getTriBaryCoord(this.p0p1, this.p2p0, this.v[0].getPos(), proj_ortho_point);
	        var thick_ortho_point = TriangleUtils_1.getMeanThick(this, params.u, params.v);
	        // Ortho vector to the weight varies along where the sphere is relative to the plane
	        thick_ortho_point = y_p_2D>=0? thick_ortho_point: -thick_ortho_point;
	        var ortho_vec_x = this.v[0].getThickness() - thick_ortho_point;
	        var ortho_vec_y = x_p_2D;
	        var t = -y_p_2D/ortho_vec_y;
	        // P proj is the point at the intersection of:
	        //              - the local X axis (computation in the unit_dir basis)
	        //                  and
	        //              - the line defined by P and the vector orthogonal to the weight line
	        var p_proj_x = x_p_2D + t*ortho_vec_x;

	        var dirVect = this.tmpVect.subVectors(v0, proj_ortho_point).normalize();
	        var p_proj = this.tmpVect.addVectors(proj_ortho_point, dirVect.multiplyScalar(x_p_2D-p_proj_x));
	        // Get the barycentric parameters of the non orthogonal point
	        params = TriangleUtils_1.getTriBaryCoord(this.p0p1, this.p2p0, this.v[0].getPos(), p_proj);
	        if (params.u<=1 && params.v <=1 && params.u+ params.v <=1 && params.u >= 0 && params.v >= 0 ) {
	            // Return the barycentered thickness (yes barycentered is a proper english terminology)
	            return TriangleUtils_1.getMeanThick(this, params.u, params.v);
	        } else {
	            return this.max_thick*10000;
	        }
	    } else {
	        // Case of equal weights
	        return this.min_thick;
	    }
	};

	/**
	 *  Return the minimum accuracy needed in the intersection of the sphere and the area.
	 *         This function is a generic function used in both getNoceAcc and getRawAcc.
	 *
	 *  @return {number} the accuracy needed in the intersection zone, as a ratio of the linear variation
	 *         of the radius in the triangle
	 *
	 *  @param {!{r:number,c:!THREE.Vector3}} sphere  A aphere object, must define sphere.r (radius) and sphere.center (center, as a THREE.Vector3)
	 *  @param {number}  factor  the ratio to determine the wanted accuracy.
	 */
	AreaScalisTri.prototype.getAcc = function(sphere, factor) {

	    // First: Test the intersection of the sphere to all three segments to get the min Acc for segments
	    for(var i=0, minForSeg=this.max_thick*100000; i<3; i++) {
	        var intersectSeg = this.getAccSegment(sphere, this.segParams[i]);
	        // The sphere intersecting ones the angle means the sphere intersect the Bounding Volume
	        if (intersectSeg.intersect) {
	            minForSeg = minForSeg > intersectSeg.currAcc ? intersectSeg.currAcc: minForSeg;
	        }
	    }
	    // Second: Test the inner triangle
	    var minForTri = this.max_thick*100000;
	    if (minForSeg !== this.min_thick) {
	        minForTri = this.getAccTri(sphere);
	    }

	    var minThick = Math.min(minForSeg, minForTri);
	    if (minThick !== this.max_thick*100000) {
	        //minThick = Math.min(Math.max(minThick, this.min_thick), this.max_thick);
	        return minThick*factor;
	    } else {
	        // Sphere does not intersect with the segments, or the inner triangle
	        return this.max_thick*factor;
	    }

	    //return this.min_thick*factor;
	};

	/**
	 *  Convenience function, just call getAcc with Nice Accuracy parameters.
	 *  @param {!{r:number,c:!THREE.Vector3}} sphere A aphere object, must define sphere.radius (radius) and sphere.center (center, as a THREE.Vector3)
	 *  @return {number} The Nice accuracy needed in the intersection zone
	 */
	AreaScalisTri.prototype.getNiceAcc = function(sphere)
	{
	    return this.getAcc(sphere,Accuracies_1.nice);
	};
	/**
	 *  Convenience function, just call getAcc with Curr Accuracy parameters.
	 *  @param {!{r:number,c:!THREE.Vector3}} sphere A aphere object, must define sphere.radius (radius) and sphere.center (center, as a THREE.Vector3)
	 *  @return {number} The Current accuracy needed in the intersection zone
	 */
	AreaScalisTri.prototype.getCurrAcc = function(sphere)
	{
	    return this.getAcc(sphere,Accuracies_1.curr);
	};
	/**
	 *  Convenience function, just call getAcc with Raw Accuracy parameters.
	 *  @param {!{r:number,c:!THREE.Vector3}} sphere A aphere object, must define sphere.radius (radius) and sphere.center (center, as a THREE.Vector3)
	 *  @return {number} The raw accuracy needed in the intersection zone
	 */
	AreaScalisTri.prototype.getRawAcc = function(sphere)
	{
	    return this.getAcc(sphere,Accuracies_1.raw);
	};

	/**
	 *  @return {number} the minimum accuracy needed for the triangle
	 */
	AreaScalisTri.prototype.getMinAcc = function()
	{
	    return Accuracies_1.curr*this.min_thick;
	};

	/**
	 *  @return {number} the minimum accuracy needed for the triangle
	 */
	AreaScalisTri.prototype.getMinRawAcc = function()
	{
	    return Accuracies_1.raw*this.min_thick;
	};

	/**
	 *  Return the minimum accuracy required at some point on the given axis.
	 *  The returned accuracy is the one you would need when stepping in the axis
	 *  direction when you are on the axis at coordinate t.
	 *  @param {string} axis x, y or z
	 *  @param {number} t Coordinate on the axis
	 *  @return {number} The step you can safely do in axis direction
	 */
	AreaScalisTri.prototype.getAxisProjectionMinStep = function(axis,t){
	    var step = Number.MAX_VALUE;
	    for(var i=0;i<3;++i){
	        step = Math.min(step,this.segAreas[i].getAxisProjectionMinStep(axis,t));
	    }
	    return step;
	};

	var AreaScalisTri_1 = AreaScalisTri;

	// Number of sample in the Simpsons integration.
	var sampleNumber = 10;

	/**
	 *  This class implements a ScalisTriangle primitive.
	 *  CONVOL Evaluation is not exact so we use simpsons numerical integration.
	 *
	 *  @constructor
	 *  @param {!Array.<!ScalisVertex>} v the 3 vertices for the triangle
	 *  @param {string} volType type of volume
	 *  @param {number} density Density like for other Scalis Primitives. This parameter is here only to ensure signature consistancy.
	 *                          It is not implemented for now and will therefore be set to 1.0.
	 *  @param {!Array.<!Material>} mats the triangle materials per vertices
	 *  @extends ScalisPrimitive
	 */
	var ScalisTriangle = function(v, volType, density, mats) {
	    // Calling parent class initialize function
	    ScalisPrimitive_1.call(this);

	    if(density !== 1.0){
	        throw "Error in ScalisTriangle : cannot use a density different from 1.0, not implemented.";
	    }

	    this.volType = volType;
	    this.materials     = mats !== null? mats : [Material_1.defaultMaterial.clone(), Material_1.defaultMaterial.clone(), Material_1.defaultMaterial.clone()];

	    this.v = v;
	    this.v[0].setPrimitive(this);
	    this.v[1].setPrimitive(this);
	    this.v[2].setPrimitive(this);
	    this.min_thick = Math.min(this.v[0].getThickness(), this.v[1].getThickness(), this.v[2].getThickness());
	    this.max_thick = Math.max(this.v[0].getThickness(), this.v[1].getThickness(), this.v[2].getThickness());

	    // Temporary for eval
	    // TODO : should be wrapped in the eval function scope if possible (ie not precomputed)
	    this.res_gseg = {};
	    this.tmp_res_gseg = {};

	    this.p0p1  = new three.Vector3();
	    this.p1p2 = new three.Vector3();
	    this.p2p0 = new three.Vector3();
	    this.unit_normal = new three.Vector3();
	    this.unit_p0p1 = new three.Vector3();
	    this.unit_p1p2 = new three.Vector3();
	    this.unit_p2p0 = new three.Vector3();
	    this.length_p0p1 = 0;
	    this.length_p1p2 = 0;
	    this.length_p2p0 = 0;
	    this.diffThick_p0p1 = 0;
	    this.diffThick_p0p1 = 0;
	    this.diffThick_p0p1 = 0;
	    this.main_dir       = new three.Vector3();
	    this.point_iso_zero = new three.Vector3();
	    this.ortho_dir      = new three.Vector3();
	    this.unsigned_ortho_dir= new three.Vector3();
	    this.proj_dir       = new three.Vector3();
	    this.equal_weights = false; // Use to skip computations for a specific case

	    this.coord_max           = 0;
	    this.coord_middle        = 0;
	    this.unit_delta_weight   = 0;
	    this.longest_dir_special = 0;
	    this.max_seg_length      = 0;
	    this.half_dir_1 = new three.Vector3();
	    this.point_half = new three.Vector3();
	    this.half_dir_2 = new three.Vector3();
	    this.point_min = new three.Vector3();
	    this.weight_min = 0;

	    this.valid_aabb = false;
	};

	// inherits from Primitive
	ScalisTriangle.prototype = Object.create(ScalisPrimitive_1.prototype);
	ScalisTriangle.prototype.constructor = ScalisTriangle;

	ScalisTriangle.type = "ScalisTriangle";
	Types_1.register(ScalisTriangle.type, ScalisTriangle);

	ScalisTriangle.prototype.getType = function(){
	    return ScalisTriangle.type;
	};

	ScalisTriangle.prototype.toJSON = function() {
	    var res = ScalisPrimitive_1.prototype.toJSON.call(this);
	    return res;
	};
	ScalisTriangle.fromJSON = function(json){
	    var v = [
	        ScalisVertex_1.fromJSON(json.v[0]),
	        ScalisVertex_1.fromJSON(json.v[1]),
	        ScalisVertex_1.fromJSON(json.v[2])
	    ];
	    var m = [
	        Material_1.fromJSON(json.materials[0]),
	        Material_1.fromJSON(json.materials[1]),
	        Material_1.fromJSON(json.materials[2])
	    ];
	    return new ScalisTriangle(v, json.volType, 1.0, m);
	};

	// [Abstract] See Primitive.prepareForEval for more details
	ScalisTriangle.prototype.prepareForEval = function() {
	    if(!this.valid_aabb)
	    {
	        this.computeHelpVariables();
	        this.valid_aabb = true;
	    }
	};


	// [Abstract] See Primtive.getArea for more details
	ScalisTriangle.prototype.getAreas = function() {
	    if(!this.valid_aabb){
	        console.log("ERROR : Cannot get area of invalid primitive");
	        return [];
	    }else{
	        var segParams = [];
	        segParams.push({"norm":         this.length_p0p1,
	                        "diffThick":    this.diffThick_p0p1,
	                        "dir":          this.unit_p0p1,
	                        "v":            [this.v[0], this.v[1]],
	                        "ortho_vec_x":  this.v[0].getThickness() - this.v[1].getThickness(),
	                        "ortho_vec_y":  this.length_p0p1});
	        segParams.push({"norm":         this.length_p1p2,
	                        "diffThick":    this.diffThick_p1p2,
	                        "dir":          this.unit_p1p2,
	                        "v":            [this.v[1], this.v[2]],
	                        "ortho_vec_x":  this.v[1].getThickness() - this.v[2].getThickness(),
	                        "ortho_vec_y":  this.length_p1p2});
	        segParams.push({"norm":         this.length_p2p0,
	                        "diffThick":    this.diffThick_p2p0,
	                        "dir":          this.unit_p2p0,
	                        "v":            [this.v[2], this.v[0]],
	                        "ortho_vec_x":  this.v[2].getThickness() - this.v[0].getThickness(),
	                        "ortho_vec_y":  this.length_p2p0});
	        return [{
	            aabb:this.aabb,
	            bv: new AreaScalisTri_1(this.v,
	                                this.unit_normal,
	                                this.main_dir,
	                                segParams,
	                                this.min_thick,
	                                this.max_thick),
	            obj: this
	        }];
	    }
	};

	// [Abstract] See Primitive.computeHelpVariables for more details
	ScalisTriangle.prototype.computeHelpVariables = function() {
	    TriangleUtils_1.computeVectorsDirs(this);
	    // Compute the AABB from the union of the BBox of the vertices
	    this.computeAABB();
	};

	// [Abstract] See ScalisPrimitive.mutableVolType for more details
	ScalisTriangle.prototype.mutableVolType = function() {
	    return true;
	};

	// [Abstract] See Primitive.setVolType for more details
	ScalisTriangle.prototype.setVolType = function(vt)
	{
	    if( !(vt == ScalisPrimitive_1.CONVOL || vt == ScalisPrimitive_1.DIST) ){
	        throw "ERROR : volType must be set to ScalisPrimitive.CONVOL or ScalisPrimitive.DIST";
	    }

	    if(this.volType != vt){
	        this.volType = vt;
	        this.invalidAABB();
	    }
	};

	// [Abstract] See Primitive.getVolType for more details
	ScalisTriangle.prototype.getVolType = function()
	{
	    return this.volType;
	};

	/**
	 *  Clamps a number. Based on Zevan's idea: http://actionsnippet.com/?p=475
	 *  @param {number} a
	 *  @param {number} b
	 *  @param {number} c
	 *  @return {number} Clamped value
	 *  Author: Jakub Korzeniowski
	 *  Agency: Softhis
	 *  http://www.softhis.com
	 */
	ScalisTriangle.prototype.clamp = function (a,b,c){
	    return Math.max(b,Math.min(c,a));
	};

	// [Abstract] See Primitive.distanceTo for more details
	ScalisTriangle.prototype.distanceTo = (function() {
	    var p0p = new three.Vector3();
	    var p1p = new three.Vector3();
	    var p2p = new three.Vector3();
	    var tmp = new three.Vector3();
	    return function(p) {

	        p0p.subVectors(p,this.v[0].getPos());
	        p1p.subVectors(p,this.v[1].getPos());
	        p2p.subVectors(p,this.v[2].getPos());
	        if( tmp.crossVectors(this.p0p1,p0p).dot(this.unit_normal)>0 &&
	            tmp.crossVectors(this.p1p2,p1p).dot(this.unit_normal)>0 &&
	            tmp.crossVectors(this.p2p0,p2p).dot(this.unit_normal)>0)
	        {
	            // p is in the triangle
	            return Math.abs(p0p.dot(this.unit_normal));
	        }else{
	            var t0 = p0p.dot(this.p0p1) / this.length_p0p1;
	            // clamp is our own function declared there
	            t0=this.clamp(t0,0,1);
	            tmp.copy(this.p0p1)
	                .multiplyScalar(t0)
	                .add(this.v[0].getPos());
	            t0 = p.distanceToSquared(tmp);

	            var t1 = p1p.dot(this.p1p2) / this.length_p1p2;
	            // clamp is our own function declared there
	            t1=this.clamp(t1,0,1);
	            tmp.copy(this.p1p2)
	                .multiplyScalar(t1)
	                .add(this.v[1].getPos());
	            t1 = p.distanceToSquared(tmp);

	            var t2 = p2p.dot(this.p2p0) / this.length_p2p0;
	            // clamp is our own function declared there
	            t2=this.clamp(t2,0,1);
	            tmp.copy(this.p2p0)
	                .multiplyScalar(t2)
	                .add(this.v[2].getPos());
	            t2 = p.distanceToSquared(tmp);

	            return Math.sqrt(Math.min(Math.min(t0,t1),t2));
	        }
	    };
	})();

	// [Abstract] See Primitive.heuristicStepWithin for more details
	ScalisTriangle.prototype.heuristicStepWithin = function() {
	    return this.weight_min/3;
	};

	// [Abstract] See Primitive.value for more details
	ScalisTriangle.prototype.value = function(p,res) {
	    switch(this.volType){
	        case ScalisPrimitive_1.DIST:
	            return this.evalDist(p,res);
	        case ScalisPrimitive_1.CONVOL:
	            // for now rings are just evaluated as distance surface
	            return this.evalConvol(p,res);
	        default:
	            throw "Unknown volType, use Orga";
	        break;
	    }
	};

	/**
	 *  value function for Distance volume type (distance field).
	 */
	// jshint maxstatements:150
	ScalisTriangle.prototype.evalDist = (function(){
	    var ev_eps = {v:0};
	    var p_eps = new three.Vector3();
	    return function(p,res)
	    {
	    /*
	        // bounding box check (could/should be done in the node ?)
	        if( p.x > this.aabb.min_x && p.x < this.aabb.max_x &&
	            p.y > this.aabb.min_y && p.y < this.aabb.max_y &&
	            p.z > this.aabb.min_z && p.z < this.aabb.max_z
	            )
	        {
	    */
	            // First compute the distance to the triangle and find the nearest point
	            // Code taken from EuclideanDistance functor, can be optimized.
	            var p0_to_p = new three.Vector3();
	            p0_to_p.subVectors(p,this.v[0].getPos());
	            var normal_inv = this.unit_normal.clone().multiplyScalar(-1);
	            ///////////////////////////////////////////////////////////////////////
	            // We must generalize the principle used for the segment
	            if(!this.equal_weights){

	                // Now look for the point equivalent to the Z point for the segment.
	                // This point Z is the intersection of 3 orthogonal planes :
	                //      plane 1 : triangle plane
	                //      plane 2 : n = ortho_dir, passing through point
	                //      plane 3 : n = main_dir, passing through point_iso_zero_dir1 and point_iso_zero_dir2
	                // Formula for a unique intersection of 3 planes : http://geomalgorithms.com/a05-_intersect-1.html
	                //  Plane equation from a normal n and a point p0 : <n.(x,y,z)> - <n.p0> = 0
	                //
	                // TODO : this formula can probably be optimized :
	                //        - some elements can be stored
	                //        - some assertion are verified and may help to simplify the computation, for example : n3 = n2%n1
	                var n1 = normal_inv;
	                var n2 = this.unsigned_ortho_dir;
	                var n3 = this.main_dir.clone().multiplyScalar(-1);
	                var d1 = -this.v[0].getPos().dot(n1);
	                var d2 = -p.dot(n2);
	                var d3 = -this.point_iso_zero.dot(n3);

	                var d1n2n3 = new three.Vector3();
	                d1n2n3.crossVectors(n2,n3);
	                d1n2n3.multiplyScalar(-d1);
	                var d2n3n1 = new three.Vector3();
	                d2n3n1.crossVectors(n3,n1);
	                d2n3n1.multiplyScalar(-d2);
	                var d3n1n2 = new three.Vector3();
	                d3n1n2.crossVectors(n1,n2);
	                d3n1n2.multiplyScalar(-d3);
	                var n2cn3 = new three.Vector3();
	                n2cn3.crossVectors(n2,n3);
	                var Z = new three.Vector3(  d1n2n3.x+d2n3n1.x+d3n1n2.x,
	                                            d1n2n3.y+d2n3n1.y+d3n1n2.y,
	                                            d1n2n3.z+d2n3n1.z+d3n1n2.z);
	                Z.divideScalar(n1.dot(n2cn3));

	                // Now we want to project in the direction orthogonal to (pZ) and ortho_dir
	                var pz = new three.Vector3(Z.x-p.x,Z.y-p.y,Z.z-p.z);

	                // set proj_dir
	                this.proj_dir = new three.Vector3();
	                this.proj_dir.crossVectors(pz,this.unsigned_ortho_dir);
	                this.proj_dir.normalize(); // should be useless
	            }

	            // Project along the given direction
	            var non_ortho_proj = new three.Vector3();
	            non_ortho_proj.copy(this.proj_dir);
	            non_ortho_proj.multiplyScalar( -p0_to_p.dot(normal_inv)/this.proj_dir.dot(normal_inv));
	            non_ortho_proj.add(p);

	            var tmp_vec = new three.Vector3();
	            var tmp_vec0 = new three.Vector3();
	            var tmp_vec1 = new three.Vector3();
	            var tmp_vec2 = new three.Vector3();
	            tmp_vec0.subVectors(non_ortho_proj,this.v[0].getPos());
	            tmp_vec1.subVectors(non_ortho_proj,this.v[1].getPos());
	            tmp_vec2.subVectors(non_ortho_proj,this.v[2].getPos());

	            if( tmp_vec.crossVectors(this.unit_p0p1,tmp_vec0).dot(normal_inv) > 0.0 &&
	                tmp_vec.crossVectors(this.unit_p1p2,tmp_vec1).dot(normal_inv) > 0.0 &&
	                tmp_vec.crossVectors(this.unit_p2p0,tmp_vec2).dot(normal_inv) > 0.0)
	            {
	                tmp_vec.subVectors(p,non_ortho_proj);
	                res.v = tmp_vec.lengthSq();

	                // get barycentric coordinates of nearest_point (which is necessarily in the triangle
	                var p0 = this.v[0].getPos();
	                var p1 = this.v[1].getPos();
	                var p2 = this.v[2].getPos();

	                var tmp_vec_bis = new three.Vector3();
	                tmp_vec.subVectors(p1,p0);
	                tmp_vec_bis.subVectors(p2,p0);
	                var n = new three.Vector3();
	                n.crossVectors(tmp_vec,tmp_vec_bis);
	                tmp_vec.subVectors(p2,p1);
	                var n1 = new three.Vector3();
	                n1.crossVectors(tmp_vec,tmp_vec1);
	                tmp_vec.subVectors(p0,p2);
	                var n2 = new three.Vector3();
	                n2.crossVectors(tmp_vec,tmp_vec2);
	                tmp_vec.subVectors(p1,p0);
	                var n3 = new three.Vector3();
	                n3.crossVectors(tmp_vec,tmp_vec0);

	                var nsq = n.lengthSq();
	                var a1 = n.dot(n1);
	                var a2 = n.dot(n2);
	                var a3 = n.dot(n3);

	                var inter_weight = (a1*this.v[0].getThickness()+a2*this.v[1].getThickness()+a3*this.v[2].getThickness())/nsq;

	                res.v = ScalisMath_1.Poly6Eval(Math.sqrt(res.v)/inter_weight)*ScalisMath_1.Poly6NF0D;

	                if(res.m){
	                    res.m.triMean(this.materials[0],this.materials[1],this.materials[2],a1,a2,a3,nsq);
	                }
	            }
	            else
	            {
	                // Use to keep the case selected in case we need to compute the material
	                var seg_case = 0;
	                // do the same as for a segment on all triangle sides
	                this.GenericSegmentComputation(
	                    p,
	                    this.v[0].getPos(),
	                    this.p0p1,
	                    this.length_p0p1,
	                    this.length_p0p1*this.length_p0p1,
	                    this.v[0].getThickness(),
	                    this.v[1].getThickness()-this.v[0].getThickness(),
	                    this.res_gseg
	                );

	                this.res_gseg.sqrdist = this.res_gseg.proj_to_p.lengthSq();
	                this.res_gseg.ratio = this.res_gseg.sqrdist/(this.res_gseg.weight_proj*this.res_gseg.weight_proj);

	                this.GenericSegmentComputation(
	                    p,
	                    this.v[1].getPos(),
	                    this.p1p2,
	                    this.length_p1p2,
	                    this.length_p1p2*this.length_p1p2,
	                    this.v[1].getThickness(),
	                    this.v[2].getThickness()-this.v[1].getThickness(),
	                    this.tmp_res_gseg
	                );
	                this.tmp_res_gseg.sqrdist = this.tmp_res_gseg.proj_to_p.lengthSq();
	                this.tmp_res_gseg.ratio = this.tmp_res_gseg.sqrdist/(this.tmp_res_gseg.weight_proj*this.tmp_res_gseg.weight_proj);
	                if(this.res_gseg.ratio>this.tmp_res_gseg.ratio){
	                    this.res_gseg.sqrdist         = this.tmp_res_gseg.sqrdist;
	                    this.res_gseg.proj_to_p       = this.tmp_res_gseg.proj_to_p;
	                    this.res_gseg.weight_proj     = this.tmp_res_gseg.weight_proj;
	                    this.res_gseg.ratio           = this.tmp_res_gseg.ratio;
	                    this.res_gseg.t               = this.tmp_res_gseg.t;
	                    seg_case = 1;
	                }

	                this.GenericSegmentComputation(
	                    p,
	                    this.v[2].getPos(),
	                    this.p2p0,
	                    this.length_p2p0,
	                    this.length_p2p0*this.length_p2p0,
	                    this.v[2].getThickness(),
	                    this.v[0].getThickness()-this.v[2].getThickness(),
	                    this.tmp_res_gseg
	                );
	                this.tmp_res_gseg.sqrdist = this.tmp_res_gseg.proj_to_p.lengthSq();
	                this.tmp_res_gseg.ratio = this.tmp_res_gseg.sqrdist/(this.tmp_res_gseg.weight_proj*this.tmp_res_gseg.weight_proj);
	                if(this.res_gseg.ratio>this.tmp_res_gseg.ratio){
	                    this.res_gseg.sqrdist         = this.tmp_res_gseg.sqrdist;
	                    this.res_gseg.proj_to_p       = this.tmp_res_gseg.proj_to_p;
	                    this.res_gseg.weight_proj     = this.tmp_res_gseg.weight_proj;
	                    this.res_gseg.ratio           = this.tmp_res_gseg.ratio;
	                    this.res_gseg.t               = this.tmp_res_gseg.t;
	                    seg_case = 2;
	                }

	                res.v = ScalisMath_1.Poly6Eval(Math.sqrt(this.res_gseg.sqrdist)/this.res_gseg.weight_proj)*ScalisMath_1.Poly6NF0D;





	                ////////////////////////////////////////////////////////////////
	                // Material computation
	                if(res.m){
	                    switch(seg_case){
	                        case 0:
	                            res.m.copy(this.materials[0]);
	                            res.m.lerp(this.materials[1], this.res_gseg.t);
	                        break;
	                        case 1:
	                            res.m.copy(this.materials[1]);
	                            res.m.lerp(this.materials[2], this.res_gseg.t);
	                        break;
	                        case 2:
	                            res.m.copy(this.materials[2]);
	                            res.m.lerp(this.materials[0], this.res_gseg.t);
	                        break;
	                        default:
	                            throw "Error : seg_case unknown";
	                        break;
	                    }
	                }
	                //////////////////////////////////////////////////////////////
	            }
	            // IMPORTANT NOTE :
	            // We should use an analytical gradient here. It should be possible to
	            // compute.
	            if(res.g)
	            {
	                var epsilon = 0.00001;
	                p_eps.copy(p);
	                p_eps.x += epsilon;
	                this.evalDist(p_eps, ev_eps);
	                res.g.x = (ev_eps.v-res.v)/epsilon;
	                p_eps.x -= epsilon;

	                p_eps.y += epsilon;
	                this.evalDist(p_eps, ev_eps);
	                res.g.y = (ev_eps.v-res.v)/epsilon;
	                p_eps.y -= epsilon;

	                p_eps.z += epsilon;
	                this.evalDist(p_eps, ev_eps);
	                res.g.z = (ev_eps.v-res.v)/epsilon;
	            }
	    /*
	        }else{
	            res.v = 0;
	        }
	    */
	    };
	})();


	/**
	 *
	 *  Segment computations used in Distance triangle evaluation.
	 *
	 *  @param {!THREE.Vector3} point Point where value is wanted, as a THREE.Vector3
	 *  @param {!THREE.Vector3} p1 Segment first point, as a THREE.Vector3
	 *  @param {!THREE.Vector3} p1p2 Segment first to second point, as a THREE.Vector3
	 *  @param {number} length Length of the segment
	 *  @param {number} sqr_length Squared length of the segment
	 *  @param {number} weight_1 Weight for the first point of the segment
	 *  @param {number} delta_weight weight_2 - weight_1
	 *  @param {!Object} res {proj_to_p, weight_proj}
	 *
	 */
	ScalisTriangle.prototype.GenericSegmentComputation = function(
	                                            point,
	                                            p1,
	                                            p1p2,
	                                            length,
	                                            sqr_length,
	                                            weight_1,
	                                            delta_weight, // = weight_2-weight_1
	                                            res)
	{
	    var origin_to_p = new three.Vector3();
	    origin_to_p.subVectors(point,p1);

	    var orig_p_scal_dir = origin_to_p.dot(p1p2);
	    var orig_p_sqr = origin_to_p.lengthSq();

	    var denum = sqr_length * weight_1 + orig_p_scal_dir * delta_weight;
	    var t = (delta_weight<0.0) ? 0.0 : 1.0;
	    if(denum > 0.0)
	    {
	        t = (orig_p_scal_dir * weight_1 + orig_p_sqr * delta_weight) /denum;
	        t = (t<0.0) ? 0.0 : ((t>1.0) ? 1.0 : t) ; // clipping (nearest point on segment not line)
	    }

	    res.proj_to_p = new three.Vector3(  t*p1p2.x - origin_to_p.x,
	                                        t*p1p2.y - origin_to_p.y,
	                                        t*p1p2.z - origin_to_p.z);
	    res.weight_proj = weight_1 + t*delta_weight;

	    res.t = t;

	    return res;
	};

	///////////////////////////////////////////////////////////////////////////
	// Convolution Evaluation functions and auxiliaary functions

	/**
	 *  value function for Distance volume type (distance field).
	 */
	ScalisTriangle.prototype.evalConvol = (function() {

	    var g = new three.Vector3();
	    var m = new Material_1();
	    var tmpRes = {v:0,g:null,m:null};
	    var g2 = new three.Vector3();
	    var m2 = new Material_1();
	    var tmpRes2 = {v:0,g:null,m:null};

	    return function (p, res) {

	        tmpRes.g = res.g ? g : null;
	        tmpRes.m = res.m ? m : null;

	        // Compute closest point (t parameter) on the triangle in "warped space" as well as clipping
	        var clipped = {l1: 0, l2: 0};
	        if (this.ComputeTParam(p, clipped)) {
	            var t_low = clipped.l1;
	            var t_high = clipped.l2;
	            // Compute local warp coordinates
	            var w_local = this.weight_min + t_low * this.unit_delta_weight;
	            var local_t_max = this.warpAbscissa((t_high - t_low) / w_local);

	            // Compute the required number of sample
	            var nb_samples = 2 * (0.5 * sampleNumber * local_t_max + 1.0);
	            var d_step_size = local_t_max / nb_samples;

	            // Perform Simpson scheme
	            var t = d_step_size;
	            d_step_size *= 2.0;
	            var res_odd = 0.0;
	            var grad_odd = new three.Vector3();

	            for (var i = 1; i < nb_samples; i += 2) {
	                this.computeLineIntegral(this.unwarpAbscissa(t) * w_local + t_low, p, tmpRes);
	                res_odd += tmpRes.v;
	                if (res.g) {
	                    grad_odd.addVectors(grad_odd, tmpRes.g);
	                }
	                t += d_step_size;
	            }

	            var res_even = 0.0;
	            var grad_even = new three.Vector3();
	            t = 0.0;
	            for (var i = 2; i < nb_samples; i += 2) {
	                t += d_step_size;
	                this.computeLineIntegral(this.unwarpAbscissa(t) * w_local + t_low, p, tmpRes);
	                if (res.g) {
	                    grad_even.addVectors(grad_even, tmpRes.g);
	                }
	                res_even += tmpRes.v;
	            }

	            tmpRes2.g = res.g ? g2 : null;
	            tmpRes2.m = res.m ? m2 : null;

	            var res_low = this.computeLineIntegral(t_low, p, tmpRes);
	            var res_high = this.computeLineIntegral(t_high, p, tmpRes2);

	            res.v = res_low.v + 4.0 * res_odd + 2.0 * res_even + res_low.v;
	            var factor = ( local_t_max / (3.0 * (nb_samples)) ) * ScalisMath_1.Poly6NF2D;
	            res.v *= factor;
	            if (res.g) {
	                var grad_res = new three.Vector3();
	                grad_res.addVectors(grad_res, res_low.g);
	                grad_res.addVectors(grad_res, grad_odd.multiplyScalar(4.0));
	                grad_res.addVectors(grad_res, grad_even.multiplyScalar(2.0));
	                grad_res.addVectors(grad_res, res_high.g);
	                res.g = grad_res.multiplyScalar(factor);
	            }
	        } else {
	            res.v = 0.0;
	            res.g = new three.Vector3();
	        }
	        if (res.m) {
	            tmpRes.g = null;
	            this.evalDist(p, tmpRes);
	            res.m.copy(tmpRes.m);
	        }
	    };
	})();
	/**
	 *  @param {number} t
	 *  @return {number} Warped value
	 */
	ScalisTriangle.prototype.warpAbscissa = function (t) {
	    // Compute approx of ln(d*l+1)/d
	    var dt = t * this.unit_delta_weight;
	    var inv_dtp2 = 1.0 / (dt + 2.0);
	    var sqr_dt_divdlp2 = dt * inv_dtp2;
	    sqr_dt_divdlp2 *= sqr_dt_divdlp2;
	    var serie_approx = 1.0 + sqr_dt_divdlp2*(
	                                   (1.0/3.0) + sqr_dt_divdlp2*(
	                                        (1.0/5.0) + sqr_dt_divdlp2*(
	                                            (1.0/7.0) + sqr_dt_divdlp2*(
	                                                (1.0/9.0) + sqr_dt_divdlp2*(
	                                                    (1.0/11.0) + sqr_dt_divdlp2*(1.0/13.0) )))));
	    return 2.0 * t * inv_dtp2 * serie_approx;
	};

	/**
	 *  @param {number} t
	 *  @return {number} Unwarped value
	 */
	ScalisTriangle.prototype.unwarpAbscissa = function (t) {
	    // Compute approx of (exp(d*l)-1)/d
	    var dt = t * this.unit_delta_weight;
	    return t * ( 1.0 + dt *( 1.0/2.0 + dt * ( 1.0/6.0 + dt * ( 1.0/24.0 + dt * ( 1.0/120.0 + dt * 1.0/720.0 ))))) ;
	};

	/**
	 *  @param {number} t
	 *  @param {!THREE.Vector3} p point, as a THREE.Vector3
	 *  @param {Object} res result containing the wanted elements like res.v for the value, res.g for the gradient, res.m for the material.
	 *  @return the res parameter, filled with proper values
	 */
	ScalisTriangle.prototype.computeLineIntegral = function (t, p, res) {

	    var weight = this.weight_min + t * this.unit_delta_weight;
	    var p_1 = new three.Vector3();
	    p_1.addVectors(this.point_min, this.longest_dir_special.clone().multiplyScalar(t));

	    var length = (t<this.coord_middle) ? (t/this.coord_middle) * this.max_seg_length
	                                           : ((this.coord_max-t)/(this.coord_max - this.coord_middle)) * this.max_seg_length;
	    if (res.g) {
	        this.consWeightEvalGradForSeg( p_1, weight, this.ortho_dir, length, p, res);
	    } else {
	        this.consWeightEvalForSeg( p_1, weight, this.ortho_dir, length, p, res);
	    }

	    return res;
	};


	/**
	 * "Select" the part of a segment that is inside (in the homothetic space) of a clipping "sphere".
	 *          This function use precomputed values given as parameter (prevent redundant computation during convolution
	 *          computation for instance)
	 *          This function is used in Eval function of CompactPolynomial kernel which use a different parametrization for a greater stability.
	 *
	 *
	 *  @param {!THREE.Vector3} w special_coeff, x, y and z attributes must be defined
	 *  @param {number} length
	 *  @param {!Object} clipped Result if clipping occured, in l1 and l2, returned
	 *                           values are between 0.0 and length/weight_min
	 *
	 *  @return {boolean} true if clipping occured
	 *
	 *  @protected
	 */
	ScalisTriangle.prototype.homotheticClippingSpecial = function(w, length, clipped)
	{
	    // we search solution t \in [0,1] such that at^2-2bt+c<=0
	    var a = -w.z;
	    var b = -w.y;
	    var c = -w.x;

	    var delta = b*b - a*c;
	    if(delta>=0.0)
	    {
	        var b_p_sqrt_delta = b+Math.sqrt(delta);
	        if( (b_p_sqrt_delta<0.0) || (length*b_p_sqrt_delta<c) )
	        {
	            return false;
	        }
	        else
	        {
	            var main_root = c / b_p_sqrt_delta;
	            clipped.l1 = (main_root<0.0) ? 0.0 : main_root;
	            var a_r = a*main_root;
	            clipped.l2 = (2.0*b<a_r+a*length) ? c/(a_r) : length;
	            return true;
	        }
	    }
	    return false;
	};

	/**
	 *  @param {!THREE.Vector3} p_1
	 *  @param {number} w_1
	 *  @param {!THREE.Vector3} unit_dir
	 *  @param {number} length
	 *  @param {!THREE.Vector3} point
	 *  @return {!Object} Object defining v attribute with the computed value
	 *
	 *  @protected
	 */
	ScalisTriangle.prototype.consWeightEvalForSeg = function( p_1, w_1, unit_dir, length, point, res) {
	    var p_min_to_point = new three.Vector3();
	    p_min_to_point.subVectors( point, p_1 );
	    var uv = unit_dir.dot(p_min_to_point);
	    var d2 = p_min_to_point.lengthSq();

	    var special_coeff = new three.Vector3();
	    special_coeff.set( w_1*w_1  - ScalisMath_1.KIS2 * d2,
	                       - ScalisMath_1.KIS2 * uv,
	                       - ScalisMath_1.KIS2 );
	    var clipped = {l1: 0, l2:0};
	    if(this.homotheticClippingSpecial(special_coeff, length, clipped))
	    {
	        var inv_local_min_weight = 1.0 / w_1;
	        special_coeff.x = 1.0 - ScalisMath_1.KIS2 * ( clipped.l1*(clipped.l1-2.0*uv) + d2 ) * inv_local_min_weight*inv_local_min_weight;
	        special_coeff.y = - ScalisMath_1.KIS2*(uv-clipped.l1) * inv_local_min_weight;

	        res.v = this.homotheticCompactPolynomial_segment_F_i6_cste( (clipped.l2-clipped.l1) * inv_local_min_weight,
	                                                                                                  special_coeff );
	    }else{
	        res = 0;
	    }

	    return res;
	};

	/**
	 *  @param {!THREE.Vector3} p_1
	 *  @param {number} w_1
	 *  @param {!THREE.Vector3} unit_dir
	 *  @param {number} length
	 *  @param {!THREE.Vector3} point
	 *  @return {!Object} Object defining v attribute with the computed value
	 *
	 *  @protected
	 */
	ScalisTriangle.prototype.consWeightEvalGradForSeg = function( p_1, w_1, unit_dir, length, point, res) {

	    var p_min_to_point = new three.Vector3();
	    p_min_to_point.subVectors( point, p_1 );
	    var uv = unit_dir.dot(p_min_to_point);
	    var d2 = p_min_to_point.lengthSq();

	    var special_coeff = new three.Vector3();
	    special_coeff.set( w_1*w_1  - ScalisMath_1.KIS2 * d2 ,
	                       - ScalisMath_1.KIS2 * uv ,
	                       - ScalisMath_1.KIS2 );
	    var clipped = {l1: 0, l2:0};
	    if(this.homotheticClippingSpecial(special_coeff, length, clipped))
	    {
	        var inv_local_min_weight = 1.0 / w_1;
	        special_coeff.x = 1.0 - ScalisMath_1.KIS2 * ( clipped.l1*(clipped.l1-2.0*uv) + d2 ) * inv_local_min_weight*inv_local_min_weight;
	        special_coeff.y = - ScalisMath_1.KIS2*(uv-clipped.l1) * inv_local_min_weight;

	        var F0F1F2 = new three.Vector3();
	        this.homotheticCompactPolynomial_segment_FGradF_i6_cste( (clipped.l2-clipped.l1) * inv_local_min_weight,
	                                                                                                special_coeff, F0F1F2);
	        res.v = F0F1F2.x;
	        F0F1F2.y *= inv_local_min_weight;
	        var vect = unit_dir.clone();
	        vect.multiplyScalar( F0F1F2.z + clipped.l1 * F0F1F2.y);
	        p_min_to_point.multiplyScalar(- F0F1F2.y);
	        p_min_to_point.addVectors(p_min_to_point,vect);
	        res.g =  p_min_to_point.multiplyScalar(6.0*ScalisMath_1.KIS2*inv_local_min_weight);
	    }else{
	        res.v = 0;
	        res.g.set(0,0,0);
	    }

	    return res;
	};

	/**
	 *  @param {!THREE.Vector3} point the point of evaluation, as a THREE.Vector3
	 *  @param {!Object} clipped Result if clipping occured, in l1 and l2, returned
	 *                           values are between 0.0 and length/weight_min
	 *  @return {boolean} true if clipping occured
	 */
	ScalisTriangle.prototype.ComputeTParam = function(point, clipped) {
	    var p_min_to_point = new three.Vector3();
	    p_min_to_point.subVectors( point, this.point_min );

	    var coord_main_dir = p_min_to_point.dot(this.main_dir);
	    var coord_normal   = p_min_to_point.dot(this.unit_normal);

	    //WARNING : Assume that the compact support is defined in the same way as HomotheticCompactPolynomial kernels
	    var dist_sqr = coord_main_dir*coord_main_dir + coord_normal*coord_normal;

	    var special_coeff = new three.Vector3();
	    special_coeff.set( this.weight_min*this.weight_min - ScalisMath_1.KIS2 * dist_sqr,
	                      -this.unit_delta_weight*this.weight_min - ScalisMath_1.KIS2 * coord_main_dir,
	                       this.unit_delta_weight*this.unit_delta_weight - ScalisMath_1.KIS2);

	    return this.homotheticClippingSpecial(special_coeff, this.coord_max, clipped);
	};

	/**
	 *  Sub-function for optimized convolution value computation (Homothetic Compact Polynomial).*
	 *  Function designed by Cedric Zanni, optimized for C++ using matlab.
	 *  @param {number} l
	 *  @param {!THREE.Vector3} w Some coefficient, as a THREE.Vector3
	 *  @return {number} the value
	 */
	ScalisTriangle.prototype.homotheticCompactPolynomial_segment_F_i6_cste = function(l, w) {
	    var t7068 = w.z;
	    var t7078 = t7068 * l;
	    var t7069 = w.y;
	    var t7070 = w.x;
	    var t2 = t7069 * t7069;
	    var t7065 = t7068 * t7070 - t2;
	    var t7067 = 0.1e1 / t7068;
	    var t7077 = t7065 * t7067;
	    var t7064 = t7070 + (-0.2e1 * t7069 + t7078) * l;
	    var t7066 = t7078 - t7069;
	    var t6 = t7064 * t7064;
	    var t7076 = t7066 * t6;
	    var t7 = t7070 * t7070;
	    var t7075 = t7069 * t7;
	    return  (0.6e1 / 0.5e1 * (0.4e1 / 0.3e1 * (0.2e1 * t7065 * l + t7066 * t7064 + t7069 * t7070) * t7077 + t7076 + t7075) * t7077 + t7064 * t7076 + t7070 * t7075) * t7067 / 0.7e1;
	};

	// optimized function for segment of constant weight
	// computes value and grad
	/**
	 *  Sub-function for optimized convolution for segment of constant weight,
	 *  value and gradient computation (Homothetic Compact Polynomial).
	 *  Function designed by Cedric Zanni, optimized for C++ using matlab.
	 *  @param {number} l
	 *  @param {!THREE.Vector3} res result in a THREE.Vector3
	 *  @param {!THREE.Vector3} w a THREE.Vector3
	 *
	 */
	ScalisTriangle.prototype.homotheticCompactPolynomial_segment_FGradF_i6_cste = function(l, w, res) {
	    var t7086 = w.z;
	    var t7095 = t7086 * l;
	    var t7087 = w.y;
	    var t7088 = w.x;
	    var t2 = t7087 * t7087;
	    var t7082 = t7086 * t7088 - t2;
	    var t7084 = 0.1e1 / t7086;
	    var t7094 = t7082 * t7084;
	    var t7081 = t7088 + (-0.2e1 * t7087 + t7095) * l;
	    var t7083 = t7095 - t7087;
	    var t7089 = t7081 * t7081;
	    var t7091 = t7088 * t7088;
	    var t7079 = 0.4e1 / 0.3e1 * (0.2e1 * t7082 * l + t7083 * t7081 + t7087 * t7088) * t7094 + t7083 * t7089 + t7087 * t7091;
	    var t7093 = t7079 * t7084 / 0.5e1;
	    var t7085 = t7088 * t7091;
	    var t7080 = t7081 * t7089;
	    res.x = (0.6e1 / 0.5e1 * t7079 * t7094 + t7083 * t7080 + t7087 * t7085) * t7084 / 0.7e1;
	    res.y = t7093;
	    res.z = (t7087 * t7093 + t7080 / 0.6e1 - t7085 / 0.6e1) * t7084;
	};

	var ScalisTriangle_1 = ScalisTriangle;

	/**
	 *  A superclass for Node and Primitive in the blobtree.
	 *  @constructor
	 */
	var DistanceFunctor = function () {
	};

	DistanceFunctor.prototype.constructor = DistanceFunctor;

	DistanceFunctor.type = "DistanceFunctor";
	Types_1.register(DistanceFunctor.type, DistanceFunctor);
	/**
	 *  @return {string} Type of the element
	 */
	DistanceFunctor.prototype.getType = function() {
	    return DistanceFunctor.type;
	};

	/**
	 *  @abstract
	 *  Return a Javscript Object respecting JSON convention.
	 */
	DistanceFunctor.prototype.toJSON = function(){
	    return {
	        type:this.getType()
	    };
	};
	/**
	 *  @abstract
	 *  @param {Object} json Json description of the object
	 */
	DistanceFunctor.prototype.fromJSON = function(json){
	    return Types_1.fromJSON(json);
	};

	/**
	 *  @param {number} d The distance to be considered.
	 *  @return {number} Scalar field value according to given distance d.
	 */
	DistanceFunctor.prototype.value = function(d) {
	    throw "Error : not implemented. Must be reimplemented in children classes.";
	};

	DistanceFunctor.prototype.value = function(d) {
	    throw "Error : not implemented. Must be reimplemented in children classes.";
	};

	/**
	 *  Perform a numerical approximation of the gradient according to epsilon.
	 *  @param {number} d The distance to be considered.
	 *  @param {number} epsilon The numerica step for this gradient computation. Default to 0.00001.
	 */
	DistanceFunctor.prototype.numericalGradient = function(d,epsilon){
	    var eps = epsilon ? epsilon : 0.00001;
	    return (this.value(d+eps)-this.value(d-eps))/(2*eps);
	};

	/**
	 *  Compute the gradient. Should be reimplemented in most cases.
	 *  By default, this function return a numerical gradient with epsilon at 0.00001.
	 *  @return {number} One dimensional gradient at d.
	 *
	 */
	DistanceFunctor.prototype.gradient = function(d){
	    return this.numericalGradient(d,0.00001);
	};

	/**
	 *  @return {number} Distance above which all values will be 0. Should be reimplemented and default to infinity.
	 *
	 */
	DistanceFunctor.prototype.getSupport = function(d){
	    return Infinity;
	};


	var DistanceFunctor_1 = DistanceFunctor;

	/**
	 *  Specialised Distance Functor using a 6 degree polynomial function.
	 *  This is the function similar to the one used in SCALIS primitives.
	 *  @constructor
	 */
	var Poly6DistanceFunctor = function (scale) {
	    this.scale = scale || 1.0;
	};

	Poly6DistanceFunctor.prototype = Object.create(DistanceFunctor_1.prototype);
	Poly6DistanceFunctor.prototype.constructor = Poly6DistanceFunctor;

	Poly6DistanceFunctor.type = "Poly6DistanceFunctor";
	Types_1.register(Poly6DistanceFunctor.type, Poly6DistanceFunctor);

	/**
	 *  @return {string} Type of the element
	 */
	Poly6DistanceFunctor.prototype.getType = function() {
	    return Poly6DistanceFunctor.type;
	};

	/**
	 *  @return {Object} Json description of this functor.
	 */
	Poly6DistanceFunctor.prototype.toJSON = function() {
	    var json = Blobtree.DistanceFunctor.prototype.toJSON.call(this,c);
	    json.scale = this.scale;
	    return json;
	};

	// This is the standard 6 degree polynomial function used for implicit modeling.
	// At 0, its value is 1 with a zero derivative.
	// at 1, its value is 0 with a zero derivative.
	Poly6DistanceFunctor.evalStandard = function(d) {
	    if(d<0.0){
	        return 1.0;
	    }
	    var aux = 1.0-d*d;

	    if(aux > 0.0)
	    {
	        return aux*aux*aux;
	    }else{
	        return 0.0;
	    }
	};
	// [Abstract]
	Poly6DistanceFunctor.prototype.value = function(d) {
	    var dp = d/(2*this.scale); // ensure the support fits the scale.
	    dp = dp + 0.5;
	    return Poly6DistanceFunctor.evalStandard(dp)/Poly6DistanceFunctor.evalStandard(0.5);
	};

	// [Abstract] Re-implementation is  optional, numerical computation can be used.
	Poly6DistanceFunctor.prototype.gradient = function(d){
	    var ds = d/(2*this.scale) + 0.5;
	    var res = (1-ds*ds);
	    res = -(6/(2*this.scale))*ds*res*res/Poly6DistanceFunctor.evalStandard(0.5);
	    return res;
	};

	// [Abstract]
	Poly6DistanceFunctor.prototype.getSupport = function(d){
	    return this.scale;
	};

	var Poly6DistanceFunctor_1 = Poly6DistanceFunctor;

	/**
	 *  This class implements an abstract Node class for Signed Distance Field.
	 *  The considered primtive is at distance = 0.
	 *  Convention is : negative value inside the surface, positive value outside.
	 *  @constructor
	 *  @extends {Node}
	 */
	var SDFNode = function ()
	{
	    Node_1.call(this);

	    // Default bounding box for a SDF is infinite.
	    this.aabb.set(
	        new THREE.Vector3( - Infinity, - Infinity, - Infinity ),
	        new THREE.Vector3( + Infinity, + Infinity, + Infinity )
	    );
	};

	SDFNode.prototype = Object.create(Node_1.prototype);
	SDFNode.prototype.constructor = SDFNode;

	SDFNode.type = "SDFNode";
	Types_1.register(SDFNode.type, SDFNode);

	SDFNode.prototype.getType = function(){
	    return SDFNode.type;
	};

	// Abstract
	SDFNode.prototype.computeAABB = function() {
	    // Nothing to do, SDF have infinite bounding box
	};

	/**
	 *  Return the bounding box of the node for a given maximum distance.
	 *  Ie, the distance field is greater than d everywhere outside the returned box.
	 *  @param {number} d Distance
	 *  @abstract
	 */
	SDFNode.prototype.computeDistanceAABB = function(d) {
	    throw "computeDistanceAABB is an abstract function of SDFNode. Please reimplement it in children classes.";
	};

	/**
	 *  SDF Field are infinite, so Areas do not make sens except for the SDFRoot, which will
	 *  usually apply a compact kernel to the distance field.
	 *  @abstract
	 */
	SDFNode.prototype.getAreas = function() {
	    throw "No Areas for SDFNode, except for the SDFRootNode.";
	};

	/**
	 *  Since SDF Nodes are distance function, this function will return
	 *  an accurate distance to the surface.
	 *  @abstract
	 */
	SDFNode.prototype.distanceTo = function(p) {
	    throw "distanceTo should be reimplemented in every children classes of SDFNode.";
	};

	// Abstract
	SDFNode.prototype.heuristicStepWithin = function() {
	    throw "heuristicStepWithin may not make sens for all SDFNode, except for the SDFRootNode.";
	};

	var SDFNode_1 = SDFNode;

	/**
	 *  This class implements a SDF Root Node, which is basically a Signed Distance Field
	 *  made of some noe combination, on which is applied a compact support function.
	 *  For now SDF nodes do not have materials. A unique material is defined in the SDFRootNode.
	 *
	 *  @constructor
	 *  @extends SDFNode
	 *
	 *  @param {DistanceFunctor} f The distance function to be applied to the distance field. It must
	 *                            respect the Blobtree convention, which is : positive everywhere, with a finite support.
	 *  @param {SDFNode} child The child containng the complete SDF. SDFRootNode can have only one child.
	 */
	var SDFRootNode = function (f, material, child) {

	    SDFNode_1.call(this);

	    this.f = f;

	    this.material = material ? material.clone() : new Material_1();

	    this.addChild(child);

	    // Tmp vars to speed up computation (no reallocations)
	    // TODO : should be pushed in the function static variables since there can be no SDFRoot below the SDFRoot.
	    this.tmp_res = {v:0, g:null};
	    this.tmp_g = new three.Vector3(0,0,0);
	};

	SDFRootNode.prototype = Object.create( SDFNode_1.prototype );
	SDFRootNode.prototype.constructor = SDFRootNode;

	SDFRootNode.type = "SDFRootNode";
	Types_1.register(SDFRootNode.type, SDFRootNode);

	SDFRootNode.prototype.getType = function(){
	    return SDFRootNode.type;
	};

	SDFRootNode.prototype.addChild = function(c){
	    if(this.children.length === 0){
	        SDFNode_1.prototype.addChild.call(this,c);
	    }else{
	        throw "Error : SDFRootNode can have only one child.";
	    }
	};

	SDFRootNode.prototype.toJSON = function(){
	    var res = SDFNode_1.prototype.toJSON.call(this);
	    res.f = this.f.toJSON();

	    return res;
	};
	SDFRootNode.fromJSON = function(json){
	    var res = new SDFRootNode(Types_1.fromJSON(res.f), Types_1.fromJSON(json.children[0]));
	    return res;
	};

	// [Abstract] see Node for a complete description
	SDFRootNode.prototype.prepareForEval = function()
	{
	    if(!this.valid_aabb){
	        this.aabb = new three.Box3();  // Create empty BBox
	        for(var i=0; i<this.children.length; ++i){
	            var c = this.children[i];
	            c.prepareForEval();
	            this.aabb.union(
	                c.computeDistanceAABB(this.f.getSupport())
	            );     // new aabb is computed according to remaining children aabb
	        }

	        this.valid_aabb = true;
	    }
	};

	// [Abstract] see ScalisPrimitive.getArea
	SDFRootNode.prototype.getAreas = function() {
	    if(!this.valid_aabb) {
	        throw "ERROR : Cannot get area of invalid node";
	    }else{
	        return this.children[0].getAreas(this.f.getSupport());
	    }
	};

	// [Abstract] see Node for more details.
	SDFRootNode.prototype.value = function(p,res)
	{
	    var tmp = this.tmp_res;
	    tmp.g = res.g ? this.tmp_g : null;

	    // Init res
	    res.v = 0;
	    if(res.m)  {
	        res.m.copy(Material_1.defaultMaterial);
	    }if(res.g) ;else if (res.step !== undefined) {
	        // that, is the max distance
	        // we want a value that won't miss any 'min'
	        res.step = 1000000000;
	    }

	    if(this.aabb.containsPoint(p)){
	        this.children[0].value(p,tmp);

	        res.v = this.f.value(tmp.v);
	        if(res.g){
	            res.g.copy(tmp.g).multiplyScalar(this.f.gradient(res.v));
	        }
	        if(res.m){
	            res.m.copy(this.material);
	        }
	    }
	    else if (res.step !== undefined) {
	        // return distance to aabb such that next time we'll hit from within the aabbb
	        res.step = this.aabb.distanceToPoint(p) + 0.3;
	    }
	};

	var SDFRootNode_1 = SDFRootNode;

	/**
	 *  This class implements an abstract primitve class for signed distance field.
	 *  SDFPrimitive subclasses must define a scalar field being the distance to a geometry.
	 *  @constructor
	 *  @extends {Element}
	 */
	var SDFPrimitive = function ()
	{
	    Element_1.call(this);

	    // Default bounding box for a SDF is infinite.
	    this.aabb.set(
	        new THREE.Vector3( - Infinity, - Infinity, - Infinity ),
	        new THREE.Vector3( + Infinity, + Infinity, + Infinity )
	    );
	};

	SDFPrimitive.prototype = Object.create(Element_1.prototype);
	SDFPrimitive.prototype.constructor = SDFPrimitive;

	SDFPrimitive.type = "SDFPrimitive";
	Types_1.register(SDFPrimitive.type, SDFPrimitive);

	SDFPrimitive.prototype.SDFPrimitive = function(){
	    return SDFPrimitive.type;
	};

	// Abstract
	SDFPrimitive.prototype.computeAABB = function() {
	    // Nothing to do, SDF have infinite bounding box
	};

	/**
	 *  Return the bounding box of the node for a given maximum distance.
	 *  Ie, the distance field is greater than d everywhere outside the returned box.
	 *  @param {number} d Distance
	 *  @abstract
	 */
	SDFPrimitive.prototype.computeDistanceAABB = function(d) {
	    throw "computeDistanceAABB is an abstract function of SDFPrimitive. Please reimplement it in children classes.";
	};

	/**
	 *  SDF Field are infinite, so Areas do not make sens.
	 */
	SDFPrimitive.prototype.getAreas = function() {
	    throw "No Areas for SDFPrimitive.";
	};

	/**
	 *  Since SDF Nodes are distance function, this function will return
	 *  an accurate distance to the surface.
	 *  @abstract
	 */
	SDFPrimitive.prototype.distanceTo = (function(){
	    var res = {v:0};
	    return function(p) {
	        this.value(p,res);
	        return res.v;
	    };
	})();

	// Abstract
	SDFPrimitive.prototype.heuristicStepWithin = function() {
	    throw "Not implemented";
	};

	var SDFPrimitive_1 = SDFPrimitive;

	/**
	 *  @constructor
	 *  @extends SDFPrimitive
	 *
	 *  @param {THREE.Vector3} p Position (ie center) of the point
	 *  @param {number} acc Accuracy factor for this primitive. Default is 1.0 which will lead to the side of the support.
	 */
	var SDFPoint = function(p, acc) {
	    SDFPrimitive_1.call(this);

	    this.p = p.clone();
	    this.acc = acc || 1.0;
	};

	SDFPoint.prototype = Object.create(SDFPrimitive_1.prototype);
	SDFPoint.prototype.constructor = SDFPoint;

	SDFPoint.type = "SDFPoint";
	Types_1.register(SDFPoint.type, SDFPoint);

	SDFPoint.prototype.getType = function(){
	    return SDFPoint.type;
	};

	SDFPoint.prototype.toJSON = function() {
	    var res = SDFPrimitive_1.prototype.toJSON.call(this);
	    res.p = {
	        x:this.p.x,
	        y:this.p.y,
	        z:this.p.z
	    };
	    res.acc = this.acc;
	    return res;
	};
	SDFPoint.fromJSON = function(json){
	    return new SDFPoint(new three.Vector3(json.p.x,json.p.y, json.p.z), json.acc);
	};

	/**
	 *  @param {number} acc The new accuracy factor
	 */
	SDFPoint.prototype.setAccuracy = function(acc) {
	    this.acc = acc;
	    this.invalidAABB();
	};

	/**
	 *  @return {number} Current accuracy factor
	 */
	SDFPoint.prototype.getAccuracy = function() {
	    return this.acc;
	};

	/**
	 *  @param {THREE.Vector3} p The new position (ie center)
	 */
	SDFPoint.prototype.setPosition = function(p) {
	    this.p.copy(p);
	    this.invalidAABB();
	};

	/**
	 *  @return {THREE.Vector3} Current position (ie center)
	 */
	SDFPoint.prototype.getPosition = function() {
	    return this.p;
	};

	// [Abstract]
	SDFPoint.prototype.computeDistanceAABB = function(d) {
	    return new three.Box3(
	        this.p.clone().add(new three.Vector3(-d,-d,-d)),
	        this.p.clone().add(new three.Vector3(d,d,d))
	    );
	};
	// [Abstract]
	SDFPoint.prototype.prepareForEval = function() {
	    if(!this.valid_aabb)
	    {
	        this.valid_aabb = true;
	    }
	};

	// [Abstract] see ScalisPrimitive.getArea
	SDFPoint.prototype.getAreas = function(d) {
	    if(!this.valid_aabb) {
	        throw "ERROR : Cannot get area of invalid primitive";
	        return [];
	    }else{
	        return [{
	            aabb:this.computeDistanceAABB(d),
	            bv: new AreaSphere_1(
	                this.p,
	                d,
	                this.acc
	            ),
	            obj: this
	        }];
	    }
	};

	// [Abstract] see SDFPrimitive.value
	SDFPoint.prototype.value = (function(){
	    var v = new three.Vector3();

	    return function(p,res) {
	        if(!this.valid_aabb){
	            throw "Error : PrepareForEval should have been called";
	        }

	        v.subVectors(p,this.p);
	        var l = v.length();
	        res.v = l;
	        if(res.g)
	        {
	            res.g.copy(v).multiplyScalar(1/l);
	        }
	    };
	})();

	var SDFPoint_1 = SDFPoint;

	/**
	 *  General representation of a "Capsule" area, ie, 2 sphere connected by a cone.
	 *  You can find more on Capsule geometry here https://github.com/maximeq/three-js-capsule-geometry
	 *
	 *  @extends {Area}
	 *
	 *  @param {!THREE.Vector3} p1     First point of the shape
	 *  @param {!THREE.Vector3} p2     Second point of the shape
	 *  @param {number}  r1 radius at p1
	 *  @param {number}  r2 radius at p2
	 *  @param {number}  accFactor1 Apply an accuracy factor to the standard one, around p1. Default to 1.
	 *  @param {number}  accFactor2 Apply an accuracy factor to the standard one, around p2. Default to 1.
	 *
	 * @constructor
	 */
	var AreaCapsule = function(p1, p2, r1, r2, accFactor1, accFactor2 )
	{
	    Area_1.call(this);

	    this.p1 = p1.clone();
	    this.p2 = p2.clone();
	    this.r1 = r1;
	    this.r2 = r2;

	    this.accFactor1 = accFactor1 || 1.0;
	    this.accFactor2 = accFactor2 || 1.0;

	    this.unit_dir = new three.Vector3().subVectors(p2,p1);
	    this.length = this.unit_dir.length();
	    this.unit_dir.normalize();

	    // tmp var for functions below
	    this.vector = new three.Vector3();
	    this.p1_to_p = this.vector; // basically the same as above + smart name
	    this.p1_to_p_sqrnorm = 0;
	    this.x_p_2D = 0;
	    this.y_p_2D = 0;
	    this.y_p_2DSq = 0;
	    this.ortho_vec_x = this.r1 - this.r2; // direction orthogonal to the "line" getting from one weight to the other. Precomputed
	    this.ortho_vec_y = this.length;
	    this.p_proj_x = 0;
	    this.p_proj_y = 0;

	    this.abs_diff_thick = Math.abs(this.ortho_vec_x);
	};

	AreaCapsule.prototype = Object.create(Area_1.prototype);
	AreaCapsule.prototype.constructor = AreaCapsule;

	/**
	 *  Compute some of the tmp variables. Used to factorized other functions code.
	 *  @param {!THREE.Vector3} p A point as a THREE.Vector3
	 *
	 *  @protected
	 */
	AreaCapsule.prototype.proj_computation = function(p)
	{
	    this.p1_to_p = this.vector;
	    this.p1_to_p.subVectors(p, this.p1);
	    this.p1_to_p_sqrnorm = this.p1_to_p.lengthSq();
	    this.x_p_2D = this.p1_to_p.dot(this.unit_dir);
	    // pythagore inc.
	    this.y_p_2DSq = this.p1_to_p_sqrnorm - this.x_p_2D*this.x_p_2D;
	    this.y_p_2D = this.y_p_2DSq>0 ? Math.sqrt(this.y_p_2DSq) : 0; // because of rounded errors tmp can be <0 and this causes the next sqrt to return NaN...

	    var t = -this.y_p_2D/this.ortho_vec_y;
	    // P proj is the point at the intersection of:
	    //              - the local X axis (computation in the unit_dir basis)
	    //                  and
	    //              - the line defined by P and the vector orthogonal to the weight line
	    this.p_proj_x = this.x_p_2D + t*this.ortho_vec_x;
	    this.p_proj_y = 0.0;
	};

	/**
	 *  [Abstract]
	 *  @todo Check the Maths (Ask Cedric Zanni?)
	 */
	AreaCapsule.prototype.sphereIntersect = function(sphere)
	{
	    this.proj_computation(sphere.center);

	    if(this.p_proj_x<0.0){
	        return (Math.sqrt(this.p1_to_p_sqrnorm)-sphere.radius < this.r1);
	    }else{
	        if(this.p_proj_x>this.length)
	        {
	            this.vector.subVectors(sphere.center, this.p2);
	            return (Math.sqrt(this.vector.lengthSq())-sphere.radius < this.r2);
	        }else{
	            var sub1 = this.x_p_2D-this.p_proj_x;
	            //var sub2 = this.y_p_2D-this.p_proj_y; //this.p_proj_y is set at 0 by definition
	            //var dist = Math.sqrt(sub1*sub1 +this.y_p_2DSq);//sub2*sub2);
	            var dist = sub1*sub1 +this.y_p_2DSq;//sub2*sub2);
	            var tt = this.p_proj_x/this.length;
	            var inter_w = this.r1*(1.0-tt) + tt*this.r2;
	            var tmp = sphere.radius + inter_w;
	            //return (dist-sphere.radius < inter_w);
	            return (dist<tmp*tmp);
	        }
	    }
	};

	/**
	 *  Sea documentation in parent class Area
	 */
	AreaCapsule.prototype.contains = function(p)
	{
	    this.proj_computation(p);
	    // P proj is the point at the intersection of:
	    //              - the X axis
	    //                  and
	    //              - the line defined by P and the vector orthogonal to the weight line
	    if(this.p_proj_x<0.0){
	        // Proj is before the line segment beginning defined by P0: spherical containment
	        return this.p1_to_p_sqrnorm < this.r1*this.r1;
	    }else{
	        if(this.p_proj_x>this.length)
	        {
	            // Proj is after the line segment beginning defined by P1: spherical containment
	            this.vector.subVectors(p, this.p2);
	            return this.vector.lengthSq() < this.r2*this.r2;
	        }else{
	            // Proj is in between the line segment P1-P0: Linear kind of containment
	            var sub1 = this.x_p_2D-this.p_proj_x;
	            var sub2 = this.y_p_2D-this.p_proj_y;
	            var dist2 = sub1*sub1+sub2*sub2;
	            var tt = this.p_proj_x/this.length;
	            var inter_w = this.r1*(1.0-tt) + tt*this.r2;
	            return dist2 < inter_w*inter_w;
	        }
	    }
	};

	/**
	 *  Return the minimum accuracy needed in the intersection of the sphere and the area.
	 *         This function is a generic function used in both getNiceAcc and getRawAcc.
	 *
	 *  @return {number} the accuracy needed in the intersection zone
	 *
	 *  @param {!{r:number,c:!THREE.Vector3}}  sphere  A aphere object, must define sphere.radius (radius) and sphere.center (center, as a THREE.Vector3)
	 *  @param {number}  factor  the ratio to determine the wanted accuracy.
	 *
	 *  @todo Check the Maths
	 */
	AreaCapsule.prototype.getAcc = function(sphere, factor)
	{
	    this.proj_computation(sphere.center);

	    // Thales between two triangles that have the same angles gives us the dist of:
	    // side A = sphere.radius*this.abs_diff_thick/this.length;
	    // Then pythagore this shit up as A² + sphere.radius² = delta²
	    // i.e delta² = (sphere.radius*this.abs_diff_thick/this.length)² + sphere.radius²
	    // <=> delta = sphere.radius*Math.sqrt(1+(this.abs_diff_thick/this.length)²);

	    var tmp = this.abs_diff_thick/this.length;
	    var half_delta = sphere.radius*Math.sqrt(1+tmp*tmp)*0.5;

	    // we check only the direction where the weight is minimum since
	    // we will return minimum accuracy needed in the area.
	    var absc = this.p_proj_x;
	    absc += this.r1 > this.r2 ? half_delta : -half_delta;

	    if(absc<0.0){
	        return this.r1*this.accFactor1*factor;
	    }else if(absc>this.length)
	    {
	        return this.r2*this.accFactor2*factor;
	    }else{

	        var tt = absc/this.length;
	        var inter_w = this.r1*this.accFactor1*(1.0-tt) + tt*this.r2*this.accFactor2;
	        return inter_w*factor;
	    }
	};

	/**
	 *  Convenience function, just call getAcc with Nice Accuracy parameters.
	 *  @param {!{r:number,c:!THREE.Vector3}}  sphere A sphere object, must define sphere.radius (radius) and sphere.center (center, as a THREE.Vector3)
	 *  @return {number} The Nice accuracy needed in the intersection zone
	 */
	AreaCapsule.prototype.getNiceAcc = function(sphere)
	{
	    return this.getAcc(sphere,Accuracies_1.nice);
	};
	/**
	 *  Convenience function, just call getAcc with Curr Accuracy parameters.
	 *  @param {!{r:number,c:!THREE.Vector3}}  sphere A aphere object, must define sphere.radius (radius) and sphere.center (center, as a THREE.Vector3)
	 *  @return {number} The Curr accuracy needed in the intersection zone
	 */
	AreaCapsule.prototype.getCurrAcc = function(sphere)
	{
	    return this.getAcc(sphere,Accuracies_1.curr);
	};
	/**
	 *  Convenience function, just call getAcc with Raw Accuracy parameters.
	 *  @param {!{r:number,c:!THREE.Vector3}}  sphere A aphere object, must define sphere.radius (radius) and sphere.center (center, as a THREE.Vector3)
	 *  @return {number} The raw accuracy needed in the intersection zone
	 */
	AreaCapsule.prototype.getRawAcc = function(sphere)
	{
	    return this.getAcc(sphere,Accuracies_1.raw);
	};

	/**
	 *  Sea documentation in parent class Area
	 */
	AreaCapsule.prototype.getMinAcc = function()
	{
	    return Accuracies_1.curr*Math.min(this.r1*this.accFactor1, this.r2*this.accFactor2);
	};
	/**
	 *  Sea documentation in parent class Area
	 */
	AreaCapsule.prototype.getMinRawAcc = function()
	{
	    return Accuracies_1.raw*Math.min(this.r1*this.accFactor1, this.r2*this.accFactor2);
	};

	/**
	 *  Return the minimum accuracy required at some point on the given axis, according to Accuracies.curr
	 *  The returned accuracy is the one you would need when stepping in the axis
	 *  direction when you are on the axis at coordinate t.
	 *  @param {string} axis x, y or z
	 *  @param {number} t Coordinate on the axis
	 *  @return {number} The step you can safely do in axis direction
	 */
	AreaCapsule.prototype.getAxisProjectionMinStep = function(axis,t){
	    var step = Number.MAX_VALUE;
	    var p1 = this.p1[axis] < this.p2[axis] ? this.p1 : this.p2;
	    var p2, r1, r2;
	    if(p1 === this.p1){
	        p2 = this.p2;
	        r1 = this.r1*this.accFactor1;
	        r2 = this.r2*this.accFactor2;
	    }else{
	        p2 = this.p1;
	        r1 = this.r2;
	        r2 = this.r1*this.accFactor1;
	    }

	    var diff = t-p1[axis];
	    if(diff<-2*r1){
	        step = Math.min(step,Math.max(Math.abs(diff+2*r1),Accuracies_1.curr*r1));
	    }else if(diff<2*r1){
	        step = Math.min(step,Accuracies_1.curr*r1);
	    }// else the sphere is behind us
	    diff = t-p2[axis];
	    if(diff<-2*r2){
	        step = Math.min(step,Math.max(Math.abs(diff+2*r2),Accuracies_1.curr*r2));
	    }else if(diff<2*r2){
	        step = Math.min(step,Accuracies_1.curr*r2);
	    }// else the sphere is behind us

	    var tbis = t-p1[axis];
	    var axis_l = p2[axis]-p1[axis];
	    if(tbis>0 && tbis<axis_l && axis_l!==0){
	        // t is in p1p2
	        step = Math.min(step,Accuracies_1.curr*(r1 + (tbis/axis_l)*(r2 - r1)));
	    }

	    return step;
	};

	var AreaCapsule_1 = AreaCapsule;

	/**
	 *
	 *  @constructor
	 *  @extends SDFPrimitive
	 *
	 *  @param {THREE.Vector3} p1 Position of the first segment extremity
	 *  @param {THREE.Vector3} p2 Position of the second segment extremity
	 *  @param {number} acc Accuracy factor for this primitive. Default is 1.0 which will lead to the side of the support.
	 */
	var SDFSegment = function(p1, p2, acc) {
	    SDFPrimitive_1.call(this);

	    this.p1 = p1.clone();
	    this.p2 = p2.clone();
	    this.acc = acc || 1.0;

	    // Helper for evaluation
	    this.l = new three.Line3(this.p1, this.p2);
	};

	SDFSegment.prototype = Object.create(SDFPrimitive_1.prototype);
	SDFSegment.prototype.constructor = SDFSegment;

	SDFSegment.type = "SDFSegment";
	Types_1.register(SDFSegment.type, SDFSegment);

	SDFSegment.prototype.getType = function(){
	    return SDFSegment.type;
	};

	SDFSegment.prototype.toJSON = function() {
	    var res = SDFPrimitive_1.prototype.toJSON.call(this);
	    res.p1 = {
	        x:this.p1.x,
	        y:this.p1.y,
	        z:this.p1.z
	    };
	    res.p2 = {
	        x:this.p2.x,
	        y:this.p2.y,
	        z:this.p2.z
	    };
	    res.acc = this.acc;
	    return res;
	};
	SDFSegment.fromJSON = function(json){
	    var v = ScalisVertex.fromJSON(json.v[0]);
	    return new SDFSegment(
	        new three.Vector3(json.p1.x,json.p1.y, json.p1.z),
	        new three.Vector3(json.p2.x,json.p2.y, json.p2.z),
	        json.acc
	    );
	};

	/**
	 *  @param {number} acc The new accuracy factor
	 */
	SDFSegment.prototype.setAccuracy = function(acc) {
	    this.acc = acc;
	    this.invalidAABB();
	};

	/**
	 *  @return {number} Current accuracy factor
	 */
	SDFSegment.prototype.getAccuracy = function() {
	    return this.acc;
	};

	/**
	 *  @param {THREE.Vector3} p1 The new position of the first segment point.
	 */
	SDFSegment.prototype.setPosition1 = function(p1) {
	    this.p1.copy(p1);
	    this.invalidAABB();
	};
	/**
	 *  @param {THREE.Vector3} p2 The new position of the second segment point
	 */
	SDFSegment.prototype.setPosition2 = function(p2) {
	    this.p2.copy(p2);
	    this.invalidAABB();
	};

	/**
	 *  @return {THREE.Vector3} Current position of the first segment point
	 */
	SDFSegment.prototype.getPosition1 = function() {
	    return this.p1;
	};
	/**
	 *  @return {THREE.Vector3} Current position of the second segment point
	 */
	SDFSegment.prototype.getPosition2 = function() {
	    return this.p2;
	};

	// [Abstract]
	SDFSegment.prototype.computeDistanceAABB = function(d) {
	    var b1 = new three.Box3(
	        this.p1.clone().add(new three.Vector3(-d,-d,-d)),
	        this.p1.clone().add(new three.Vector3(d,d,d))
	    );
	    var b2 = new three.Box3(
	        this.p2.clone().add(new three.Vector3(-d,-d,-d)),
	        this.p2.clone().add(new three.Vector3(d,d,d))
	    );
	    return b1.union(b2);
	};
	// [Abstract]
	SDFSegment.prototype.prepareForEval = function() {
	    if(!this.valid_aabb)
	    {
	        this.l.set(this.p1,this.p2);
	        this.valid_aabb = true;
	    }
	};

	// [Abstract] see ScalisPrimitive.getArea
	SDFSegment.prototype.getAreas = function(d) {
	    if(!this.valid_aabb) {
	        throw "ERROR : Cannot get area of invalid primitive";
	        return [];
	    }else{
	        return [{
	            aabb:this.computeDistanceAABB(d),
	            bv: new AreaCapsule_1(
	                this.p1,
	                this.p2,
	                d,
	                d,
	                this.acc,
	                this.acc
	            ),
	            obj: this
	        }];
	    }
	};

	// [Abstract] see SDFPrimitive.value
	SDFSegment.prototype.value = (function(){
	    var v = new three.Vector3();
	    var lc = new three.Vector3();
	    return function(p,res) {
	        this.l.closestPointToPoint(p,true,v);
	        res.v = lc.subVectors(p,v).length();
	        if(res.g){
	            res.g.copy(lc).divideScalar(res.v);
	        }
	    };
	})();

	var SDFSegment_1 = SDFSegment;

	/**
	 *  @constructor
	 *  @extends SDFPrimitive
	 *
	 *  @param {THREE.Vector3} p Position (ie center) of the sphere
	 *  @param {number} r Radius of the sphere
	 */
	var SDFSphere = function(p, r) {
	    SDFPrimitive_1.call(this);

	    this.p = p.clone();
	    this.r = r;
	};

	SDFSphere.prototype = Object.create(SDFPrimitive_1.prototype);
	SDFSphere.prototype.constructor = SDFSphere;

	SDFSphere.type = "SDFSphere";
	Types_1.register(SDFSphere.type, SDFSphere);

	SDFSphere.prototype.getType = function(){
	    return SDFSphere.type;
	};

	SDFSphere.prototype.toJSON = function() {
	    var res = SDFPrimitive_1.prototype.toJSON.call(this);
	    res.p = {
	        x:this.p.x,
	        y:this.p.y,
	        z:this.p.z
	    };
	    res.r = this.r;
	    return res;
	};
	SDFSphere.fromJSON = function(json){
	    return new SDFSphere(new three.Vector3(json.p.x,json.p.y, json.p.z), json.r);
	};

	/**
	 *  @param {number} r The new radius
	 */
	SDFSphere.prototype.setRadius = function(r) {
	    this.r = r;
	    this.invalidAABB();
	};

	/**
	 *  @return {number} Current radius
	 */
	SDFSphere.prototype.getRadius = function() {
	    return this.r;
	};

	/**
	 *  @param {THREE.Vector3} p The new position (ie center)
	 */
	SDFSphere.prototype.setPosition = function(p) {
	    this.p.copy(p);
	    this.invalidAABB();
	};

	/**
	 *  @return {THREE.Vector3} Current position (ie center)
	 */
	SDFSphere.prototype.getPosition = function() {
	    return this.p;
	};

	// [Abstract]
	SDFSphere.prototype.computeDistanceAABB = function(d) {
	    return new three.Box3(
	        this.p.clone().add(new three.Vector3(-this.r-d,-this.r-d,-this.r-d)),
	        this.p.clone().add(new three.Vector3(this.r+d,this.r+d,this.r+d))
	    );
	};
	// [Abstract]
	SDFSphere.prototype.prepareForEval = function() {
	    if(!this.valid_aabb)
	    {
	        this.valid_aabb = true;
	    }
	};

	// [Abstract] see ScalisPrimitive.getArea
	SDFSphere.prototype.getAreas = function(d) {
	    if(!this.valid_aabb) {
	        throw "ERROR : Cannot get area of invalid primitive";
	        return [];
	    }else{
	        return [{
	            aabb:this.computeDistanceAABB(d),
	            bv: new AreaSphere_1(
	                this.p,
	                this.r+d,
	                this.r/(this.r+d) // Adjust accuray factor according to the radius and not only to the required d
	            ),
	            obj: this
	        }];
	    }
	};

	// [Abstract] see SDFPrimitive.value
	SDFSphere.prototype.value = (function(){
	    var v = new three.Vector3();

	    return function(p,res) {
	        if(!this.valid_aabb){
	            throw "Error : PrepareForEval should have been called";
	        }

	        v.subVectors(p,this.p);
	        var l = v.length();
	        res.v = l - this.r;
	        if(res.g)
	        {
	            res.g.copy(v).multiplyScalar(1/l);
	        }
	    };
	})();

	var SDFSphere_1 = SDFSphere;

	/**
	 *  This primitive implements a distance field to an extanded "capsule geometry", which is actually a weighted segment.
	 *  You can find more on Capsule geometry here https://github.com/maximeq/three-js-capsule-geometry
	 *
	 *  @constructor
	 *  @extends SDFPrimitive
	 *
	 *  @param {THREE.Vector3} p1 Position of the first segment extremity
	 *  @param {THREE.Vector3} p2 Position of the second segment extremity
	 *  @param {number} r1 Radius of the sphere centered in p1
	 *  @param {number} r2 Radius of the sphere centered in p2
	 */
	var SDFCapsule = function(p1, p2, r1, r2) {
	    SDFPrimitive_1.call(this);

	    this.p1 = p1.clone();
	    this.p2 = p2.clone();
	    this.r1 = r1;
	    this.r2 = r2;

	    // Helper for evaluation
	    this.r1 = this.r1;
	    this.rdiff = this.r2 - this.r1;
	    this.unit_dir = new three.Vector3().subVectors(this.p2, this.p1);
	    this.lengthSq = this.unit_dir.lengthSq();
	    this.length = this.unit_dir.length();
	    this.unit_dir.normalize();
	};

	SDFCapsule.prototype = Object.create(SDFPrimitive_1.prototype);
	SDFCapsule.prototype.constructor = SDFCapsule;

	SDFCapsule.type = "SDFCapsule";
	Types_1.register(SDFCapsule.type, SDFCapsule);

	SDFCapsule.prototype.getType = function(){
	    return SDFCapsule.type;
	};

	SDFCapsule.prototype.toJSON = function() {
	    var res = SDFPrimitive_1.prototype.toJSON.call(this);
	    res.p1 = {
	        x:this.p1.x,
	        y:this.p1.y,
	        z:this.p1.z
	    };
	    res.r1 = this.r1;
	    res.p2 = {
	        x:this.p2.x,
	        y:this.p2.y,
	        z:this.p2.z
	    };
	    res.r2 = this.r2;
	    return res;
	};
	SDFCapsule.fromJSON = function(json){
	    var v = ScalisVertex.fromJSON(json.v[0]);
	    return new SDFCapsule(
	        new three.Vector3(json.p1.x,json.p1.y, json.p1.z),
	        new three.Vector3(json.p2.x,json.p2.y, json.p2.z),
	        json.r1,
	        json.r2
	    );
	};

	/**
	 *  @param {number} r1 The new radius at p1
	 */
	SDFCapsule.prototype.setRadius1 = function(r1) {
	    this.r1 = r1;
	    this.invalidAABB();
	};
	/**
	 *  @param {number} r2 The new radius at p2
	 */
	SDFCapsule.prototype.setRadius2 = function(r1) {
	    this.r1 = r1;
	    this.invalidAABB();
	};

	/**
	 *  @return {number} Current radius at p1
	 */
	SDFCapsule.prototype.getRadius1 = function() {
	    return this.r1;
	};
	/**
	 *  @return {number} Current radius at p2
	 */
	SDFCapsule.prototype.getRadius2 = function() {
	    return this.r2;
	};

	/**
	 *  @param {THREE.Vector3} p1 The new position of the first segment point.
	 */
	SDFCapsule.prototype.setPosition1 = function(p1) {
	    this.p1.copy(p1);
	    this.invalidAABB();
	};
	/**
	 *  @param {THREE.Vector3} p2 The new position of the second segment point
	 */
	SDFCapsule.prototype.setPosition2 = function(p2) {
	    this.p2.copy(p2);
	    this.invalidAABB();
	};

	/**
	 *  @return {THREE.Vector3} Current position of the first segment point
	 */
	SDFCapsule.prototype.getPosition1 = function() {
	    return this.p1;
	};
	/**
	 *  @return {THREE.Vector3} Current position of the second segment point
	 */
	SDFCapsule.prototype.getPosition2 = function() {
	    return this.p2;
	};

	// [Abstract]
	SDFCapsule.prototype.computeDistanceAABB = function(d) {
	    var b1 = new three.Box3(
	        this.p1.clone().add(new three.Vector3(-this.r1-d,-this.r1-d,-this.r1-d)),
	        this.p1.clone().add(new three.Vector3(this.r1+d,this.r1+d,this.r1+d))
	    );
	    var b2 = new three.Box3(
	        this.p2.clone().add(new three.Vector3(-this.r2-d,-this.r2-d,-this.r2-d)),
	        this.p2.clone().add(new three.Vector3(this.r2+d,this.r2+d,this.r2+d))
	    );
	    return b1.union(b2);
	};
	// [Abstract]
	SDFCapsule.prototype.prepareForEval = function() {
	    if(!this.valid_aabb)
	    {
	        this.valid_aabb = true;
	    }
	};

	// [Abstract] see ScalisPrimitive.getArea
	SDFCapsule.prototype.getAreas = function(d) {
	    if(!this.valid_aabb) {
	        throw "ERROR : Cannot get area of invalid primitive";
	        return [];
	    }else{
	        return [{
	            aabb:this.computeDistanceAABB(d),
	            bv: new AreaCapsule_1(
	                this.p1,
	                this.p2,
	                this.r1+d,
	                this.r2+d,
	                this.r1/(this.r1+d), // Adjust accuray factor according to the radius and not only to the required d
	                this.r2/(this.r2+d)
	            ),
	            obj: this
	        }];
	    }
	};

	// [Abstract] see SDFPrimitive.value
	SDFCapsule.prototype.value = (function(){
	    var v = new three.Vector3();
	    var proj = new three.Vector3();

	    return function(p,res) {
	        v.subVectors(p,this.p1);
	        var p1p_sqrl = v.lengthSq();

	        // In unit_dir basis, vector (this.r1-this.r2, this.length) is normal to the "weight line"
	        // We need a projection in this direction up to the segment line to know in which case we fall.

	        var x_p_2D = v.dot(this.unit_dir);
	        // pythagore inc.
	        var y_p_2D = Math.sqrt(
	            Math.max( // Necessary because of rounded errors, pyth result can be <0 and this causes sqrt to return NaN...
	                0.0, p1p_sqrl - x_p_2D*x_p_2D // =  y_p_2D² by pythagore
	            )
	        );
	        var t = -y_p_2D/this.length;

	        var proj_x = x_p_2D + t*(this.r1 - this.r2);
	        // var proj_y = 0.0; // by construction

	        // Easy way to compute the distance now that we ave the projection on the segment
	        var a = three.Math.clamp(proj_x/this.length,0,1.0);
	        proj.copy(this.p1).lerp(this.p2,a); // compute the actual 3D projection
	        var l = v.subVectors(p,proj).length();
	        res.v = l - (a*this.r2+(1.0-a)*this.r1);
	        if(res.g){
	            res.g.copy(v).divideScalar(l);
	        }
	    };
	})();

	var SDFCapsule_1 = SDFCapsule;

	var Tables = {};

	// edgevmap[i][0] = first vertex index of the ith edge of a cube
	// edgevmap[i][0] = second vertex index of the ith edge of a cube
	Tables.EdgeVMap = [
	    [0,4],
	    [1,5],
	    [2,6],
	    [3,7],

	    [0,2],
	    [1,3],
	    [4,6],
	    [5,7],

	    [0,1],
	    [2,3],
	    [4,5],
	    [6,7]
	];

	Tables.VertexTopo = [
	    [0,0,0], //0 (MC = 0)
	    [0,0,1], //1 (MC = 4)
	    [0,1,0], //2 (MC = 3)
	    [0,1,1], //3 (MC = 7)
	    [1,0,0], //4 (MC = 1)
	    [1,0,1], //5 (MC = 5)
	    [1,1,0], //6 (MC = 2)
	    [1,1,1]  //7 (MC = 6)
	];

	var MCTables = Tables;

	const { Box2 } = three;
	const THREE$1 = three;





	/**
	 *  Axis Aligned Bounding Box in 2D carrying accuracy data
	 *  @constructor
	 *  @extends THREE.Box2
	 *  @param {number=} min_x Minimum x coordinate of the box
	 *  @param {number=} min_y Minimum y coordinate of the box
	 *  @param {number=} max_x Maximum x coordinate of the box
	 *  @param {number=} max_y Maximum y coordinate of the box
	 *  @param {number=} nice_acc Nice accuracy in this box
	 *  @param {number=} raw_acc Raw accuracy in this box
	 */

	class Box2Acc extends Box2 {
	    constructor(min, max, nice_acc, raw_acc) {
	        super(min, max);

	        if (nice_acc === undefined || nice_acc === null) {
	            var s = Math.max(this.max.x - this.min.x, this.max.y - this.min.y);
	            this.nice_acc = s <= 0 ? 10000000 : s;
	        } else {
	            this.nice_acc = nice_acc;
	        }
	        if (raw_acc === undefined || raw_acc === null) {
	            this.raw_acc = this.nice_acc;
	        } else {
	            this.raw_acc = raw_acc;
	        }
	    }

	    union(box) {
	        super.union(box);
	        // Union of 2 boxes get the min acc for both
	        this.raw_acc = Math.min(box.raw_acc, this.raw_acc);
	        this.nice_acc = Math.min(box.nice_acc, this.nice_acc);
	    }

	    getRawAcc () {
	        return this.raw_acc;
	    };

	    getNiceAcc () {
	        return this.nice_acc;
	    };

	    setRawAcc (raw_acc) {
	        this.raw_acc = Math.max(0, raw_acc);
	    };

	    setNiceAcc (nice_acc) {
	        this.nice_acc = Math.max(0, nice_acc);
	    };

	    toString () {
	        return (
	            "(" +
	            this.min.x.toFixed(2) +
	            ", " +
	            this.min.y.toFixed(2) +
	            ") -> (" +
	            this.max.x.toFixed(2) +
	            ", " +
	            this.max.y.toFixed(2) +
	            ") "
	        );
	    };

	    /**
	     *  @param {number} min_x
	     *  @param {number} min_y
	     *  @param {number} max_x
	     *  @param {number} max_y
	     *  @param {number=} nice_acc
	     *  @param {number=} raw_acc
	     */
	    set (min_x, min_y, max_x, max_y, nice_acc, raw_acc) {
	        this.min.set(min_x, min_y);
	        this.max.set(max_x, max_y);
	        if (nice_acc !== undefined) {
	            this.nice_acc = nice_acc;
	        }
	        if (raw_acc !== undefined) {
	            this.raw_acc = raw_acc;
	        }
	    };

	    /**
	     *  Get corner with the minimum coordinates
	     *  @return {THREE.Vector3}
	     */
	    getMinCorner () {
	        return this.min;
	    };
	}

	/**
	 *  Class for a dual marching cube using 2 sliding arrays.
	 *  @param {RootNode} blobtree A blobtree to polygonize.
	 *  @param {Object} params Parameters and option for this polygonizer.
	 *  @param {String} params.zResolution Defines how the stepping in z occurs. Options are :
	 *                                     "adaptive" (default) steps are computed according to local minimum accuracy.
	 *                                     "uniform" steps are uniform along z, according to the global minimum accuracy.
	 *  @param {number} params.detailRatio The blobtree defines some needed accuracies for polygonizing.
	 *                                     However, if you want more details, you can set this to less than 1.
	 *                                     Note that this is limited to 0.01, which will already increase your model complexity by a 10 000 factor.
	 *  @param {Function} params.progress Progress callback, taling a percentage as parameter.
	 *  @param {Object} params.convergence Add newton convergence steps to position each vertex.
	 *  @param {number} params.convergence.ratio A ratio of a the marching cube grid size defining the wanted geometrical accuracy. Must be lower than 1, default is 0.01
	 *  @param {number} params.convergence.step The maximum number of newton steps, default is 10.
	 *                                            The newton process will stop either when the threshold of ratio*cube_size is matched, or the number of steps allowed has been reached.
	 *  @param {number} params.dichotomy NOT YET IMPLEMENTED Add dichotomy steps to position each vertex. Usually using convergence is better, except if the implicit
	 *                                   field is such that congerging is not possible (for example, null gradients on large areas)
	 *  @constructor
	 */

	var SlidingMarchingCubes = function(blobtree, params) {
	    var params = params || {};

	    this.blobtree = blobtree;

	    this.uniformZ = params.zResolution === "uniform" ? true : false;

	    this.detail_ratio = params.detailRatio
	        ? Math.max(0.01, params.detailRatio)
	        : 1.0;

	    if (params.convergence) {
	        this.convergence = params.convergence;
	        this.convergence.ratio = this.convergence.ratio || 0.01;
	        this.convergence.step = this.convergence.step || 10;
	    } else {
	        this.convergence = null;
	    }

	    this.progress = params.progress
	        ? params.progress
	        : function(percent) {
	              //console.log(percent);
	          };

	    /** @type {Int32Array} */
	    this.reso = new Int32Array(3);
	    this.steps = {
	        x: null,
	        y: null,
	        z: null
	    };
	    /** @type {!{x:number,y:number,z:number}} */
	    this.curr_steps = {
	        x: 0,
	        y: 0,
	        z: 0
	    };
	    // = this.curr_steps.x*this.curr_steps.y*this.curr_steps.z
	    this.curr_step_vol = 0;

	    /**
	     *  Sliding values array
	     *  @type {!Array.<Float32Array>}
	     */
	    this.values_xy = [null, null];
	    /**
	     *  Sliding values array
	     *  @type {!Array.<Int32Array>}
	     */
	    this.vertices_xy = [null, null];
	    this.areas = [];
	    this.min_acc = 1;

	    // Processing vars
	    this.values = new Array(8);
	    this.x = 0;
	    this.y = 0;
	    this.z = 0;
	    this.mask = 0;
	    this.edge_cross = [
	        false, // Tables.EdgeVMap[0], x=1
	        false,
	        false,
	        false,
	        false, // edge 2 : Tables.EdgeVMap[4], y=1
	        false,
	        false,
	        false,
	        false, // edge 3 : Tables.EdgeVMap[8], z=1
	        false,
	        false,
	        false
	    ];

	    this.vertex = new THREE$1.Vector3(0, 0, 0); // vertex associated to the cell if any
	    this.vertex_n = new THREE$1.Vector3(0, 0, 0); // vertex normal
	    this.vertex_m = new Material_1(); // vertex material

	    // Vars and tmp vars for extension checks
	    this.extended = false;
	    this.dis_o_aabb = new THREE$1.Box3();
	    this.ext_p = new THREE$1.Vector3();

	    /**
	     *  Resulting mesh data
	     */
	    this.geometry = null;
	};

	/**
	 *  Initialize the internal Geometry structure.
	 *  @private
	 */
	SlidingMarchingCubes.prototype.initGeometry = function() {
	    this.geometry = {
	        position: [],
	        normal: [],
	        color: [],
	        metalness: [],
	        roughness: [],
	        nVertices: 0,
	        faces: [],
	        nFaces: 0,
	        addVertex: function(data) {
	            this.position.push(data.p.x, data.p.y, data.p.z);
	            this.normal.push(data.n.x, data.n.y, data.n.z);
	            this.color.push(data.c.r, data.c.g, data.c.b);
	            this.roughness.push(data.r);
	            this.metalness.push(data.m);
	            this.nVertices++;
	        },
	        addFace: function(a, b, c) {
	            this.faces.push(a, b, c);
	            this.nFaces++;
	        }
	    };
	};

	/**
	 *  Build the resulting BufferGeometry from current values in this.geometry.
	 *  used in compute function.
	 *  @private
	 */
	SlidingMarchingCubes.prototype.buildResultingBufferGeometry = function() {
	    var res = new THREE$1.BufferGeometry();
	    res.setAttribute(
	        "position",
	        new THREE$1.BufferAttribute(new Float32Array(this.geometry.position), 3)
	    );
	    res.setAttribute(
	        "normal",
	        new THREE$1.BufferAttribute(new Float32Array(this.geometry.normal), 3)
	    );
	    res.setAttribute(
	        "color",
	        new THREE$1.BufferAttribute(new Float32Array(this.geometry.color), 3)
	    );
	    res.setAttribute(
	        "roughness",
	        new THREE$1.BufferAttribute(new Float32Array(this.geometry.roughness), 1)
	    );
	    res.setAttribute(
	        "metalness",
	        new THREE$1.BufferAttribute(new Float32Array(this.geometry.metalness), 1)
	    );

	    res.setIndex(
	        new THREE$1.BufferAttribute(
	            this.geometry.nVertices > 65535
	                ? new Uint32Array(this.geometry.faces)
	                : new Uint16Array(this.geometry.faces),
	            1
	        )
	    );

	    return res;
	};

	/**
	 *  Set values in this.values_xy[1] to 0
	 *  @private
	 */
	SlidingMarchingCubes.prototype.setFrontToZero = function() {
	    // init to 0, can be omptim later
	    for (var i = 0; i < this.values_xy[1].length; ++i) {
	        this.values_xy[1][i] = 0;
	    }
	};

	/**
	 *  Set values in this.values_xy[1] to -1.
	 *  -1 is a marker to state the value has not been computed nor interpolated
	 *  @private
	 */
	SlidingMarchingCubes.prototype.setFrontToMinus = function() {
	    // init to 0, can be omptim later
	    for (var i = 0; i < this.values_xy[1].length; ++i) {
	        this.values_xy[1][i] = -1;
	    }
	};

	/**
	 *  Set values in this.values_xy[1] to 0 wherever it is -1.
	 *  @private
	 */
	SlidingMarchingCubes.prototype.setFrontToZeroIfMinus = function() {
	    // init to 0, can be omptim later
	    for (var i = 0; i < this.values_xy[1].length; ++i) {
	        if (this.values_xy[1][i] === -1) {
	            this.values_xy[1][i] = 0;
	        }
	    }
	};

	/**
	 *  Perform bilinear interpolation in a given 2D box to set values in front array
	 *
	 *  @param {number} cx Coordinate x of bottom left corner of the front array
	 *  @param {number} cy Coordinate x of bottom left corner of the front array
	 *  @param {number} cz Coordinate x of bottom left corner of the front array
	 *
	 *  @param {number} x0 Lower x box osition in the array
	 *  @param {number} x1 Upper x box position in the array
	 *  @param {number} y0 Lower y box position in the array
	 *  @param {number} y1 Upper y box position in the array
	 *
	 *  @private
	 */
	SlidingMarchingCubes.prototype.interpolateInBox = function(
	    cx,
	    cy,
	    cz,
	    x0,
	    x1,
	    y0,
	    y1
	) {
	    var varr = this.values_xy[1];

	    var nx = x1 - x0;
	    var ny = y1 - y0;

	    /*
	    this.computeFrontValAtBoxCorners(cx,cy,cz, new THREE.Vector2(x0,y0), new THREE.Vector2(x1,y1));
	    var mask = this.computeBoxMask(new THREE.Vector2(x0,y0), new THREE.Vector2(x1,y1));
	    if(!(mask === 0xf || mask === 0x0)){
	        throw "Error bad mask when interpolating";
	    }
	    */

	    if (nx > 1) {
	        // must interpolate
	        var line = y0 * this.reso[0];
	        var val0 = varr[line + x0];
	        var v_step = (varr[line + x1] - val0) / nx;
	        for (var i = 1; i < nx; ++i) {
	            if (varr[line + x0 + i] === -1) {
	                varr[line + x0 + i] = val0 + i * v_step;
	                //this.computeFrontValAt(cx,cy,cz,x0+i,y0);
	            }
	        }
	    }

	    if (ny > 1) {
	        // compute upper line
	        var line = y1 * this.reso[0];
	        var val0 = varr[line + x0];
	        var v_step = (varr[line + x1] - val0) / nx;
	        for (var i = 1; i < nx; ++i) {
	            if (varr[line + x0 + i] === -1) {
	                varr[line + x0 + i] = val0 + i * v_step;
	                //this.computeFrontValAt(cx,cy,cz,x0+i,y1);
	            }
	        }

	        for (var i = 0; i <= nx; ++i) {
	            val0 = varr[y0 * this.reso[0] + x0 + i];
	            v_step = (varr[y1 * this.reso[0] + x0 + i] - val0) / ny;
	            for (var k = 1; k < ny; ++k) {
	                if (varr[(y0 + k) * this.reso[0] + x0 + i] === -1) {
	                    varr[(y0 + k) * this.reso[0] + x0 + i] = val0 + k * v_step;
	                    //if(i===0 || i==nx){
	                    //    this.computeFrontValAt(cx,cy,cz,x0+i,(y0+k));
	                    //}
	                }
	            }
	        }
	    }
	};

	/**
	 *  Compute blobtree value at a given position in the front sliding array.
	 *
	 *  @param {number} cx Coordinate x of bottom left corner of the front array
	 *  @param {number} cy Coordinate x of bottom left corner of the front array
	 *  @param {number} cz Coordinate x of bottom left corner of the front array
	 *
	 *  @param {number} x X position in the array
	 *  @param {number} y Y position in the array
	 *
	 *  @private
	 */
	SlidingMarchingCubes.prototype.computeFrontValAt = function(cx, cy, cz, x, y) {
	    this.computeFrontValAtClosure(cx, cy, cz, x, y);
	};
	/**
	 *  Function using closure to have static variable. Wrapped in computeFrontValAt
	 *  for profiling purpose.
	 */
	SlidingMarchingCubes.prototype.computeFrontValAtClosure = (function() {
	    var eval_res = { v: 0 };
	    var p = new THREE$1.Vector3();
	    return function(cx, cy, cz, x, y) {
	        var index = y * this.reso[0] + x;
	        eval_res.v = this.blobtree.getNeutralValue();
	        if (this.values_xy[1][index] === -1) {
	            p.set(cx + x * this.min_acc, cy + y * this.min_acc, cz);
	            this.blobtree.value(p, eval_res);
	            this.values_xy[1][index] = eval_res.v;
	        }
	    };
	})();

	/**
	 *  Compute corner values in the front buffer in 2D box defined by min,max
	 *  @param {number} cx X coordinate of the front buffer corner
	 *  @param {number} cy Y coordinate of the front buffer corner
	 *  @param {number} cz Z coordinate of the front buffer corner
	 *  @param {!THREE.Vector2} min 2D box min
	 *  @param {!THREE.Vector2} max 2D box max
	 */
	SlidingMarchingCubes.prototype.computeFrontValAtBoxCorners = function(
	    cx,
	    cy,
	    cz,
	    min,
	    max
	) {
	    this.computeFrontValAt(cx, cy, cz, min.x, min.y);
	    this.computeFrontValAt(cx, cy, cz, min.x, max.y);
	    this.computeFrontValAt(cx, cy, cz, max.x, min.y);
	    this.computeFrontValAt(cx, cy, cz, max.x, max.y);
	};

	/**
	 *  Compute all values in the front buffer in 2D box defined by min,max
	 *  @param {number} cx X coordinate of the front buffer corner
	 *  @param {number} cy Y coordinate of the front buffer corner
	 *  @param {number} cz Z coordinate of the front buffer corner
	 *  @param {!THREE.Vector2} min 2D box min
	 *  @param {!THREE.Vector2} max 2D box max
	 */
	SlidingMarchingCubes.prototype.computeFrontValInBox = function(
	    cx,
	    cy,
	    cz,
	    min,
	    max
	) {
	    for (var xx = min.x; xx <= max.x; ++xx) {
	        for (var yy = min.y; yy <= max.y; ++yy) {
	            this.computeFrontValAt(cx, cy, cz, xx, yy);
	        }
	    }
	};

	/**
	 *  Set all values in 2D box min,max at 0.
	 *  @param {!THREE.Vector2} min 2D box min
	 *  @param {!THREE.Vector2} max 2D box max
	 */
	SlidingMarchingCubes.prototype.setFrontValZeroInBox = function(min, max) {
	    for (var ix = min.x; ix <= max.x; ++ix) {
	        for (var iy = min.y; iy <= max.y; ++iy) {
	            this.values_xy[1][iy * this.reso[0] + ix] = 0;
	        }
	    }
	};

	/**
	 *  Compute 2D mask of a given 2D box. Mask is an hex integer unique for each
	 *  combination of iso value crossing (like in 3D marching cubes, but in 2D).
	 *  @param {!THREE.Vector2} min 2D box min
	 *  @param {!THREE.Vector2} max 2D box max
	 *  @return {number} The mask
	 */
	SlidingMarchingCubes.prototype.computeBoxMask = function(min, max) {
	    var mask = 0;
	    mask |=
	        this.values_xy[1][min.y * this.reso[0] + min.x] >
	        this.blobtree.getIsoValue()
	            ? 1 << 0
	            : 0;
	    mask |=
	        this.values_xy[1][min.y * this.reso[0] + max.x] >
	        this.blobtree.getIsoValue()
	            ? 1 << 1
	            : 0;
	    mask |=
	        this.values_xy[1][max.y * this.reso[0] + max.x] >
	        this.blobtree.getIsoValue()
	            ? 1 << 2
	            : 0;
	    mask |=
	        this.values_xy[1][max.y * this.reso[0] + min.x] >
	        this.blobtree.getIsoValue()
	            ? 1 << 3
	            : 0;
	    return mask;
	};

	/**
	 *  Return 0 if and only if all coners value of 2D box min,max are 0
	 *  @param {!THREE.Vector2} min 2D box min
	 *  @param {!THREE.Vector2} max 2D box max
	 *  @return {number}
	 */
	SlidingMarchingCubes.prototype.checkZeroBox = function(min, max) {
	    return (
	        this.values_xy[1][min.y * this.reso[0] + min.x] +
	        this.values_xy[1][min.y * this.reso[0] + max.x] +
	        this.values_xy[1][max.y * this.reso[0] + max.x] +
	        this.values_xy[1][max.y * this.reso[0] + min.x]
	    );
	};

	/**
	 *  Recursive function computing values in the given 2D box (which is a subbox
	 *  of the whole front buffer), by cuting in 2 at each step. This function is
	 *  "smart", since computed boxes are buid with their scalar field accuracy.
	 *  Depending on the accuracy, scalar field values may be computed from the
	 *  blobtree or interpolated (linear).
	 *  @param {number} cx X coordinate of the front buffer corner
	 *  @param {number} cy Y coordinate of the front buffer corner
	 *  @param {number} cz Z coordinate of the front buffer corner
	 *  @param {!Array.<!Box2Acc>} boxes2D 2D boxes intersecting box. Used to compute accuracy for split boxes.
	 *  @param {!Box2Acc} box The 2D box in which we compute values
	 */
	SlidingMarchingCubes.prototype.recursiveBoxComputation = function(
	    cx,
	    cy,
	    cz,
	    box,
	    boxes2D
	) {
	    // split the current box in 2 boxes in the largest dimension

	    var new_boxes = null;
	    var diff = new THREE$1.Vector2(
	        Math.round(box.max.x - box.min.x),
	        Math.round(box.max.y - box.min.y)
	    );

	    if (diff.x > 1 && diff.x >= diff.y) {
	        // cut in x
	        var x_cut = box.min.x + Math.floor(diff.x / 2);
	        new_boxes = [
	            new Box2Acc(
	                box.min,
	                new THREE$1.Vector2(x_cut, box.max.y),
	                10000,
	                10000
	            ),
	            new Box2Acc(
	                new THREE$1.Vector2(x_cut, box.min.y),
	                box.max,
	                10000,
	                10000
	            )
	        ];
	        this.computeFrontValAt(cx, cy, cz, x_cut, box.min.y);
	        this.computeFrontValAt(cx, cy, cz, x_cut, box.max.y);
	        //this.computeFrontValAt(cx,cy,cz, x_cut+1, box.min.y);
	        //this.computeFrontValAt(cx,cy,cz, x_cut+1, box.max.y);
	    } else {
	        // cut in y
	        if (diff.y > 1) {
	            var y_cut = box.min.y + Math.floor(diff.y / 2);
	            new_boxes = [
	                new Box2Acc(
	                    box.min,
	                    new THREE$1.Vector2(box.max.x, y_cut),
	                    10000,
	                    10000
	                ),
	                new Box2Acc(
	                    new THREE$1.Vector2(box.min.x, y_cut),
	                    box.max,
	                    10000,
	                    10000
	                )
	            ];
	            this.computeFrontValAt(cx, cy, cz, box.min.x, y_cut);
	            this.computeFrontValAt(cx, cy, cz, box.max.x, y_cut);
	            //this.computeFrontValAt(cx,cy,cz, box.min.x, y_cut+1);
	            //this.computeFrontValAt(cx,cy,cz, box.max.x, y_cut+1);
	        } else {
	            // the box is 1 in size, so we stop
	            return;
	        }
	    }
	    /*
	    if(new_boxes[0].intersectsBox(new_boxes[1])){
	        console.log("Fucking shit");
	    }
	    */

	    // Compute accuracies for each box
	    var boxes2D_rec = [[], []];
	    for (var i = 0; i < boxes2D.length; ++i) {
	        for (var k = 0; k < new_boxes.length; ++k) {
	            if (new_boxes[k].intersectsBox(boxes2D[i])) {
	                new_boxes[k].setRawAcc(
	                    Math.min(new_boxes[k].getRawAcc(), boxes2D[i].getRawAcc())
	                );
	                new_boxes[k].setNiceAcc(
	                    Math.min(new_boxes[k].getNiceAcc(), boxes2D[i].getNiceAcc())
	                );
	                boxes2D_rec[k].push(boxes2D[i]);
	            }
	        }
	    }

	    for (var k = 0; k < new_boxes.length; ++k) {
	        var b = new_boxes[k];

	        var bsize = b.getSize(new THREE$1.Vector3());

	        if (boxes2D_rec[k].length === 0) {
	            this.setFrontValZeroInBox(b.min, b.max);
	        } else {
	            if (bsize.x <= b.getRawAcc() && bsize.y <= b.getRawAcc()) {
	                // We reach the raw level
	                var mask = this.computeBoxMask(b.min, b.max);
	                if (mask === 0xf || mask === 0x0) {
	                    // all points are inside, since we reached raw, we can interpolate
	                    // Note when all values are very close to 0, it's useless to interpolate, setting 0 can do.
	                    this.interpolateInBox(
	                        cx,
	                        cy,
	                        cz,
	                        b.min.x,
	                        b.max.x,
	                        b.min.y,
	                        b.max.y
	                    );

	                    // OR just compute all values.
	                    // this.computeFrontValInBox(cx,cy,cz,b.min,b.max);
	                } else {
	                    //Surface is crossed, must go down to the nice
	                    if (
	                        bsize.x <= b.getNiceAcc() &&
	                        bsize.y <= b.getNiceAcc()
	                    ) {
	                        // We are under nice acc, just interpolate
	                        this.interpolateInBox(
	                            cx,
	                            cy,
	                            cz,
	                            b.min.x,
	                            b.max.x,
	                            b.min.y,
	                            b.max.y
	                        );

	                        // OR just compute all values.
	                        // this.computeFrontValInBox(cx,cy,cz,b.min,b.max);
	                    } else {
	                        this.recursiveBoxComputation(
	                            cx,
	                            cy,
	                            cz,
	                            b,
	                            boxes2D_rec[k]
	                        );
	                        //console.log("going down in " + b.toString());
	                    }
	                }
	            } else {
	                // we did not reach the raw level, so we must cut again
	                this.recursiveBoxComputation(cx, cy, cz, b, boxes2D_rec[k]);
	            }
	        }
	    }
	};

	/**
	 *  Compute all values in the front buffer.
	 *  @param {number} cx X coordinate of the front buffer corner
	 *  @param {number} cy Y coordinate of the front buffer corner
	 *  @param {number} cz Z coordinate of the front buffer corner
	 */
	SlidingMarchingCubes.prototype.computeFrontValues = function(cx, cy, cz) {
	    this.setFrontToMinus();

	    var areas = this.blobtree.getAreas();
	    var bigbox = new Box2Acc();
	    bigbox.makeEmpty();
	    var boxes2D = [];
	    for (var i = 0; i < areas.length; ++i) {
	        var raw_acc = Math.round(
	            (areas[i].bv.getMinRawAcc() * this.detail_ratio) / this.min_acc
	        );
	        var nice_acc = Math.round(
	            (areas[i].bv.getMinAcc() * this.detail_ratio) / this.min_acc
	        );
	        var x_min = Math.max(
	            0,
	            Math.floor((areas[i].aabb.min.x - cx) / this.min_acc)
	        );
	        var y_min = Math.max(
	            0,
	            Math.floor((areas[i].aabb.min.y - cy) / this.min_acc)
	        );
	        var x_max = Math.min(
	            this.reso[0] - 1,
	            Math.ceil((areas[i].aabb.max.x - cx) / this.min_acc)
	        );
	        var y_max = Math.min(
	            this.reso[1] - 1,
	            Math.ceil((areas[i].aabb.max.y - cy) / this.min_acc)
	        );
	        boxes2D.push(
	            new Box2Acc(
	                new THREE$1.Vector2(x_min, y_min),
	                new THREE$1.Vector2(x_max, y_max),
	                nice_acc,
	                raw_acc
	            )
	        );
	        bigbox.union(boxes2D[boxes2D.length - 1]);
	    }

	    bigbox.intersect(
	        new Box2Acc(
	            new THREE$1.Vector2(0, 0),
	            new THREE$1.Vector2(this.reso[0], this.reso[1]),
	            bigbox.getNiceAcc(),
	            bigbox.getRawAcc()
	        )
	    );

	    this.computeFrontValAtBoxCorners(cx, cy, cz, bigbox.min, bigbox.max);
	    this.recursiveBoxComputation(cx, cy, cz, bigbox, boxes2D);

	    this.setFrontToZeroIfMinus();
	};

	/**
	 *   get the min accuracy needed for this zone
	 *   @param {THREE.Box3} bbox the zone for which we want the minAcc
	 *   @return {number} the min acc for this zone
	 */
	SlidingMarchingCubes.prototype.getMinAcc = function(bbox) {
	    var areas = this.blobtree.getAreas();
	    var minAcc = Number.MAX_VALUE;

	    for (var i = 0; i < areas.length; i++) {
	        var area = areas[i];
	        if (area.aabb.intersectsBox(bbox)) {
	            if (area.bv) {
	                // it's a new area, we can get the min acc
	                var areaMinAcc = area.bv.getMinAcc();
	                if (areaMinAcc < minAcc) {
	                    minAcc = areaMinAcc;
	                }
	            }
	        }
	    }
	    return minAcc * this.detail_ratio;
	};

	/**
	 *   get the max accuracy needed for this zone
	 *   @param {THREE.Box3} bbox the zone for which we want the minAcc
	 *   @return {number} the max acc for this zone
	 */
	SlidingMarchingCubes.prototype.getMaxAcc = function(bbox) {
	    var areas = this.blobtree.getAreas();
	    var maxAcc = 0;

	    for (var i = 0; i < areas.length; i++) {
	        var area = areas[i];
	        if (area.aabb.intersectsBox(bbox)) {
	            if (area.bv) {
	                // it's a new area, we can get the min acc
	                var areaMaxAcc = area.bv.getMinAcc();
	                if (areaMaxAcc > maxAcc) {
	                    maxAcc = areaMaxAcc;
	                }
	            }
	        }
	    }
	    return maxAcc * this.detail_ratio;
	};

	/**
	 *  Note : returned mesh data will be accurate only if extened AABB difference
	 *  with o_aabb is small. compared to o_aabb size.
	 *  @param {THREE.Box3} o_aabb The aabb where to compute the surface, if null, the blobtree AABB will be used
	 *  @param {boolean=} extended True if we want the agorithm to extend the computation zone
	 *                            to ensure overlap with a mesh resulting from a computation
	 *                            in a neighbouring aabb (Especially usefull for parallelism).
	 */
	SlidingMarchingCubes.prototype.compute = function(o_aabb, extended) {
	    this.initGeometry();

	    var timer_begin = new Date();

	    this.blobtree.prepareForEval();
	    var aabb = null;
	    if (o_aabb) {
	        aabb = o_aabb.clone();
	    } else {
	        aabb = this.blobtree.getAABB();
	    }

	    this.extended = extended !== undefined ? extended : false;

	    if (this.extended) {
	        var adims = aabb.getSize(new THREE$1.Vector3());
	        var minAcc = Math.min(
	            Math.min(this.getMinAcc(aabb), adims[0]),
	            Math.min(adims[1], adims[2])
	        );
	        var acc_box = aabb.clone();
	        var final_bbox = aabb.clone();
	        var axis = ["x", "y", "z"];
	        for (var k = 0; k < axis.length; ++k) {
	            acc_box.max[axis[k]] = aabb.min[axis[k]] + minAcc;
	            var slice_max = this.getMaxAcc(acc_box);
	            if (slice_max !== 0) {
	                final_bbox.min[axis[k]] = final_bbox.min[axis[k]] - slice_max;
	            }
	            acc_box.max[axis[k]] = aabb.max[axis[k]] - minAcc;
	            slice_max = this.getMaxAcc(acc_box);
	            if (slice_max !== 0) {
	                final_bbox.max[axis[k]] = final_bbox.max[axis[k]] + slice_max;
	            }
	        }
	        aabb.copy(final_bbox);
	    }

	    var aabb_trim = [];
	    var aabb_trim_parents = [];
	    if (o_aabb) {
	        this.blobtree.externalTrim(aabb, aabb_trim, aabb_trim_parents);
	        this.blobtree.prepareForEval();
	    }

	    this.areas = this.blobtree.getAreas();

	    // if no areas, blobtree is empty so stop and send an empty mesh.
	    if (this.areas.length === 0) {
	        this.progress(100);
	        return new THREE$1.BufferGeometry();
	    }

	    this.min_acc = this.areas.length !== 0 ? this.areas[0].bv.getMinAcc() : 1;
	    for (var i = 0; i < this.areas.length; ++i) {
	        if (this.areas[i].bv.getMinAcc() < this.min_acc) {
	            this.min_acc = this.areas[i].bv.getMinAcc();
	        }
	    }
	    this.min_acc = this.min_acc * this.detail_ratio;

	    var corner = aabb.min;
	    var dims = aabb.getSize(new THREE$1.Vector3());

	    this.steps.z = new Float32Array(Math.ceil(dims.z / this.min_acc) + 2);
	    var z = corner.z;
	    this.steps.z[0] = corner.z;
	    var index = 1;
	    var areas = this.blobtree.getAreas();
	    while (this.steps.z[index - 1] < corner.z + dims.z) {
	        var min_step = dims.z;
	        // If uniformZ is true, we do not adapt z stepping to local slice accuracy.
	        if (this.uniformZ) {
	            min_step = this.min_acc;
	        } else {
	            // find minimum accuracy needed in this slice.
	            for (var i = 0; i < areas.length; ++i) {
	                min_step = Math.min(
	                    min_step,
	                    areas[i].bv.getAxisProjectionMinStep(
	                        "z",
	                        this.steps.z[index - 1]
	                    ) * this.detail_ratio
	                );
	            }
	        }
	        this.steps.z[index] = this.steps.z[index - 1] + min_step;
	        index++;
	    }
	    this.reso[2] = index;

	    this.reso[0] = Math.ceil(dims.x / this.min_acc) + 2;
	    this.reso[1] = Math.ceil(dims.y / this.min_acc) + 2;

	    // If necessary, set this.dis_o_aabb
	    // Reminder : dis_o_aabb is the discret o_aabb, ie indices for which we are in the o_aabb.
	    if (this.extended) {
	        var i = 0;
	        this.dis_o_aabb.set(
	            new THREE$1.Vector3(-1, -1, -1),
	            new THREE$1.Vector3(-1, -1, -1)
	        );
	        while (i < this.reso[2] && this.dis_o_aabb.min.z === -1) {
	            if (this.steps.z[i] >= o_aabb.min.z) {
	                this.dis_o_aabb.min.z = i;
	            }
	            i++;
	        }
	        if (i > this.reso[2] - 1) {
	            this.dis_o_aabb.min.z = this.reso[2] - 1;
	        } // should never happen

	        i = this.reso[2] - 1;
	        while (i >= 0 && this.dis_o_aabb.max.z === -1) {
	            if (this.steps.z[i] < o_aabb.max.z) {
	                this.dis_o_aabb.max.z = i;
	            }
	            i--;
	        }
	        if (i < 0) {
	            this.dis_o_aabb.max.z = 0;
	        } // should never happen

	        this.dis_o_aabb.min.x = Math.round(
	            (o_aabb.min.x - aabb.min.x) / this.min_acc
	        );
	        this.dis_o_aabb.min.y = Math.round(
	            (o_aabb.min.y - aabb.min.y) / this.min_acc
	        );
	        this.dis_o_aabb.max.x =
	            this.reso[0] -
	            2 -
	            Math.round((aabb.max.x - o_aabb.max.x) / this.min_acc);
	        this.dis_o_aabb.max.y =
	            this.reso[1] -
	            2 -
	            Math.round((aabb.max.y - o_aabb.max.y) / this.min_acc);
	    }
	    // Back values
	    this.values_xy[0] = new Float32Array(this.reso[0] * this.reso[1]);
	    // Front values
	    this.values_xy[1] = new Float32Array(this.reso[0] * this.reso[1]);

	    this.vertices_xy[0] = new Int32Array(this.reso[0] * this.reso[1]);
	    this.vertices_xy[1] = new Int32Array(this.reso[0] * this.reso[1]);

	    // Aabb for trimming the blobtree
	    var trim_aabb = new THREE$1.Box3();
	    this.computeFrontValues(corner.x, corner.y, corner.z);

	    var percent = 0;

	    for (var iz = 0; iz < this.reso[2] - 1; ++iz) {
	        // Switch the 2 arrays, and fill the one in front
	        var switcher = this.values_xy[0];
	        this.values_xy[0] = this.values_xy[1];
	        this.values_xy[1] = switcher;
	        switcher = this.vertices_xy[0];
	        this.vertices_xy[0] = this.vertices_xy[1];
	        this.vertices_xy[1] = switcher;

	        var z1 = this.steps.z[iz + 1];
	        trim_aabb.set(
	            new THREE$1.Vector3(corner.x, corner.y, z1 - this.min_acc / 64),
	            new THREE$1.Vector3(
	                corner.x + this.reso[0] * this.min_acc,
	                corner.y + this.reso[1] * this.min_acc,
	                z1 + this.min_acc / 64
	            )
	        );
	        this.blobtree.internalTrim(trim_aabb);
	        this.blobtree.prepareForEval();
	        this.computeFrontValues(corner.x, corner.y, z1);
	        this.blobtree.internalUntrim(trim_aabb);
	        this.blobtree.prepareForEval();

	        this.z = this.steps.z[iz];

	        this.curr_steps.z = this.steps.z[iz + 1] - this.steps.z[iz];
	        this.curr_steps.x = this.min_acc;
	        this.curr_steps.y = this.min_acc;
	        this.curr_step_vol =
	            this.curr_steps.x * this.curr_steps.y * this.curr_steps.z;

	        for (var iy = 0; iy < this.reso[1] - 1; ++iy) {
	            for (var ix = 0; ix < this.reso[0] - 1; ++ix) {
	                this.y = corner.y + iy * this.min_acc;
	                this.fetchAndTriangulate(ix, iy, iz, corner);
	            }
	        }

	        if (Math.round((100 * iz) / this.reso[2]) > percent) {
	            percent = Math.round((100 * iz) / this.reso[2]);
	            this.progress(percent);
	        }
	    }

	    if (o_aabb) {
	        this.blobtree.untrim(aabb_trim, aabb_trim_parents);
	        this.blobtree.prepareForEval();
	    }

	    var timer_end = new Date();
	    console.log(
	        "Sliding Marching Cubes computed in " + (timer_end - timer_begin) + "ms"
	    );

	    // Clear memory, in case this object is kept alive
	    this.values_xy[0] = null;
	    this.values_xy[1] = null;
	    this.vertices_xy[0] = null;
	    this.vertices_xy[1] = null;

	    this.progress(100);

	    return this.buildResultingBufferGeometry();
	};

	/**
	 *  Check values for cube at x, y. Ie get values front front and back arrays,
	 *  compute marching cube mask, build the resulting vertex and faces if necessary.
	 *  @param {number} x
	 *  @param {number} y
	 *  @param {THREE.Vector3} corner Bottom left corner of front array.
	 */
	SlidingMarchingCubes.prototype.fetchAndTriangulate = function(x, y, z, corner) {
	    var idx_y_0 = y * this.reso[0] + x;
	    var idx_y_1 = (y + 1) * this.reso[0] + x;
	    this.values[0] = this.values_xy[0][idx_y_0]; //v_000;
	    this.values[1] = this.values_xy[1][idx_y_0]; //v_001;
	    this.values[2] = this.values_xy[0][idx_y_1]; //v_010;
	    this.values[3] = this.values_xy[1][idx_y_1]; //v_011;
	    this.values[4] = this.values_xy[0][idx_y_0 + 1]; //v_100;
	    this.values[5] = this.values_xy[1][idx_y_0 + 1]; //v_101;
	    this.values[6] = this.values_xy[0][idx_y_1 + 1]; //v_110;
	    this.values[7] = this.values_xy[1][idx_y_1 + 1]; //v_111;

	    this.computeMask();
	    if (this.mask !== 0x0) {
	        if (this.mask !== 0xff) {
	            this.x = corner.x + x * this.min_acc;
	            this.computeVertex();
	            this.geometry.addVertex({
	                p: this.vertex,
	                n: this.vertex_n,
	                c: this.vertex_m.getColor(),
	                r: this.vertex_m.getRoughness(),
	                m: this.vertex_m.getMetalness()
	            });
	            this.vertices_xy[1][idx_y_0] = this.geometry.nVertices - 1;
	            this.triangulate(x, y, z);
	        }
	    }
	};

	/**
	 *  Push 2 faces in direct order (right handed).
	 *  @param {number} v1 Index of vertex 1 in this.geometry
	 *  @param {number} v2 Index of vertex 2 in this.geometry
	 *  @param {number} v3 Index of vertex 3 in this.geometry
	 *  @param {number} v4 Index of vertex 4 in this.geometry
	 */
	SlidingMarchingCubes.prototype.pushDirectFaces = function(v1, v2, v3, v4) {
	    this.geometry.addFace(v1, v2, v3);
	    this.geometry.addFace(v3, v4, v1);
	};
	/**
	 *  Push 2 faces in undirect order (left handed).
	 *  @param {number} v1 Index of vertex 1 in this.geometry
	 *  @param {number} v2 Index of vertex 2 in this.geometry
	 *  @param {number} v3 Index of vertex 3 in this.geometry
	 *  @param {number} v4 Index of vertex 4 in this.geometry
	 */
	SlidingMarchingCubes.prototype.pushUndirectFaces = function(v1, v2, v3, v4) {
	    this.geometry.addFace(v3, v2, v1);
	    this.geometry.addFace(v1, v4, v3);
	};

	/**
	 *  Compute and add faces depending on current cell crossing mask
	 *  @param {number} x Current cell x coordinate in the grid (integer)
	 *  @param {number} y Current cell y coordinate in the grid (integer)
	 *  @param {number} z Current cell z coordinate in the grid (integer)
	 */
	SlidingMarchingCubes.prototype.triangulate = function(x, y, z) {
	    var idx_y_0 = y * this.reso[0] + x;
	    if (this.edge_cross[0] && y !== 0 && z !== 0) {
	        // x edge is crossed
	        // Check orientation
	        var v1 = this.vertices_xy[1][idx_y_0];
	        var v2 = this.vertices_xy[1][(y - 1) * this.reso[0] + x];
	        var v3 = this.vertices_xy[0][(y - 1) * this.reso[0] + x];
	        var v4 = this.vertices_xy[0][idx_y_0];
	        if (this.mask & 0x1) {
	            this.pushDirectFaces(v1, v2, v3, v4);
	        } else {
	            this.pushUndirectFaces(v1, v2, v3, v4);
	        }
	    }
	    if (this.edge_cross[4] && x !== 0 && z !== 0) {
	        // y edge is crossed
	        // Check orientation
	        var v1 = this.vertices_xy[1][idx_y_0];
	        var v2 = this.vertices_xy[0][idx_y_0];
	        var v3 = this.vertices_xy[0][idx_y_0 - 1];
	        var v4 = this.vertices_xy[1][idx_y_0 - 1];
	        if (this.mask & 0x1) {
	            this.pushDirectFaces(v1, v2, v3, v4);
	        } else {
	            this.pushUndirectFaces(v1, v2, v3, v4);
	        }
	    }
	    if (this.edge_cross[8] && x !== 0 && y !== 0) {
	        // z edge is crossed
	        // Check orientation
	        var v1 = this.vertices_xy[1][idx_y_0];
	        var v2 = this.vertices_xy[1][idx_y_0 - 1];
	        var v3 = this.vertices_xy[1][(y - 1) * this.reso[0] + x - 1];
	        var v4 = this.vertices_xy[1][(y - 1) * this.reso[0] + x];
	        if (this.mask & 0x1) {
	            this.pushDirectFaces(v1, v2, v3, v4);
	        } else {
	            this.pushUndirectFaces(v1, v2, v3, v4);
	        }
	    }
	};

	/**
	 *  Compute the vertex in the current cube.
	 *  Use this.x, this.y, this.z
	 */
	SlidingMarchingCubes.prototype.computeVertex = (function() {
	    // Function static variable
	    var eval_res = {
	        v: null,
	        g: new THREE$1.Vector3(0, 0, 0),
	        m: new Material_1()
	    };
	    var conv_res = new THREE$1.Vector3();

	    return function() {
	        eval_res.v = this.blobtree.getNeutralValue();

	        // Optimization note :
	        //      Here I dont use tables but performances may be improved
	        //      by using tables. See marching cube and surface net for examples

	        // Average edge intersection
	        var e_count = 0;

	        this.vertex.set(0, 0, 0);

	        //For every edge of the cube...
	        for (var i = 0; i < 12; ++i) {
	            // --> the following code does not seem to work. Tables.EdgeCross may be broken
	            //Use edge mask to check if it is crossed
	            // if(!(edge_mask & (1<<i))) {
	            //     continue;
	            // }

	            //Now find the point of intersection
	            var e0 = MCTables.EdgeVMap[i][0]; //Unpack vertices
	            var e1 = MCTables.EdgeVMap[i][1];
	            var p0 = MCTables.VertexTopo[e0];
	            var p1 = MCTables.VertexTopo[e1];
	            var g0 = this.values[e0]; //Unpack grid values
	            var g1 = this.values[e1];

	            // replace the mask check with that. Slower.
	            this.edge_cross[i] =
	                g0 > this.blobtree.getIsoValue() !==
	                g1 > this.blobtree.getIsoValue();
	            if (!this.edge_cross[i]) {
	                continue;
	            }
	            //If it did, increment number of edge crossings
	            ++e_count;

	            var d = g1 - g0;
	            var t = 0; //Compute point of intersection
	            if (Math.abs(d) > 1e-6) {
	                t = (this.blobtree.getIsoValue() - g0) / d;
	            } else {
	                continue;
	            }

	            this.vertex.x += (1.0 - t) * p0[0] + t * p1[0];
	            this.vertex.y += (1.0 - t) * p0[1] + t * p1[1];
	            this.vertex.z += (1.0 - t) * p0[2] + t * p1[2];
	        }

	        this.vertex.x = this.x + (this.curr_steps.x * this.vertex.x) / e_count;
	        this.vertex.y = this.y + (this.curr_steps.y * this.vertex.y) / e_count;
	        this.vertex.z = this.z + (this.curr_steps.z * this.vertex.z) / e_count;

	        // now make some convergence step
	        // Note : it cost 15 to 20% performance lost
	        //        and the result does not seem 15 et 20% better...
	        if (this.convergence) {
	            Convergence_1.safeNewton3D(
	                this.blobtree, // Scalar Field to eval
	                this.vertex, // 3D point where we start, must comply to THREE.Vector3 API
	                this.blobtree.getIsoValue(), // iso value we are looking for
	                this.min_acc * this.convergence.ratio, // Geometrical limit to stop
	                this.convergence.step, // limit of number of step
	                this.min_acc, // Bounding volume inside which we look for the iso, getting out will make the process stop.
	                conv_res // the resulting point
	            );
	            this.vertex.copy(conv_res);
	        }

	        this.blobtree.value(this.vertex, eval_res);

	        eval_res.g.normalize();
	        this.vertex_n.copy(eval_res.g).multiplyScalar(-1);
	        this.vertex_m.copy(eval_res.m);
	    };
	})();

	/**
	 *  Compute mask of the current cube.
	 *  Use this.values, set this.mask
	 */
	SlidingMarchingCubes.prototype.computeMask = function() {
	    this.mask = 0;

	    //For each this, compute cube mask
	    for (var i = 0; i < 8; ++i) {
	        var s = this.values[i];
	        this.mask |= s > this.blobtree.getIsoValue() ? 1 << i : 0;
	    }
	};

	var SlidingMarchingCubes_1 = SlidingMarchingCubes;

	/**
	 *  This class implement a Min node.
	 *  It will return the maximum value of the field of each primitive.
	 *  Return 0 in region were no primitive is present.
	 *  @constructor
	 *  @extends Node
	 *
	 *  @param {Array.<Node>} children The children to add to this node. Just a convenient parameter, you can do it manually using addChild.
	 */
	var MaxNode = function (children) {

	    Node_1.call(this);

	    if(children){
	        var self = this;
	        children.forEach(function(c){
	            self.addChild(c);
	        });
	    }

	    // temp vars to speed up evaluation by avoiding allocations
	    this.tmp_res = {v:0,g:null,m:null};
	    this.tmp_g = new three.Vector3();
	    this.tmp_m = new Material_1();

	};

	MaxNode.prototype = Object.create( Node_1.prototype );
	MaxNode.prototype.constructor = MaxNode;

	MaxNode.type = "MaxNode";
	Types_1.register(MaxNode.type, MaxNode);

	MaxNode.prototype.getType = function(){
	    return MaxNode.type;
	};

	MaxNode.fromJSON = function(json){
	    var res = new MaxNode();
	    for(var i=0; i<json.children.length; ++i){
	        res.addChild(Types_1.fromJSON(json.children[i]));
	    }
	    return res;
	};

	// [Abstract] see Node for a complete description
	MaxNode.prototype.prepareForEval = function()
	{
	    if(!this.valid_aabb){
	        this.aabb = new three.Box3();  // Create empty BBox
	        for(var i=0; i<this.children.length; ++i){
	            var c = this.children[i];
	            c.prepareForEval();
	            this.aabb.union(c.getAABB());     // new aabb is computed according to remaining children aabb
	        }

	        this.valid_aabb = true;
	    }
	};

	// [Abstract] see Node for more details.
	MaxNode.prototype.value = function(p,res)
	{
	    // TODO : check that all bounding box of all children and subchildrens are valid
	    //        This enable not to do it in prim and limit the number of assert call (and string built)

	    var l = this.children.length;
	    var tmp = this.tmp_res;
	    tmp.g = res.g ? this.tmp_g : null;
	    tmp.m = res.m ? this.tmp_m : null;

	    // Init res
	    res.v = 0;
	    if(res.m)  {
	        res.m.copy(Material_1.defaultMaterial);
	    }if(res.g) {
	        res.g.set(0,0,0);
	    }else if (res.step !== undefined) {
	        // that, is the max distance
	        // we want a value that loose any 'min'
	        res.step = 1000000000;
	    }

	    if(this.aabb.containsPoint(p) && l !== 0){
	        res.v = Number.MAX_VALUE;
	        for(var i=0; i<l; ++i)
	        {
	            this.children[i].value(p,tmp);
	            if(tmp.v > res.v){
	                res.v = tmp.v;
	                if(res.g) {
	                    res.g.copy(tmp.g);
	                }
	                if(res.m){
	                    res.m.copy(tmp.m);
	                }
	                // within primitive potential
	                if (res.step || res.stepOrtho){
	                    throw "Not implemented";
	                }
	            }
	            res.v = Math.max(res.v,tmp.v);
	        }
	    }
	    else if (res.steo || res.stepOrtho) {
	        throw "Not implemented";
	    }

	};

	var MaxNode_1 = MaxNode;

	// Does not work yet, so just suppose that Blobtree is defined externally
	// const Blobtree = require('three-js-blobtree");










	/**
	 *  This class will polygonize nodes independantly when they blend with a MaxNode or a RicciNode
	 *  (for RicciNode, only if the coefficient of at least "ricciThreshold", threshold being a parameter).
	 *  It will create a mesh made of several shells but intersections will be better looking than with some
	 *  global polygonizers like MarchingCubes.
	 *
	 *  @param {Object} params Parameters and option for this polygonizer.
	 *      @param {Object} params.subPolygonizer Parameters for the subpolygonizer to use.
	 *                                            Must contain all parameters for the given subPolygonizer (like detailRatio, etc...)
	 *      @param {Boolean} params.uniformRes If true, uniform resolution will be used on all primitives, according to the minimum accuracy in the blobtree.
	 *          @param {Function} params.subPolygonizer.class The class of the subpolygonizer (default to SlidingMarchingCubes)
	 *  @param {Function} params.progress Progress callback, taking a percentage as parameter.
	 *  @param {Number} params.ricciThreshold The RicciNode coefficient above which it will be considered like a MaxNode.
	 */
	var SplitMaxPolygonizer = function(blobtree, params) {

	    var params = params || {};

	    this.blobtree = blobtree;

	    this.uniformRes = params.uniformRes || false;
	    this.min_acc = null;
	    this.minAccs = [];

	    this.subPolygonizer = params.subPolygonizer  ? params.subPolygonizer : {
	        class:SlidingMarchingCubes_1,
	        detailRatio:1.0
	    };

	    this.ricciThreshold = params.ricciThreshold || 64;

	    this.progress = params.progress ? params.progress : function(percent){
	        //console.log(percent);
	    };

	    // Now we need to parse the blobtree and split it according to the different ways of
	    // generating each groups.
	    // Since we do not wantto alterate the original blobtree, for now we will use cloning.
	    // (to be changed if it is too slow)
	    this.subtrees = []; // Blobtrees created for primitives which must be generated with SMC
	        this.progCoeff = []; // progress coefficient, mainly depends on the total number of primitives in the node.
	        this.totalCoeff = 0;

	    this.setBlobtree(blobtree);
	};

	SplitMaxPolygonizer.prototype.constructor = SplitMaxPolygonizer;

	SplitMaxPolygonizer.prototype.setBlobtree = function(blobtree){

	    this.blobtree = blobtree;
	    this.blobtree.prepareForEval();

	    var getBlobtreeMinAcc = function(btree){
	        var areas = btree.getAreas();
	        var min_acc = areas.length !== 0 ? areas[0].bv.getMinAcc() : null;
	        for(var i=0; i<areas.length; ++i){
	            if(areas[i].bv.getMinAcc()<min_acc){
	                min_acc = areas[i].bv.getMinAcc();
	            }
	        }
	        return min_acc;
	    };
	    this.min_acc = getBlobtreeMinAcc(this.blobtree);

	    this.subtrees = [];
	        this.progCoeff = [];
	        this.totalCoeff = 0;

	    var self = this;
	    var addToSubtrees = function(n){
	        var subtree = null;
	        if(n instanceof RootNode_1){
	            subtree = n.clone();
	        }else{
	            subtree = new RootNode_1();
	            subtree.addChild(n.clone());
	        }
	        self.subtrees.push(subtree);
	        subtree.prepareForEval();
	        self.minAccs.push(getBlobtreeMinAcc(subtree));
	        self.progCoeff.push(
	            subtree.count(ScalisPoint_1) + subtree.count(ScalisSegment_1) + subtree.count(ScalisTriangle_1)
	        );
	        self.totalCoeff += self.progCoeff[self.progCoeff.length-1];
	    };

	    var recurse = function(n){
	        if(n instanceof RicciNode_1){
	            if(n.getRicciN() < self.ricciThreshold){
	                // This node must be copied and generated using SMC
	                if(n.children.length !== 0){
	                    addToSubtrees(n);
	                }
	            }else{
	                for(var i=0; i<n.children.length; ++i){
	                    recurse(n.children[i]);
	                }
	            }
	        }else if(n instanceof MaxNode_1){
	            for(var i=0; i<n.children.length; ++i){
	                recurse(n.children[i]);
	            }
	        }else if(n instanceof ScalisPoint_1){
	            addToSubtrees(n);
	        }else if(n instanceof ScalisSegment_1){
	            addToSubtrees(n);
	        }else if(n instanceof ScalisTriangle_1){
	            addToSubtrees(n);
	        }else{
	            addToSubtrees(n);
	        }
	    };

	    recurse(this.blobtree);
	};

	SplitMaxPolygonizer.prototype.compute = function() {

	    if(!this.blobtree.isValidAABB()){
	        this.setBlobtree(this.blobtree);
	    }

	    var self = this;
	    this.progress(0);
	    var prog = 0;
	    var geometries = [];
	    for(var i=0; i<this.subtrees.length; ++i){

	        var prev_detailRatio = this.subPolygonizer.detailRatio || 1.0;
	        if(this.uniformRes && this.min_acc){
	            this.subPolygonizer.detailRatio = prev_detailRatio*this.min_acc/this.minAccs[i];
	        }

	        this.subPolygonizer.progress = function(percent){
	            self.progress(100*(prog + (percent/100)*self.progCoeff[i])/self.totalCoeff);
	        };
	        var polygonizer = new this.subPolygonizer.class(
	            this.subtrees[i],
	            this.subPolygonizer
	        );
	        geometries.push(polygonizer.compute());

	        this.subPolygonizer.detailRatio = prev_detailRatio;

	        prog += this.progCoeff[i];
	    }

	    var res = three.BufferGeometryUtils.mergeBufferGeometries(geometries);

	    this.progress(100);

	    return res;
	};

	var SplitMaxPolygonizer_1 = SplitMaxPolygonizer;

	/**
	 *  A special SlidingMarchingCubes with a different function
	 *  to compute vertex normal in a cell.
	 *  In this polygnizer, we suppose the blobtree used for marching
	 *  is not the complete blobtree and we want to use the normal from
	 *  the complete blobtree.
	 *  @param {RootNode} params.metaBlobtree The blobtree from which normals will be computed.
	 *                    Usually a blobtree containing blobtree.
	 */
	var SplitSMC = function(blobtree, params){
	    SlidingMarchingCubes_1.call(this, blobtree, params);

	    if(params.metaBlobtree){
	        this.metaBlobtree = params.metaBlobtree;
	        this.metaBlobtree.prepareForEval();
	    }else{
	        throw "Error : SplitSMC needs a meta blobtree in params (from which normals will be computed).";
	    }
	};

	SplitSMC.prototype = Object.create(SlidingMarchingCubes_1.prototype);
	SplitSMC.prototype.constructor = SplitSMC;

	/**
	 *  Compute the vertex in the current cube.
	 *  Use this.x, this.y, this.z
	 */
	SplitSMC.prototype.computeVertex = (function() {
	    // Function static variable
	    var eval_res = {v:null, g:new three.Vector3(0,0,0), m:new Material_1()};
	    var conv_res = new three.Vector3();

	    return function()
	    {
	        eval_res.v = this.blobtree.getNeutralValue();

	        // Optimization note :
	        //      Here I dont use tables but performances may be improved
	        //      by using tables. See marching cube and surface net for examples

	        // Average edge intersection
	        var e_count = 0;

	        this.vertex.set(0,0,0);

	        //For every edge of the cube...
	        for(var i=0; i<12; ++i)
	        {

	            // --> the following code does not seem to work. Tables.EdgeCross may be broken
	            //Use edge mask to check if it is crossed
	            // if(!(edge_mask & (1<<i))) {
	            //     continue;
	            // }

	            //Now find the point of intersection
	            var e0 = MCTables.EdgeVMap[i][0];       //Unpack vertices
	            var e1 = MCTables.EdgeVMap[i][1];
	            var p0 = MCTables.VertexTopo[e0];
	            var p1 = MCTables.VertexTopo[e1];
	            var g0 = this.values[e0];                //Unpack grid values
	            var g1 = this.values[e1];

	            // replace the mask check with that. Slower.
	            this.edge_cross[i] = ((g0>this.blobtree.getIsoValue()) !== (g1>this.blobtree.getIsoValue()));
	            if( !this.edge_cross[i] ){
	                continue;
	            }
	            //If it did, increment number of edge crossings
	            ++e_count;

	            var d = (g1-g0);
	            var t  = 0;  //Compute point of intersection
	            if(Math.abs(d) > 1e-6) {
	                t = (this.blobtree.getIsoValue()-g0) / d;
	            } else {
	                continue;
	            }

	            this.vertex.x += (1.0-t)*p0[0] + t * p1[0];
	            this.vertex.y += (1.0-t)*p0[1] + t * p1[1];
	            this.vertex.z += (1.0-t)*p0[2] + t * p1[2];
	        }

	        this.vertex.x = this.x + this.curr_steps.x*this.vertex.x/e_count;
	        this.vertex.y = this.y + this.curr_steps.y*this.vertex.y/e_count;
	        this.vertex.z = this.z + this.curr_steps.z*this.vertex.z/e_count;

	        // now make some convergence step
	        // Note : it cost 15 to 20% performance lost
	        //        and the result does not seem 15 et 20% better...
	        if(this.convergence){
	            Convergence_1.safeNewton3D(
	                this.blobtree,      // Scalar Field to eval
	                this.vertex,                  // 3D point where we start, must comply to THREE.Vector3 API
	                this.blobtree.getIsoValue(),               // iso value we are looking for
	                this.min_acc*this.convergence.ratio ,               // Geometrical limit to stop
	                this.convergence.step,                           // limit of number of step
	                this.min_acc,                     // Bounding volume inside which we look for the iso, getting out will make the process stop.
	                conv_res                          // the resulting point
	            );
	            this.vertex.copy(conv_res);
	        }

	        this.metaBlobtree.value(this.vertex, eval_res);

	        eval_res.g.normalize();
	        this.vertex_n.copy(eval_res.g).multiplyScalar(-1);
	        this.vertex_m.copy(eval_res.m);
	    };
	})();

	var SplitSMC_1 = SplitSMC;

	if (three.REVISION !== "122") {
	    console.warn("Blobtree library is currently made for THREE revision 122. Using any other revision may lead to unexpected behavior.");
	}

	var Blobtree$1 = {};
	Blobtree$1.version = "1.0.0";

	Blobtree$1.Types              = Types_1;

	Blobtree$1.Element            = Element_1;
	Blobtree$1.Node               = Node_1;
	Blobtree$1.RootNode           = RootNode_1;

	Blobtree$1.RicciNode          = RicciNode_1;
	Blobtree$1.DifferenceNode     = DifferenceNode_1;
	Blobtree$1.MinNode            = MinNode_1;
	Blobtree$1.MaxNode            = MinNode_1;

	Blobtree$1.Primitive          = Primitive_1;

	Blobtree$1.ScalisMath         = ScalisMath_1;
	Blobtree$1.ScalisPrimitive    = ScalisPrimitive_1;
	Blobtree$1.ScalisPoint        = ScalisPoint_1;
	Blobtree$1.ScalisSegment      = ScalisSegment_1;
	Blobtree$1.ScalisTriangle     = ScalisTriangle_1;
	Blobtree$1.ScalisVertex       = ScalisVertex_1;

	Blobtree$1.DistanceFunctor    = DistanceFunctor_1;
	Blobtree$1.Poly6DistanceFunctor = Poly6DistanceFunctor_1;

	Blobtree$1.SDFRootNode        = SDFRootNode_1;
	Blobtree$1.SDFPrimitive       = SDFPrimitive_1;
	Blobtree$1.SDFPoint           = SDFPoint_1;
	Blobtree$1.SDFSegment         = SDFSegment_1;
	Blobtree$1.SDFSphere          = SDFSphere_1;
	Blobtree$1.SDFCapsule         = SDFCapsule_1;

	Blobtree$1.Material           = Material_1;

	Blobtree$1.Accuracies         = Accuracies_1;

	Blobtree$1.Area               = Area_1;
	Blobtree$1.AreaScalisSeg      = AreaScalisSeg_1;
	Blobtree$1.AreaScalisTri      = AreaScalisTri_1;
	Blobtree$1.AreaSphere         = AreaSphere_1;
	Blobtree$1.AreaCapsule        = AreaCapsule_1;

	Blobtree$1.SlidingMarchingCubes = SlidingMarchingCubes_1;
	Blobtree$1.SplitMaxPolygonizer = SplitMaxPolygonizer_1;
	Blobtree$1.SplitSMC = SplitSMC_1;

	/*
	try {
	    if( window ) {
	        window.Blobtree = Blobtree;
	    }
	}
	catch(e) {}
	*/

	three.Blobtree = Blobtree$1;

	var blobtree = Blobtree$1;

	return blobtree;
=======
    three = three && three.hasOwnProperty('default') ? three['default'] : three;

    function checkExample( example, subdirectory, trueName ) {

        if ( three[example] === undefined )
            throw `THREE is missing example '${example}' and, as such, webgl-modelers-plugin-blobtree can't work properly. You can find it` +
            ` in 'three/examples/js/${subdirectory !== undefined ? subdirectory + '/' : ''}${trueName || example}.js'`

    }

    checkExample('BufferGeometryUtils', 'utils');

    /**
     *  Keep track of all Types added to the Blobtree library.
     *  For now just a list of strings registered by the classes.
     *  @constructor
     */
    var Types = {
        types : {}
    };

    /**
     *  Register a type in the list.
     *  @param {string} name The name of the type.
     *  @param class The class of the registered type.
     */
    Types.register = function(name, cls){
        if(this.types[name]){
            throw "Error : cannot register type " + name + ", this name is already registered.";
        }
        this.types[name] = cls;
    };

    /**
     *  Parse a JSON recursively to return a Blobtree or a blobtree element.
     *  @param {Object} json A javascript Object resulting from a JSON interpretation.
     *  @param class The class of the registered type.
     */
    Types.fromJSON = function(json){
        var cls = this.types[json.type];
        if(!cls){
            throw "Error : type found in JSON (" + json.type + " is not registered in the Blobtree library.";
        }
        return cls.fromJSON(json);
    };

    var Types_1 = Types;

    var elementIds = 0;

    /**
     *  A superclass for Node and Primitive in the blobtree.
     *  @constructor
     */
    var Element = function () {

        this.id = elementIds++;

        this.aabb = new three.Box3();
        this.valid_aabb = false;

        /** @type {Blobtree.Node} */
        this.parentNode = null;
    };

    Element.prototype.constructor = Element;

    Element.type = "Element";
    Types_1.register(Element.type, Element);

    /**
     *  @abstract
     *  Return a Javscript Object respecting JSON convention.
     *  All classes must
     */
    Element.prototype.toJSON = function(){
        return {
            type:this.getType()
        };
    };
    /**
     *  @abstract
     *  Clone the object.
     */
    Element.prototype.clone = function(){
        return Types_1.fromJSON(this.toJSON());
    };


    /**
     *  @return {Blobtree.Node} The parent node of this primitive.
     */
    Element.prototype.getParentNode = function() {
        return this.parentNode;
    };
    /**
     *  @return {string} Type of the element
     */
    Element.prototype.getType = function() {
        return Element.type;
    };

    /**
     *  Perform precomputation that will help to reduce future processing time,
     *  especially on calls to value.
     *  @protected
     *  @abstract
     */
    Element.prototype.computeHelpVariables = function() {
        this.computeAABB();
    };

    /**
     *  @abstract
     *  Compute the Axis Aligned Bounding Box (AABB) for the current primitive.
     *  By default, the AABB returned is the unionns of all vertices AABB (This is
     *  good for almost all basic primitives).
     */
    Element.prototype.computeAABB = function() {
        throw "Error : computeAABB is abstract, should have been overwritten";
    };

    /**
     *  @return {THREE.Box3} The AABB of this Element (primitive or node). WARNING : call
     *  isValidAABB before to ensure the current AABB does correspond to the primitive
     *  settings.
     */
    Element.prototype.getAABB = function() {
        return this.aabb;
    };

    /**
     *  @return {boolean} True if the current aabb is valid, ie it does
     *  correspond to the internal primitive parameters.
     */
    Element.prototype.isValidAABB = function() {
        return this.valid_aabb;
    };

    /**
     *  Invalid the bounding boxes recursively up to the root
     */
    Element.prototype.invalidAABB = function()
    {
        this.valid_aabb = false;
        if(this.parentNode !== null && this.parentNode.isValidAABB()){
            this.parentNode.invalidAABB();
        }
    };

    /**
     *  Note : This function was made for Node to recursively invalidate
     *  children AABB. Default is to invalidate only this AABB.
     */
    Element.prototype.invalidAll = function() {
        this.invalidAABB();
    };

    /**
     *  @abstract
     *  Prepare the element for a call to value.
     *  Important note: For now, a primitive is considered prepared for eval if and only
     *                  if its bounding box is valid (valid_aabb is true).
     *
     */
    Element.prototype.prepareForEval = function() {
        var res = {del_obj:[], new_areas:[]};
        throw "ERROR : prepareForEval is a virtual function, should be re-implemented in all element(error occured in Element.js";
        return res;
    };

    /**
     *  @abstract
     *  Compute the value and/or gradient and/or material
     *  of the element at position p in space. return computations in res (see below)
     *
     *  @param {!THREE.Vector3} p Point where we want to evaluate the primitive field
     *  @param {!Object} res Computed values will be stored here. Each values should exist and
     *                       be allocated already.
     *  @param {number} res.v Value, must be defined
     *  @param {Material} res.m Material, must be allocated and defined if wanted
     *  @param {THREE.Vector3} res.g Gradient, must be allocated and defined if wanted
     */
    Element.prototype.value = function(p,res) {
        throw "ERROR : value is an abstract function, should be re-implemented in all primitives(error occured in " + this.getType() + " primitive)";
        return 0.0;
    };

    Element.prototype.numericalGradient = (function(){
        var tmp = {v:0};
        var coord = ['x','y','z'];
        return function(p, res, epsilon) {
            var eps = epsilon || 0.00001;

            for(var i=0; i<3; ++i){
                p[coord[i]] = p[coord[i]]+eps;
                this.value(p,tmp);
                res[coord[i]] = tmp.v;
                p[coord[i]] = p[coord[i]]-2*eps;
                this.value(p,tmp);
                res[coord[i]] = (res[coord[i]]-tmp.v)/(2*eps);
                p[coord[i]] = p[coord[i]]+eps; // reset p
            }
        }
    })();

    /**
     *  @abstract
     *  Get the Area object.
     *  Area objects do provide methods useful when rasterizing, raytracing or polygonizing
     *  the area (intersections with other areas, minimum level of detail needed to
     *  capture the feature nicely, etc etc...).
     *  @return {Array.<Object>} The Areas object corresponding to the node/primitive, in an array
     *
     */
    Element.prototype.getAreas = function() {
        return [];
    };

    /**
     *  @abstract
     *  This function is called when a point is outside of the potential influence of a primitive/node.
     *  @return {number} The next step length to do with respect to this primitive/node
     */
    Element.prototype.distanceTo = function(p) {
        throw "ERROR : distanceTo is a virtual function, should be re-implemented in all primitives(error occured in " + this.getType() + " primitive)";
        return 0.5;
    };

    /**
     *  @abstract
     *  This function is called when a point is within the potential influence of a primitive/node.
     *  @return {number} The next step length to do with respect to this primitive/node.
     */
    Element.prototype.heuristicStepWithin = function() {
        throw "ERROR : heuristicStepWithin is a virtual function, should be re-implemented in all primitives(error occured in " + this.getType() + " primitive)";
        return 0.1;
    };

    /**
     *  Trim the tree to keep only nodes influencing a given bounding box.
     *  The tree must be prepared for eval for this process to be working.
     *  Default behaviour is doing nothing, leaves cannot be sub-trimmed, only nodes.
     *  Note : only the root can untrim
     *
     *  @param {THREE.Box3} aabb
     *  @param {Array.<Blobtree.Element>} trimmed Array of trimmed Elements
     *  @param {Array.<Blobtree.Node>} parents Array of fathers from which each trimmed element has been removed.
     */
    Element.prototype.trim = function(aabb, trimmed, parents){

    };

    /**
     *  count the number of elements of class cls in this node and subnodes
     *  @param {Object} cls the class of the elements we want to count
     *  @return {number}
     */
    Element.prototype.count = function(cls){
        return 0;
    };

    var Element_1 = Element;

    /**
     *  This class implements an abstract Node class for implicit blobtree.
     *  @constructor
     *  @extends {Element}
     */
    var Node = function ()
    {
        Element_1.call(this);

        /** @type {Array.<!Element>} */
        this.children = [];
    };

    Node.prototype = Object.create(Element_1.prototype);
    Node.prototype.constructor = Node;

    Node.type = "Node";
    Types_1.register(Node.type, Node);

    Node.prototype.getType = function(){
        return Node.type;
    };

    Node.prototype.toJSON = function(){
        var res = Element_1.prototype.toJSON.call(this);
        res.children = [];
        for(var i=0; i<this.children.length; ++i){
            res.children.push(this.children[i].toJSON());
        }
        return res;
    };

    /**
     *  Clone current node and itss hierarchy
     */
    Node.prototype.clone = function(){
        return Types_1.fromJSON(this.toJSON());
    };

    /**
     *  @abstract
     *  Prepare the node and all its children for evaluation.
     *  That means setup all necessary elements for an incoming call to eval.
     *  Important note: For now, a node is considered prepared for eval if and only
     *                  if its bounding box is valid (valid_aabb is true).
     *
     */
    Node.prototype.prepareForEval = function()
    {
        console.error("prepareForEval is a pure virtual function, should be reimplemented in every node class");
    };

    /**
     *  Invalid the bounding boxes recursively down for all children
     */
    Node.prototype.invalidAll = function() {
        this.invalidAABB();
        if( this.children ) {
            for(var i=0; i<this.children.length; i++) {
                this.children[i].invalidAll();
            }
        }
    };

    /**
     *  Destroy the node and its children. The node is removed from the blobtree
     *  (basically clean up the links between blobtree elements).
     */
    Node.prototype.destroy = function() {
        // need to Copy the array since indices will change.
        var arr_c = this.children.slice(0,this.children.length);
        for(var i=0; i<arr_c.length; i++) {
            arr_c[i].destroy();
        }
        if(this.children.length !== 0){
            throw "Error : children length should be 0";
        }
        if(this.parentNode !== null){
            this.parentNode.removeChild(this);
        }
        if(this.parentNode !== null){
            throw "Error : parent node should be null at this point";
        }
        this.children.length = 0;
    };

    /**
     *  Only works with nary nodes, otherwise a set function would be more appropriate.
     *  -> TODO : check that if we have something else than n-ary nodes one day...
     *  If c already belongs to the tree, it is removed from its current parent
     *  children list before anything (ie it is "moved").
     *
     *  @param {Element} c The child to add.
     */
    Node.prototype.addChild = function(c)
    {
        if(c.parentNode !== null){
            c.parentNode.removeChild(c);
        }
        // TODO should ckeck that the node does not already belong to the children list
        this.children.push(c);
        c.parentNode = this;

        this.invalidAABB();
    };

    /**
     *  Only works with n-ary nodes, otherwise order matters and we therefore
     *  have to set "null" and node cannot be evaluated.
     *  -> TODO : check that if we have something else than n-ary nodes one day...
     *  WARNING:
     *      Should only be called when a Primitive is deleted.
     *      Otherwise :
     *          To move a node to another parent : use addChild.
     *  @param {Element} c The child to remove.
     */
    Node.prototype.removeChild = function(c)
    {
        var i=0;
        var cdn = this.children; // minimize the code

        // Note : if this becomes too long, sort this.children using ids
        while(cdn[i]!==c && i<cdn.length) ++i;

        if(i != cdn.length){
            cdn[i] = cdn[cdn.length-1];
            cdn.pop();
        }else{
            throw "c does not belong to the children of this node";
        }

        this.invalidAABB();

        c.parentNode = null;
    };

    // Abstract
    Node.prototype.computeAABB = function() {
        this.aabb.makeEmpty();
        for (var i=0; i<this.children.length; i++) {
            this.children[i].computeAABB();
            this.aabb.union(this.children[i].getAABB());
        }
    };

    // Abstract
    Node.prototype.getAreas = function() {
        if(!this.valid_aabb){
            throw "Error : cannot call getAreas on a not prepared for eval nod, please call PrepareForEval first. Node concerned is a " + this.getType();
        }
        var res = [];
        for (var i=0; i<this.children.length; i++) {
            res.push.apply(res,this.children[i].getAreas());
        }
        return res;
    };

    // Abstract
    Node.prototype.distanceTo = function(p) {
        var res = 10000000;
        for (var i=0; i<this.children.length; i++) {
            res = Math.min(res,this.children[i].distanceTo(p));
        }
        return res;
    };

    // Abstract
    Node.prototype.heuristicStepWithin = function() {
        var res = 10000000;
        for (var i=0; i<this.children.length; i++) {
            res = Math.min(res,this.children[i].heuristicStepWithin());
        }
        return res;
    };

    // [Abstract]
    Node.prototype.trim = function(aabb, trimmed, parents)
    {
        var idx = trimmed.length;
        for (var i=0; i<this.children.length; i++) {
            if(!this.children[i].getAABB().intersectsBox(aabb)){
                // trim the node
                trimmed.push(this.children[i]);
                parents.push(this);
            }
        }
        for(var i=idx; i<trimmed.length; ++i){
            this.removeChild(trimmed[i]);
        }
        // Trim remaining nodes
        for (var i=0; i<this.children.length; i++) {
            this.children[i].trim(aabb,trimmed,parents);
        }
    };

    // [Abstract]
    Node.prototype.count = function(cls){
        var count = 0;

        if( this instanceof cls ) {
            count++;
        }

        for (var i=0; i<this.children.length; i++) {
            count += this.children[i].count(cls);
        }

        return count;
    };

    var Node_1 = Node;

    var Convergence = {};

    // Limitations: 3D only, but can easily be rewritten for nD
    // The algorithm stops when :
    // - 2 consecutive steps are smaller than epsilon
    // - OR n_max_step is reached
    // Optimization roads :
    //      - 2 small steps may be too much, only 1 could be enough in most cases isn't it?
    // @todo write documentation to talk about failure cases.
    //
    // Variable used in function. This avoid reallocation.
        Convergence.last_mov_pt = new three.Vector3();
        Convergence.grad = new three.Vector3();
        Convergence.eval_res_g = new three.Vector3(0,0,0);
        Convergence.eval_res = {v:0, g:null};
        Convergence.vec = new three.Vector3();

    Convergence.safeNewton3D = function(    pot,              // Scalar Field to eval
                                            starting_point,   // 3D point where we start, must comply to THREE.Vector3 API
                                            value,            // iso value we are looking for
                                            epsilon,          // Geometrical limit to stop
                                            n_max_step,       // limit of number of step
                                            r_max,            // max distance where we look for the iso
                                            //bounding_v,       // Bounding volume inside which we look for the iso, getting out will make the process stop.
                                            res               // the resulting point
                                            )
    {
            res.copy(starting_point);

            var i = 1;
            var consecutive_small_steps = 0;
            var broken = false;
            while( consecutive_small_steps != 2 && i<=n_max_step && !broken)
            {
                this.last_mov_pt.copy(res);

                this.eval_res.g = this.eval_res_g; // active gradient computation
                pot.value(res,this.eval_res) ;

                this.grad.copy(this.eval_res.g);
                if(this.grad.x !== 0.0 || this.grad.y !== 0.0 || this.grad.z !== 0.0 )
                {
                    var g_l = this.grad.length();
                    var step = (value-this.eval_res.v)/g_l;
                    if(step < epsilon && step > -epsilon)
                    {
                        if(step>0.0)
                        {
                            step = epsilon/g_l;
                        }
                        else
                        {
                            step = -epsilon/g_l;
                        }
                        consecutive_small_steps++;
                    }
                    else
                    {
                        consecutive_small_steps = 0;
                    }
                    this.grad.normalize().multiplyScalar(step);
                    res.add(this.grad);

                    // If the newton step took us out of the bounding volume, we have to stop
                    //if(!bounding_v.containsPoint(res))
                    if( this.vec.subVectors(res,starting_point).lengthSq() > r_max*r_max)
                    {
                        res.copy(starting_point);
                        return;
                    }

                    /*
                    if( this.vec.subVectors(res,starting_point).lengthSq() > r_max*r_max)
                    {
                        this.eval_res.g = null; // deactive gradient computation
                        var current_val = this.eval_res.v;
                        pot.value(res,this.eval_res);
                        if( (this.eval_res.v-value)*(current_val-value) < 0.0)   // can only use dichotomy if one point is inside and one outside among (res and last_mov_pt)
                        {
                            res.add(this.last_mov_pt);
                            res.multiplyScalar(0.5);
                        }
                        else
                        {
                            // In this case we have no clue what to do, so just break...
                            broken = true;
                        }
                    }
                    */
                }
                else
                {
                    broken = true;
                }

                ++i;
            }

            if(broken){
                // return strating_point
                res.copy(starting_point);
                return;
            }

            /*
            if(broken){

                this.eval_res.g = null; // deactive gradient computation

                // Check the point between last_moving_point and starting_point which is closest to the surface and return it.
                pot.value(this.last_mov_pt,this.eval_res);
                var ev_last_mov_pt = this.eval_res.v;
                pot.value(starting_point,this.eval_res);
                var ev_st_pt = this.eval_res.v;
                if( Math.abs(ev_last_mov_pt-value) > Math.abs(starting_point-value) )
                {
                    res.copy(starting_point);
                    return;
                }
                else
                {
                    res.copy(this.last_mov_pt);
                    return;
                }
            }
            */
    };


    /** \brief This algorithm uses Newton convergence to find a point epsilon close to
    *        a point "p" such that the given potential "pot" evaluated at "p" is "value".
    *        The search is constrained on line defined by (origin, search_dir), and between bounds
    *        defined by min_absc and max_absc which are the abscissae on the line with respect
    *        to origin and search_dir. search_dir should be normalized.
    *        The starting point is given with an abscissa : origin + starting_point_absc*search_dir
    *
    *   \param pot
    *   \param origin Point choosen as origin in the search line frame.
    *   \param search_dir unit vector that, together with origin, defines the searching line
    *   \param min_absc Minimum abscissa on the line : the algorithm will not search for a point below this abscissa.
    *   \param max_absc Maximum abscissa on the line : the algorithm will not search for a point above this abscissa.
    *   \param starting_point_absc Abscissa of the starting point, with respect to the search dir.
    *   \param value The potential value we are looking for on the line with respect to pot.Eval(..)
    *   \param epsilon We want the result to be at least epsilon close to the surface with respect to the
    *                   distance Vector.norm(), we suppose this norm to be the one associated with the dot product Vector.operator |
    *   \param n_max_step Maximum of newton step before giving up.
    *
    *    \return true if a point p such that |pot.Eval(p) - value| < epsilon was found.
    *           false and the current searching point otherwise.
    *
    *
    *   @todo write documentation to talk about failure cases.
    *   @todo Should not normalise search_dir. Change that here and in all part of code where this is used.
    */
    Convergence.safeNewton1D = function(
                                            pot,
                                            origin,
                                            search_dir_unit,
                                            min_absc_inside,
                                            max_absc_outside,
                                            starting_point_absc,
                                            value,
                                            epsilon,
                                            n_max_step,
                                            res // resulting point res.p and gradient res.g (if res.g defined) resulting absc in res.p_absc
                                            )
    {
        this.eval_res.g = this.eval_res_g; // active gradient computation

        if( !(search_dir_unit.x !== 0.0 || search_dir_unit.y !== 0.0 || search_dir_unit.z !== 0.0) ){
            throw "Error : search direction is null";
        }
        if(epsilon<=0){
            throw "Error: epsilon <= 0, convergence will nuke your face or loop";
        }
        if(starting_point_absc<min_absc_inside || starting_point_absc>max_absc_outside){
            throw "Error : starting absc is not in boundaries";
        }

        var curr_point_absc = starting_point_absc;
        var eval_pt = new three.Vector3();

        // Newton step until we overpass the surface
        // the minimum step is set to epsilon, that ensure we will cross the surface.
        var grad = 0;
        var step = 0;
        var i = 0;
        while( max_absc_outside - min_absc_inside > epsilon && i < n_max_step)
        {
            // curr_point_absc is guaranteed inside [min_absc_inside,max_absc_outside]
            pot.value(  eval_pt.copy(search_dir_unit).multiplyScalar(curr_point_absc).add(origin),
                        this.eval_res) ;
            // update bounding absc
            if(this.eval_res.v > value)
            {
                min_absc_inside = curr_point_absc;
            }
            else
            {
                max_absc_outside = curr_point_absc;
            }

            // Analytical gradient evaluation + dot product should be less than 2 evaluations in cost.
            grad = this.eval_res.g.dot(search_dir_unit);
            if(grad !== 0.0)
            {
                step = (value-this.eval_res.v)/grad;
                curr_point_absc += step;

                // Dichotomy step
                if(curr_point_absc >= max_absc_outside || curr_point_absc <= min_absc_inside)
                {
                    curr_point_absc = (max_absc_outside+min_absc_inside)*0.5;
                }

            }
            else
            {
                // Dichotomy step
                curr_point_absc = (max_absc_outside+min_absc_inside)*0.5;
            }

            ++i;
        }

        res.p_absc = (max_absc_outside+min_absc_inside)*0.5; // approximate
        res.p.copy(search_dir_unit).multiplyScalar(curr_point_absc).add(origin);
        if(res.g !== undefined){
            if(i===0){
                pot.value(  res.p,
                            this.eval_res) ;
            }
            res.g.copy(this.eval_res.g);
        }
    };

    Convergence.dichotomy1D = function(
                                            pot,
                                            origin,
                                            search_dir_unit,
                                            startStepLength,
                                            value,
                                            epsilon,
                                            n_max_step, // TODO : Useless, since dichotomia is absolutely determinist, n step is startStepLength/(2^n) accuracy...
                                                        //        OR epsilon is the one useless...
                                            res // resulting point res.p and gradient res.g (if res.g defined) resulting absc in res.p_absc
                                            )
    {

        this.eval_res.g = null; // deactive gradient computation

        var previousPos = new three.Vector3().copy(origin);
        var currentStep = new three.Vector3();
        // intersection
        // dichotomia: first step is going back half of the previous distance
        startStepLength /= 2;
        var dist = -startStepLength;
        var previousDist = dist;
        origin.sub(
            currentStep.copy(search_dir_unit)
                .multiplyScalar(startStepLength));
        var nstep = 0;
        while((startStepLength > epsilon) && (nstep < n_max_step))
        {
            nstep++;
            previousPos.copy(origin);
            previousDist=dist;

            startStepLength/=2;
            // not asking for the next step, which is always half of previous
            pot.value(
                origin,
                this.eval_res);

            if (this.eval_res.v < value)
            {
                // before the surface: go forward
                origin.add(
                    currentStep.copy(search_dir_unit)
                        .multiplyScalar(startStepLength));
                dist+=startStepLength;
            }
            else
            {
                // after the surface: go backward
                origin.sub(
                    currentStep.copy(search_dir_unit)
                        .multiplyScalar(startStepLength));
                dist-=startStepLength;
            }
        }
        // linear interpolation with previous pos
        res.p.copy(origin.add(previousPos).divideScalar(2));
        res.p_absc = (previousDist + dist)/2;

        // linear interpolation with previous pos
        res.p.copy(origin);
        res.p_absc = dist;

        // test wether the caller wanted to compute the gradient
        // (we assume that if res.g is defined, it's a request)
        if (res.g)
        {
            this.eval_res.g = this.eval_res_g; // active gradient computation
            pot.value(
                res.p,
                this.eval_res);
            res.g.copy(this.eval_res.g);
        }

    };

    var Convergence_1 = Convergence;

    /**
     *  Material object for blobtree. It is an internal material, that should especially
     *  be used in implicit elements. It is the internal representation of the material,
     *  not the openGL material that will be used for display.
     *  @constructor
     *
     *  @param {!Object} params Parameters for the material. As a dictionary to be easily extended later.
     *
     *  @param {THREE.Color?}   params.color        Base diffuse color for the material.
     *                                              Defaults to #aaaaaa
     *
     *  @param {number?}        params.roughness    Roughness for the material.
     *                                              Defaults to 0.
     *
     *  @param {number?}        params.metalness    Metalness aspect of the material, 1 for metalness, 0 for dielectric.
     *                                              Defaults to 0.
     *
     *  @param {THREE.Color?} params.emissive       Emissive color for the material.
     *                                              Defaults to pitch black. (no light emission)
     */
    var Material$1 = function (params) {

        params = params || {};

        if(arguments[1] !== undefined){
            throw "Error : Blobtree Material now takes only 1 argument.";
        }

        this.color = new three.Color(params.color !== undefined ? params.color : 0xaaaaaa);
        this.roughness = params.roughness !== undefined ? params.roughness : 0;
        this.metalness = params.metalness !== undefined ? params.metalness : 0;
        this.emissive = new three.Color( params.emissive !== undefined ? params.emissive : 0x000000 );

    };

    Material$1.prototype.toJSON = function()
    {
        return {
            color: "#" + this.color.getHexString(),
            roughness: this.roughness,
            metalness: this.metalness,
            emissive: `#${this.emissive.getHexString()}`
        };
    };

    Material$1.fromJSON = function(json)
    {
        return new Material$1({
            color: new three.Color( json.color ),
            roughness: json.roughness,
            metalness: json.metalness,
            emissive: json.emissive, // If undefined, will default to pitch black. If not, will load the hex string.
        });
    };

    /**
     *  Return a clone of the material
     *  @return {!Material} The new material
     */
    Material$1.prototype.clone = function()
    {
        return new Material$1({
            color: this.color,
            roughness: this.roughness,
            metalness: this.metalness,
            emissive: this.emissive,
        });
    };

    /**
     *  Copy the given material parameters
     *  @param {!Material} mat Material to be copied
     */
    Material$1.prototype.copy = function(mat)
    {
        this.color.copy(mat.color);
        this.roughness = mat.roughness;
        this.metalness = mat.metalness;
        this.emissive.copy( mat.emissive );
    };

    /**
     *  @deprecated Use setParams instead
     *  Set Material parameters at once. DEPRECATED. Use setParams
     *  @param {THREE.Color!} c Color
     *  @param {number!} r roughness
     *  @param {number!} m Metalness
     */
    Material$1.prototype.set = function(c, r, m)
    {
        this.color.copy(c);
        this.roughness = r;
        this.metalness = m;
    };

    /**
     *  Set Material parameters (all or just some)
     *
     *  @param {!Object} params Parameters for the material. As a dictionary to be easily extended later.
     *  @param {THREE.Color?}   params.color        Base diffuse color for the material.
     *  @param {number?}        params.roughness    Roughness for the material.
     *  @param {number?}        params.metalness    Metalness aspect of the material, 1 for metalness, 0 for dielectric.
     *  @param {THREE.Color?} params.emissive       Emissive color for the material.
     */
    Material$1.prototype.setParams = function (params)
    {
        this.color.copy(params.color ? params.color : this.color);
        this.roughness = params.roughness !== undefined ? params.roughness : this.roughness;
        this.metalness = params.metalness !== undefined ? params.metalness : this.metalness;
        this.emissive.copy( params.emissive !== undefined ? params.emissive : this.emissive );
    };

    /** @return {THREE.Color} */
    Material$1.prototype.getColor = function()       { return this.color;    };

    /** @return {number} */
    Material$1.prototype.getRoughness = function()   { return this.roughness;};

    /** @return {number} */
    Material$1.prototype.getMetalness = function()  { return this.metalness;  };

    /** @return {THREE.Color} */
    Material$1.prototype.getEmissive = function() { return this.emissive; };


    Material$1.prototype.equals = function(m)  {
        return this.color.equals(m.color) &&
            this.metalness=== m.metalness &&
            this.roughness === m.roughness &&
            this.emissive.equals( m.emissive );
    };

    /**
     *  Perform a linear interpolation between this material and a given other.
     * (1-s)*this + s*m = this +(m1-this)*s
     *  @param {!Material} m The material to interpolate with this
     *  @param {number} s the interpolation coefficient
     */
    Material$1.prototype.lerp = function(m,s)
    {
        this.color.lerp(m.color,s);
        this.roughness = (1-s)*this.roughness + s*m.roughness;
        this.metalness = (1-s)*this.metalness + s*m.metalness;
        this.emissive.lerp( m.emissive, s );
    };
    /**
     *  Used in triangles (ok it's specific, still we need it :)
     *  Linear interpolation over a triangle? Store the result in this
     *  @param {!Material} m1 The material of first corner
     *  @param {!Material} m2 The material of second corner
     *  @param {!Material} m3 The material of third corner
     *  @param {number} a1 the interpolation coefficient 1
     *  @param {number} a2 the interpolation coefficient 2
     *  @param {number} a3 the interpolation coefficient 3
     *  @param {number} denum Normalizing the result (division)
     *  @return {Material} this
     */
    Material$1.prototype.triMean = function(m1,m2,m3,a1,a2,a3,denum)
    {
        this.color.r = (a1*m1.color.r + a2*m2.color.r + a3*m3.color.r)/denum;
        this.color.g = (a1*m1.color.g + a2*m2.color.g + a3*m3.color.g)/denum;
        this.color.b = (a1*m1.color.b + a2*m2.color.b + a3*m3.color.b)/denum;

        this.roughness = (a1*m1.roughness + a2*m2.roughness + a3*m3.roughness)/denum;

        this.metalness = (a1*m1.metalness + a2*m2.metalness + a3*m3.metalness)/denum;

        this.emissive.r = (a1*m1.emissive.r + a2*m2.emissive.r + a3*m3.emissive.r)/denum;
        this.emissive.g = (a1*m1.emissive.g + a2*m2.emissive.g + a3*m3.emissive.g)/denum;
        this.emissive.b = (a1*m1.emissive.b + a2*m2.emissive.b + a3*m3.emissive.b)/denum;

        return this;
    };

    /**
     *  Perform a weighted mean over several materials and set to this.
     *  Note that m_arr.length must equals v_arr.length
     *  @param {Array.<!Material>} m_arr Array of materials
     *  @param {Array.<number>|Float32Array} v_arr Array of values being the corresponding weights
     *  @param {number=} n Can be set if you want to mean only the n first element of the arrays
     */
    Material$1.prototype.weightedMean = function(m_arr,v_arr, n)
    {
        this.color.setRGB(0,0,0);
        this.roughness = 0;
        this.metalness = 0;
        this.emissive.setScalar( 0 );
        const l = (n === undefined) ? m_arr.length : n;
        let sum_v = 0.0;

        for ( let i = 0; i < l; ++ i ) {

            this.color.r += v_arr[i]*m_arr[i].color.r;
            this.color.g += v_arr[i]*m_arr[i].color.g;
            this.color.b += v_arr[i]*m_arr[i].color.b;
            this.roughness += v_arr[i]*m_arr[i].roughness;
            this.metalness += v_arr[i]*m_arr[i].metalness;
            this.emissive.r += v_arr[i]*m_arr[i].emissive.r;
            this.emissive.g += v_arr[i]*m_arr[i].emissive.g;
            this.emissive.b += v_arr[i]*m_arr[i].emissive.b;
            sum_v += v_arr[i];

        }

        if(sum_v !== 0){
            this.color.r /= sum_v;
            this.color.g /= sum_v;
            this.color.b /= sum_v;
            this.roughness /= sum_v;
            this.metalness /= sum_v;
            this.emissive.r /= sum_v;
            this.emissive.g /= sum_v;
            this.emissive.b /= sum_v;
        }else{
            this.color.setScalar( 0 );
            this.roughness = 0;
            this.metalness = 0;
            this.emissive.setScalar( 0 );
        }

        return this;
    };

    // Other static functions
    /**
     *  Compare arrays of materials.
     *
     *  @deprecated
     *
     *  @param {Array.<Material>} arr1
     *  @param {Array.<Material>} arr2
     *  @param {Array.<Material>=} arr3
     *  @param {Array.<Material>=} arr4
     *  @param {Array.<Material>=} arr5
     *
     *  @return {boolean} true if and only if all arguments are arrays of the same length and containing the same material values.
     */
    Material$1.areEqualsArrays = function(arr1, arr2, arr3, arr4, arr5){

        console.warn("Material.areEqualsArrays is deprecated, please use your own comparison function using Material.equals.");

        var res = true;
        // check for nullity
        for (var i = 1; i < arguments.length; i++) {
            res = res && ((arr1 === null && arguments[i]===null) || (arr1 !== null && arguments[i]!==null));
        }
        if(!res){return res;} // Case : at least one arr is null but not all

        if(arr1 === null){return true;} // case all null

        for (var i = 1; i < arguments.length; i++) {
            var equals = true;
            if(arguments[i].length !== arr1.length){
                return false;
            }
            for(var k=0; k<arr1.length; ++k){
                equals = equals && arr1[k].equals(arguments[i][k]);
            }
            res = res && equals;
        }
        return res;
    };

    Material$1.defaultMaterial = new Material$1();

    var Material_1 = Material$1;

    /**
     *  This class implement a n-ary blend node which use a Ricci Blend.
     *  Ricci blend is : v = k-root( Sum(c.value^k) ) for all c in node children.
     *  Return 0 in regioin were no primitive is present.
     *  @constructor
     *  @extends Node
     *
     *  @param {number} ricci_n The value for ricci
     *  @param {Array.<Node>} children The children to add to this node. Just a convenient parameter, you can do it manually using addChild
     */
    var RicciNode = function (ricci_n, children) {

        Node_1.call(this);

        this.ricci_n = ricci_n;

        if(children){
            var self = this;
            children.forEach(function(c){
                self.addChild(c);
            });
        }

        // Tmp vars to speed up computation (no reallocations)
        this.tmp_v_arr = new Float32Array(0);
        this.tmp_m_arr = new Array(0);

        // temp vars to speed up evaluation by avoiding allocations
        this.tmp_res = {v:0,g:null,m:null};
        this.tmp_g = new three.Vector3();
        this.tmp_m = new Material_1();
    };

    RicciNode.prototype = Object.create( Node_1.prototype );
    RicciNode.prototype.constructor = RicciNode;

    RicciNode.type = "RicciNode";
    Types_1.register(RicciNode.type, RicciNode);

    RicciNode.prototype.getType = function(){
        return RicciNode.type;
    };

    RicciNode.prototype.toJSON = function(){
        var res = Node_1.prototype.toJSON.call(this);
        res.ricci = this.ricci_n;

        return res;
    };
    RicciNode.fromJSON = function(json){
        var res = new RicciNode(json.ricci);
        for(var i=0; i<json.children.length; ++i){
            res.addChild(Types_1.fromJSON(json.children[i]));
        }
        return res;
    };

    // [Abstract] see Node for a complete description
    RicciNode.prototype.prepareForEval = function()
    {
        if(!this.valid_aabb){
            this.aabb = new three.Box3();  // Create empty BBox
            for(var i=0; i<this.children.length; ++i){
                var c = this.children[i];
                c.prepareForEval();
                this.aabb.union(c.getAABB());     // new aabb is computed according to remaining children aabb
            }

            this.valid_aabb = true;

            // Prepare tmp arrays
            if(this.tmp_v_arr.length<this.children.length){
                this.tmp_v_arr = new Float32Array(this.children.length*2);
                this.tmp_m_arr.length = this.children.length*2;
                for(var i=0; i<this.tmp_m_arr.length; ++i){
                    this.tmp_m_arr[i] = new Material_1({roughness:0, metalness:0});
                }
            }
        }
    };

    // [Abstract] see Node for more details.
    RicciNode.prototype.value = function(p,res)
    {
        // TODO : check that all bounding box of all children and subchildrens are valid
        //        This enable not to do it in prim and limit the number of assert call (and string built)
        var l = this.children.length;
        var tmp = this.tmp_res;
        tmp.g = res.g ? this.tmp_g : null;
        tmp.m = res.m ? this.tmp_m : null;

        // Init res
        res.v = 0;
        if(res.m)  {
            res.m.copy(Material_1.defaultMaterial);
        }if(res.g) {
            res.g.set(0,0,0);
        }else if (res.step !== undefined) {
            // that, is the max distance
            // we want a value that loose any 'min'
            res.step = 1000000000;
        }

        if(this.aabb.containsPoint(p) && l !== 0){
            // arrays used for material mean
            var v_arr = this.tmp_v_arr;
            var m_arr = this.tmp_m_arr;
            var mv_arr_n = 0;

            // tmp var to compute the powered sum before the n-root
            // Kept for gradient computation
            var res_vv = 0;
            for(var i=0; i<l; ++i)
            {
                if( this.children[i].aabb.containsPoint(p) ) {

                    this.children[i].value(p,tmp);
                    if(tmp.v > 0) // actually just !=0 should be enough but for stability reason...
                    {
                        var v_pow = Math.pow(tmp.v,this.ricci_n-1.0);
                        res_vv += tmp.v*v_pow;

                        // gradient if needed
                        if(res.g) {
                            tmp.g.multiplyScalar(v_pow);
                            res.g.add(tmp.g);
                        }
                        // material if needed
                        if(res.m){
                            v_arr[mv_arr_n] = tmp.v*v_pow;
                            m_arr[mv_arr_n].copy(tmp.m);
                            mv_arr_n++;
                        }
                        // within primitive potential
                        if (res.step || res.stepOrtho){
                            // we have to compute next step or nextStep z
                            res.step=Math.min(res.step,this.children[i].heuristicStepWithin());
                        }

                    }
                    // outside of the potential for this box, but within the box
                    else {
                        if (res.step !== undefined) {
                            res.step=Math.min(res.step,
                                              this.children[i].distanceTo(p));
                        }

                    }
                }
                else if (res.step || res.stepOrtho) {
                    res.step = Math.min(res.step,
                                      this.children[i].distanceTo(p));
                }
            }

            // compute final result using ricci power function
            res.v = Math.pow(res_vv, 1/this.ricci_n);

            if(res.v !== 0){
                if(res.g){
                    res.g.multiplyScalar(res.v/res_vv);
                }
                if(res.m){
                    res.m.weightedMean(m_arr,v_arr,mv_arr_n);
                }
            }
            // else the default values should be OK.
        }else if (res.step !== undefined) {
            if(this.children.length !== 0){
                var add = this.children[0].heuristicStepWithin();
                for(var i=1; i<this.children.length; ++i){
                    add = Math.min(add,this.children[i].heuristicStepWithin());
                }
                // return distance to aabb such that next time we'll hit from within the aabbb
                res.step = this.aabb.distanceToPoint(p) + add;
            }
        }

        if(res.stepOrtho !== undefined){
            res.stepOrtho = res.step;
        }
    };

    RicciNode.prototype.setRicciN = function(n)
    {
        if(this.ricci_n != n){
            this.ricci_n = n;
            this.invalidAABB();
        }
    };
    RicciNode.prototype.getRicciN = function(){
        return this.ricci_n;
    };

    var RicciNode_1 = RicciNode;

    /**
     *  The root of any implicit blobtree. Does behave computationaly like a RicciNode with n = 64.
     *  The RootNode is the only node to be its own parent.
     *  @constructor
     *  @extends RicciNode
     */
    var RootNode = function() {
        // Default RootNode is a riccinode with ricci_n = 64 (almost a max)
        RicciNode_1.call(this, 64);

        this.valid_aabb = true;

        // Default iso value, value where the surface is present
        this.iso_value = 1.0;

        // Set some nodes as "trimmed", so they are not evaluated.
        this.trimmed = [];
        this.trim_parents = [];

    };

    RootNode.prototype = Object.create(RicciNode_1.prototype);
    RootNode.prototype.constructor = RootNode;

    RootNode.type = "RootNode";
    Types_1.register(RootNode.type, RootNode);

    RootNode.prototype.getType = function(){
        return RootNode.type;
    };

    RootNode.prototype.toJSON = function(){
        var res = RicciNode_1.prototype.toJSON.call(this);
        res.iso = this.iso_value;
        return res;
    };
    RootNode.fromJSON = function(json){
        var res = new RootNode(json.ricci);
        for(var i=0; i<json.children.length; ++i){
            res.addChild(Types_1.fromJSON(json.children[i]));
        }
        return res;
    };

    RootNode.prototype.getIsoValue = function() {
        return this.iso_value;
    };
    RootNode.prototype.setIsoValue = function(v) {
        this.iso_value = v;
    };
    /**
     *  @return {number} The neutral value of this tree, ie the value of the field in empty region of space.
     *                   This is an API for external use and future development. For now it is hard set to 0.
     */
    RootNode.prototype.getNeutralValue = function() {
        return 0;
    };

    // [Abstract] see Node.invalidAABB
    RootNode.prototype.invalidAABB = function() {
        this.valid_aabb = false;
    };

    /**
     *  Basically perform a trim but keep track of trimmed elements.
     *  This is usefull if you want to trim, then untrim, then trim, etc...
     *  For example, this is very useful for evaluation optim
     *  @param {THREE.Box3} aabb
     */
    RootNode.prototype.internalTrim = function(aabb)
    {
        if( !(this.trimmed.length === 0 && this.trim_parents.length === 0) ){
            throw "Error : you should not call internal trim if you have not untrimmed before. Call untrim or use externalTrim";
        }
        this.trim(aabb, this.trimmed, this.trim_parents);
    };

    /**
     *  Wrapper for trim, will help programmers to make the difference between
     *  internal and external trim.
     *  @param {THREE.Box3} aabb
     *  @param {Array.<Element>} trimmed Array of trimmed Elements
     *  @param {Array.<Node>} parents Array of fathers from which each trimmed element has been removed.
     */
    RootNode.prototype.externalTrim = function(aabb, trimmed, parents){
        this.trim(aabb, trimmed, parents);
    };

    /**
     *  Reset the full blobtree
     */
    RootNode.prototype.internalUntrim = function(){
        this.untrim(this.trimmed, this.trim_parents);
        this.trimmed.length = 0;
        this.trim_parents.length = 0;
    };

    /**
     *  Reset the full blobtree given previous trimming data.
     *  Note : don't forget to recall prepareForEval if you want to perform evaluation.
     *  @param {Array.<Element>} trimmed Array of trimmed Elements
     *  @param {Array.<Node>} parents Array of fathers from which each trimmed element has been removed.
     */
    RootNode.prototype.untrim = function(trimmed, parents){
        if( !(trimmed.length === parents.length) ){
            throw "Error : trimmed and parents arrays should have the same length";
        }
        for(var i=0; i<trimmed.length; ++i){
            parents[i].addChild(trimmed[i]);
        }
    };

    /**
     *  Tell if the blobtree is empty
     *  @return true if blobtree is empty
     */
    RootNode.prototype.isEmpty = function(){
        return this.children.length == 0;
    };

    /**
     *  @param {!THREE.Ray} ray Ray to cast for which intersection is seeked.
     *
     *  @param {Object} res The result of the intersection
     *  @param {number} res.distance distance from ray.origin to intersection point,
     *  @param {THREE.Vector3} res.point: intersection point,
     *  @param {THREE.Vector3} res.g: gradient at intersection, if required.
     *
     *  @param {number} maxDistance If the intersection is not located at a distance
     *                              lower than maxDistance, it will not be considered.
     *                              The smaller this is, the faster the casting will be.
     *  @param {number} precision Distance to the intersection under which we will
     *                            consider to be on the intersection point.
     *
     *  @return {boolean} True if an intersection has been found.
     */
    RootNode.prototype.intersectRayBlob = function()
    {
        var curPos = new three.Vector3();
        var marchingVector = new three.Vector3();
        var currentStep = new three.Vector3();

        var g = new three.Vector3();
        var tmp_res = {
            v:0,
            g : g,
            step:0
        };
        var conv_res = {
            p : new three.Vector3(),
            g : new three.Vector3(),
            p_absc : 0.0
        };
        var previousStepLength=0;
        var previousValue=0; // used for linear interp for a better guess
        var dist=0;

        return function(ray,res,maxDistance,precision) {
            curPos.copy(ray.origin);
            marchingVector.copy(ray.direction);

            marchingVector.normalize();
            dist=0;
            // compute first value to have next step length
            tmp_res.g = null;
            this.value(
                curPos,
                tmp_res);

            // march
            while ((tmp_res.v < this.iso_value) && (dist < maxDistance))
            {
                curPos.add(
                    currentStep.copy(marchingVector).multiplyScalar(tmp_res.step)
                );
                dist+=tmp_res.step;

                previousStepLength=tmp_res.step;
                previousValue = tmp_res.v;

                this.value(
                    curPos,
                    tmp_res);
            }
            if (tmp_res.v >= this.iso_value)
            {
                // Convergence.dichotomy1D(
                                            // this,
                                            // curPos,
                                            // marchingVector,
                                            // previousStepLength,
                                            // iso_value,
                                            // previousStepLength/512.0,
                                            // 10,
                                            // conv_res
                                            // );
                // res.distance = dist + conv_res.absc;

                Convergence_1.safeNewton1D(
                                            this,
                                            curPos,
                                            marchingVector.multiplyScalar(-1.0),
                                            0.0,
                                            previousStepLength,
                                            previousStepLength*(this.iso_value-tmp_res.v)/(previousValue-tmp_res.v), // linear approx of the first position
                                            this.iso_value,
                                            previousStepLength/512.0, //deltaPix*(dist-previousStepLength), // should be the size of a pixel at the previous curPos BROKEN?
                                            10,
                                            conv_res
                                            );
                res.distance = dist-conv_res.p_absc;

                res.point = conv_res.p.clone();

                // test wether the caller wanted to compute the gradient
                // (we assume that if res.g is defined, it's a request)
                if (res.g)
                {
                    res.g.copy(conv_res.g);
                }

                return true;
            }
            else
            {
                // no intersection
                return false;
            }
        };
    }();


    /**
     *  Kaiser function for some intersection and raycasting...
     *  Undocumented.
     *  TODO : check, it is probably an optimized intersection for blob intersection
     *         in X, Y or Z directions.
     */
    RootNode.prototype.intersectOrthoRayBlob = function() {
    // curpos and marching vector are only instanciated once,
    // we are using closure method
        var curPos = new three.Vector3();
        var resumePos = new three.Vector3();
        var tmp_res = {step:0};
        var g = new three.Vector3();
        var dicho_res = {};
        var previousStepLength=0;
        var previousDist=0;
        // to ensure that we're within the aabb
        var epsilon = 0.0000001;
        var within = -1;
        return function(wOffset,hOffset,res,dim) {

            if (dim.axis.z) {
                curPos.set(this.aabb.min.x+wOffset,
                           this.aabb.min.y+hOffset,
                           this.aabb.min.z+epsilon);
            }
            else if (dim.axis.y) {
                curPos.set(this.aabb.min.x+wOffset,
                           this.aabb.min.y+epsilon,
                           this.aabb.min.z+hOffset);
            }
            else if (dim.axis.z) {
                curPos.set(this.aabb.min.x+epsilon,
                           this.aabb.min.y+wOffset,
                           this.aabb.min.z+hOffset);
            }

            // max depth step we can do (has to be set)
            tmp_res.step= dim.get(this.aabb.max) - dim.get(this.aabb.min);

            this.value(
                curPos,
                tmp_res);

            previousStepLength=epsilon;

            within=-1;

            // we're looking for all intersection, we won't stop before that
            while(dim.get(curPos) < dim.get(this.aabb.max))
            {
                // march
                // the '=0' case is important, otherwise there's an infinite loop
                while (((tmp_res.v - 1) * within >= 0) && (dim.get(curPos) < dim.get(this.aabb.max)))
                {
                    // orthographic march
                    // our tmp_res.step is valid as we know it's within the aabb
                    dim.add(curPos,tmp_res.step);

                    previousStepLength=tmp_res.step;

                    // max depth step we can do (has to be set)
                    tmp_res.step=dim.get(this.aabb.max)-dim.get(curPos);
                    this.value(
                        curPos,
                        tmp_res);
                }
                // either a sign difference or we're out
                if(dim.get(curPos) < dim.get(this.aabb.max))
                {
                    // we ain't out, so it was a sign difference
                    within *= -1;
                    // keep track of our current position in order to resume marching later
                    resumePos.copy(curPos);
                    previousDist=dim.get(curPos);

                    // compute intersection
                    // dichotomia: first step is going back half of the previous distance
                    previousStepLength /= 2;

                    dim.add(curPos,-previousStepLength);

                    // we use dicho_res instead of tmp_res because we need
                    // to keep track of previous results in order to resume later

                    // dynamic number of dichotomia step
                    dicho_res.g = null;
                    while(previousStepLength>0.1)
                    {
                        previousDist=dim.get(curPos);
                        previousStepLength/=2;
                        // not asking for the next step, which is always half of previous
                        this.value(
                            curPos,
                            dicho_res);

                        if ((dicho_res.v - 1) * within < 0)
                            // forward
                            dim.add(curPos,previousStepLength);
                        else
                            // backward
                            dim.add(curPos,-previousStepLength);
                    }
                    // linear interpolation with previous dist
                    dim.add(curPos,previousDist);
                    dim.divide(curPos,2);
                    // get the gradient
                    dicho_res.g = g;
                    this.value(curPos,
                               dicho_res);
                    res.push({
                        point : curPos.clone(),
                        gradient : dicho_res.g.clone()
                        // point : curPos
                    });
                    // set variable in order to resume to where we were
                    curPos.copy(resumePos);
                }
            }
        };
    }();

    var RootNode_1 = RootNode;

    /**
     *  This class implement a difference blending node.
     *  The scalar field of the second child of this node will be substracted to the first node field.
     *  The result is clamped to 0 to always keep a positive field value.
     *  @constructor
     *  @extends Node
     *  @param {!Node} node0 The first node
     *  @param {!Node} node1 The second node, its value will be substracted to the node 0 value.
     *  @param {number} alpha Power of the second field : the greater alpha the sharper the difference. Default is 1, must be > 1.
     */
    var DifferenceNode = function (node0, node1, alpha) {

        Node_1.call(this);

        this.addChild(node0);
        this.addChild(node1);

        this.alpha = alpha || 1;

        // For now, this field value is clamped to 0
        this.clamped = 0.0;

        // Tmp vars to speed up computation (no reallocations)
        this.tmp_res0 = {v:0, g:new three.Vector3(0,0,0), m:new Material_1()};
        this.tmp_res1 = {v:0, g:new three.Vector3(0,0,0), m:new Material_1()};
        this.g0 = new three.Vector3();
        this.m0 = new Material_1();
        this.g1 = new three.Vector3();
        this.m1 = new Material_1();

        this.tmp_v_arr = new Float32Array(2);
        this.tmp_m_arr = [
            null,
            null
        ];


    };

    DifferenceNode.prototype = Object.create( Node_1.prototype );
    DifferenceNode.prototype.constructor = DifferenceNode;

    DifferenceNode.type = "DifferenceNode";
    Types_1.register(DifferenceNode.type, DifferenceNode);

    DifferenceNode.prototype.getAlpha = function(){
        return this.alpha;
    };
    DifferenceNode.prototype.setAlpha = function(alpha){
        if(this.alpha != alpha){
            this.alpha = alpha;
            this.invalidAABB();
        }
    };

    DifferenceNode.prototype.toJSON = function(){
        var res = Node_1.prototype.toJSON.call(this);
        res.alpha = this.alpha;
        return res;
    };

    DifferenceNode.fromJSON = function(json){
        var res = new DifferenceNode();
        this.children[0] = Types_1.fromJSON(json.children[0]);
        this.children[1] = Types_1.fromJSON(json.children[1]);
        return res;
    };

    // [Abstract] see Node for a complete description
    DifferenceNode.prototype.prepareForEval = function()
    {
        if(!this.valid_aabb){
            this.children[0].prepareForEval();
            this.children[1].prepareForEval();
            // Bounding box of this node is the same as the one of the positive children,
            // Since negative values will be clamped to 0.
            this.aabb.copy(this.children[0].getAABB());

            this.valid_aabb = true;
        }
    };

    // [Abstract] see Node for more details.
    DifferenceNode.prototype.value = function(p,res)
    {
        var l = this.children.length;
        var v_arr = this.tmp_v_arr;
        var m_arr = this.tmp_m_arr;

        var tmp0 = this.tmp_res0;
        var tmp1 = this.tmp_res1;

        tmp0.g = res.g ? this.g0 : null;
        tmp0.m = res.m ? this.m0 : null;
        tmp1.g = res.g ? this.g1 : null;
        tmp1.m = res.m ? this.m1 : null;

        // Init res
        res.v = 0;
        tmp1.v = 0;
        tmp0.v = 0;
        if(res.m)  {
            res.m.copy(Material_1.defaultMaterial);
            tmp1.m.copy(Material_1.defaultMaterial);
            tmp0.m.copy(Material_1.defaultMaterial);
        }if(res.g) {
            res.g.set(0,0,0);
            tmp1.g.set(0,0,0);
            tmp0.g.set(0,0,0);
        }else if (res.step !== undefined) {
            // that, is the max distance
            // we want a value that loose any 'min'
            res.step = 1000000000;
        }

        if(this.aabb.containsPoint(p)){
            if( this.children[0].aabb.containsPoint(p) ) {
                this.children[0].value(p,tmp0);
                if( this.children[1].aabb.containsPoint(p) ) {
                    this.children[1].value(p,tmp1);
                }
                if( tmp1.v === 0 ){
                    res.v = tmp0.v;
                    if(res.g){
                        res.g.copy(tmp0.g);
                    }
                    if(res.m){
                        res.m.copy(tmp0.m);
                    }
                }else{
                    var v_pow = Math.pow(tmp1.v,this.alpha);
                    res.v = Math.max(this.clamped,tmp0.v - tmp1.v*Math.pow(tmp1.v,this.alpha-1.0));
                    if(res.g){
                        if(res.v === this.clamped){
                            res.g.set(0,0,0);
                        }else{
                            tmp1.g.multiplyScalar(v_pow);
                            res.g.subVectors(tmp0.g, tmp1.g);
                        }
                    }
                    if(res.m){
                        v_arr[0] = tmp0.v;
                        v_arr[1] = tmp1.v;
                        m_arr[0] = tmp0.m;
                        m_arr[1] = tmp1.m;
                        res.m.weightedMean(m_arr,v_arr,2);
                    }
                }
            }
        }
        else if (res.step !== undefined) {
            // return distance to aabb such that next time we'll hit from within the aabbb
            res.step = this.aabb.distanceToPoint(p) + 0.3;
        }
    };

    // Trim must be redefined for DifferenceNode since in this node we cannot trim one of the 2 nodes without trimming the other.
    DifferenceNode.prototype.trim = function(aabb, trimmed, parents)
    {
        // Trim remaining nodes
        for (var i=0; i<this.children.length; i++) {
            this.children[i].trim(aabb,trimmed,parents);
        }
    };

    var DifferenceNode_1 = DifferenceNode;

    /**
     *  This class implement a Min node.
     *  It will return the minimum value of the field of each primitive.
     *  Return 0 in regioin were no primitive is present.
     *  @constructor
     *  @extends Node
     *
     *  @param {Array.<Node>} children The children to add to this node. Just a convenient parameter, you can do it manually using addChild.
     */
    var MinNode = function (children) {

        Node_1.call(this);

        if(children){
            var self = this;
            children.forEach(function(c){
                self.addChild(c);
            });
        }

        // temp vars to speed up evaluation by avoiding allocations
        this.tmp_res = {v:0,g:null,m:null};
        this.tmp_g = new three.Vector3();
        this.tmp_m = new Material_1();

    };

    MinNode.prototype = Object.create( Node_1.prototype );
    MinNode.prototype.constructor = MinNode;

    MinNode.type = "MinNode";
    Types_1.register(MinNode.type, MinNode);

    MinNode.prototype.getType = function(){
        return MinNode.type;
    };

    MinNode.fromJSON = function(json){
        var res = new MinNode();
        for(var i=0; i<json.children.length; ++i){
            res.addChild(Types_1.fromJSON(json.children[i]));
        }
        return res;
    };

    // [Abstract] see Node for a complete description
    MinNode.prototype.prepareForEval = function()
    {
        if(!this.valid_aabb){
            this.aabb = new three.Box3();  // Create empty BBox
            for(var i=0; i<this.children.length; ++i){
                var c = this.children[i];
                c.prepareForEval();
                this.aabb.union(c.getAABB());     // new aabb is computed according to remaining children aabb
            }

            this.valid_aabb = true;
        }
    };

    // [Abstract] see Node for more details.
    MinNode.prototype.value = function(p,res)
    {
        // TODO : check that all bounding box of all children and subchildrens are valid
        //        This enable not to do it in prim and limit the number of assert call (and string built)

        var l = this.children.length;
        var tmp = this.tmp_res;
        tmp.g = res.g ? this.tmp_g : null;
        tmp.m = res.m ? this.tmp_m : null;

        // Init res
        res.v = 0;
        if(res.m)  {
            res.m.copy(Material_1.defaultMaterial);
        }if(res.g) {
            res.g.set(0,0,0);
        }else if (res.step !== undefined) {
            // that, is the max distance
            // we want a value that loose any 'min'
            res.step = 1000000000;
        }

        if(this.aabb.containsPoint(p) && l !== 0){
            res.v = Number.MAX_VALUE;
            for(var i=0; i<l; ++i)
            {
                this.children[i].value(p,tmp);
                if(tmp.v < res.v){
                    res.v = tmp.v;
                    if(res.g) {
                        res.g.copy(tmp.g);
                    }
                    if(res.m){
                        res.m.copy(tmp.m);
                    }
                    // within primitive potential
                    if (res.step || res.stepOrtho){
                        throw "Not implemented";
                    }
                }
                res.v = Math.min(res.v,tmp.v);
            }
        }
        else if (res.steo || res.stepOrtho) {
            throw "Not implemented";
        }

    };

    // Trim must be redefined for DifferenceNode since in this node we cannot trim one of the 2 nodes without trimming the other.
    MinNode.prototype.trim = function(aabb, trimmed, parents)
    {
        // Trim remaining nodes
        for (var i=0; i<this.children.length; i++) {
            this.children[i].trim(aabb,trimmed,parents);
        }
    };

    var MinNode_1 = MinNode;

    /**
     *  Represent a blobtree primitive.
     *
     *  @constructor
     *  @extends {Element}
     */
    var Primitive = function() {
        Element_1.call(this);

        /** @type {!Array.<!Material>} */
        this.materials = [];
    };

    Primitive.prototype = Object.create(Element_1.prototype);
    Primitive.prototype.constructor = Primitive;

    Primitive.type = "Primitive";
    Types_1.register(Primitive.type, Primitive);

    Primitive.prototype.toJSON= function(mats) {
        var res = Element_1.prototype.toJSON.call(this);
        res.materials = [];
        for(var i=0; i<this.materials.length; ++i){
            res.materials.push(this.materials[i].toJSON());
        }
        return res;
    };

    /**
    *  @param {Array.<!Material>} mats Array of materials to set. they will be copied to the primitive materials
    */
    Primitive.prototype.setMaterials = function(mats) {
        if(mats.length !== this.materials.length){
            throw "Error : trying to set " + mats.length + " materials on a primitive with only " + this.materials.length;
        }
        for(var i=0; i<mats.length; ++i) {
            if (!mats[i].equals(this.materials[i])) {
                this.materials[i].copy(mats[i]);
                this.invalidAABB();
            }
        }
    };

    /**
    *  @return {Array.<!Material>} Current primitive materials
    */
    Primitive.prototype.getMaterials = function() {
         return this.materials;
    };

    // Abstract : default AABB computation for primitive
    Primitive.prototype.computeAABB = function() {
        throw "Primitive.prototype.computeAABB  Must be reimplemented in all inherited class.";
    };

    /**
     *  @abstract
     *  Destroy the current primitive and remove it from the blobtree (basically
     *  clean up the links between blobtree elements).
     */
    Primitive.prototype.destroy = function() {
        if(this.parentNode !== null){
            this.parentNode.removeChild(this);
        }
    };

    // Abstract
    Primitive.prototype.getAreas = function() {
        throw "ERROR : getAreas is an abstract function, should be re-implemented in all primitives(error occured in " + this.getType() + " primitive)";
        return [];
    };

    // Abstract
    Primitive.prototype.computeHelpVariables = function() {
        throw "ERROR : computeHelpVariables is a virtual function, should be re-implemented in all primitives(error occured in " + this.getType() + " primitive)";
    }; // to override

    // [Abstract]
    Primitive.prototype.count = function(cls){
        return this instanceof cls ? 1 : 0;
    };

    var Primitive_1 = Primitive;

    /**
     *  @global ScalisMath Contains some maths constant and functions for Scalis primitives.
     *          We use CompactPolynomial6 with 2.0 as Scale. Those parameters will be used by main primitives.
     *  @type {Object}
     *  @property {number} KS Kernel Scale
     *  @property {number} KS2 Kernel Scale Squared
     *  @property {number} KIS2 Kernel Inverse Scale Squared
     *  @property {} Poly6Eval
     */
    var ScalisMath = {};

    ScalisMath.KS = 2.0;
    ScalisMath.KIS = 1/ScalisMath.KS;
    ScalisMath.KS2 = 4.0;
    ScalisMath.KIS2 = 1/(ScalisMath.KS*ScalisMath.KS);
    /**
     *  Compact Polynomial of degree 6 evaluation function
     *  @param {number} r Radius (ie distance)
     */
    ScalisMath.Poly6Eval = function(r)
    {
        var aux = 1.0-ScalisMath.KIS2*r*r;

        if(aux > 0.0)
        {
            return aux*aux*aux;
        }else{
            return 0.0;
        }
    };
    /**
     *  Compact Polynomial of degree 6 evaluation function from a squared radius.
     *  (avoid square roots in some cases)
     *  @param {number} r2 Radius squared (ie distance squared)
     */
    ScalisMath.Poly6EvalSq = function(r2)
    {
        var aux = 1.0-ScalisMath.KIS2*r2;

        if(aux > 0.0)
        {
            return aux*aux*aux;
        }else{
            return 0.0;
        }
    };

    /**
     *  Compute the iso value at a given distance for a given polynomial degree
     *  and scale in 0 dimension (point)
     *
     *  @param {number} degree  Polynomial degree of the kernel
     *  @param {number} scale   Kernel scale
     *  @param {number} dist    Distance
     *  @return {number} The iso value at a given distance for a given polynomial degree and scale
     */
    ScalisMath.GetIsoValueAtDistanceGeom0D = function(degree, scale, dist)
    {
        if(degree%2!==0){
            throw "degree should be even";
        }

        if(dist < scale)
        {
            var func_dist_scale = 1.0 - (dist*dist) / (scale*scale);
            return Math.pow(func_dist_scale, degree/2.0);
        }
        else
        {
            return 0.0;
        }
    };

    /**
     * @global
     * @type {number} Normalization Factor for polynomial 4 in 0 dimension
     * @const
     */
    ScalisMath.Poly4NF0D = 1.0/ScalisMath.GetIsoValueAtDistanceGeom0D(4,ScalisMath.KS,1.0);
    /**
     * @global
     * @type {number} Normalization Factor for polynomial 6 in 0 dimension
     * @const
     */
    ScalisMath.Poly6NF0D = 1.0/ScalisMath.GetIsoValueAtDistanceGeom0D(6,ScalisMath.KS,1.0);

    /**
     *  Compute the iso value at a given distance for a given polynomial degree
     *  and scale in 1 dimension
     *
     *  @param {number} degree  Polynomial degree of the kernel
     *  @param {number} scale   Kernel scale
     *  @param {number} dist    Distance
     *  @return {number} The iso value at a given distance for a given polynomial degree and scale
     */
    ScalisMath.GetIsoValueAtDistanceGeom1D = function (degree, scale, dist)
    {
        if(degree%2!==0){
            throw "degree should be even";
        }

        if(dist < scale)
        {
            var func_dist_scale = 1.0 - (dist*dist) / (scale*scale);
            var iso_for_dist = 2.0 * scale * Math.sqrt(func_dist_scale);
            var k = 0;
            while(k!=degree)
            {
                k += 2;
                iso_for_dist *= k / (1.0 + k) * func_dist_scale;
            }
            return iso_for_dist;
        }
        else
        {
            return 0.0;
        }
    };
    /**
     * @global
     * @type {number} Normalization Factor for polynomial 4 in 1 dimension
     * @const
     */
    ScalisMath.Poly4NF1D = 1.0/ScalisMath.GetIsoValueAtDistanceGeom1D(4,ScalisMath.KS,1.0);
    /**
     * @global
     * @type {number} Normalization Factor for polynomial 6 in 1 dimension
     * @const
     */
    ScalisMath.Poly6NF1D = 1.0/ScalisMath.GetIsoValueAtDistanceGeom1D(6,ScalisMath.KS,1.0);

    /**
     *  Compute the iso value at a given distance for a given polynomial degree
     *  and scale in 2 dimensions
     *
     *  @param {number} degree  Polynomial degree of the kernel
     *  @param {number} scale   Kernel scale
     *  @param {number} dist    Distance
     *  @return {number} The iso value at a given distance for a given polynomial degree and scale
     */
    ScalisMath.GetIsoValueAtDistanceGeom2D = function (degree, scale, dist)
    {
        if(dist < scale)
        {
            var i_p_2 = degree+2;
            var func_dist_scale = 1.0 - (dist*dist) / (scale*scale);
            return (2.0 * Math.PI / i_p_2) * scale*scale * Math.pow(func_dist_scale, i_p_2 * 0.5);
        }
        else
        {
            return 0.0;
        }
    };
    /**
     * @global
     * @type {number} Normalization Factor for polynomial 4 in 2 dimension
     * @const
     */
    ScalisMath.Poly4NF2D = 1.0/ScalisMath.GetIsoValueAtDistanceGeom2D(4,ScalisMath.KS,1.0);
    /**
     * @global
     * @type {number} Normalization Factor for polynomial 6 in 2 dimension
     * @const
     */
    ScalisMath.Poly6NF2D = 1.0/ScalisMath.GetIsoValueAtDistanceGeom2D(6,ScalisMath.KS,1.0);

    var ScalisMath_1 = ScalisMath;

    /**
     *  Represent an implicit primitive respecting the SCALIS model developped by Cedrric Zanni
     *
     *  @constructor
     *  @extends {Primitive}
     */
    var ScalisPrimitive = function() {
        Primitive_1.call(this);

        // Type of volume (convolution or distance funtion)
        this.volType = ScalisPrimitive.DIST;

        /** @type {!Array.<!ScalisVertex>}
         *  @private
         */
        this.v = []; // vertex array
    };

    ScalisPrimitive.DIST = "dist";
    ScalisPrimitive.CONVOL = "convol";

    ScalisPrimitive.prototype = Object.create(Primitive_1.prototype);
    ScalisPrimitive.prototype.constructor = ScalisPrimitive;

    ScalisPrimitive.type = "ScalisPrimitive";
    Types_1.register(ScalisPrimitive.type, ScalisPrimitive);

    ScalisPrimitive.prototype.getType = function(){
        return ScalisPrimitive.type;
    };

    ScalisPrimitive.prototype.toJSON= function() {
        var res = Primitive_1.prototype.toJSON.call(this);
        res.v = [];
        res.volType = this.volType;
        for(var i=0; i<this.v.length; ++i){
            res.v.push(this.v[i].toJSON());
        }
        return res;
    };

    /**
     *  @abstract Specify if the voltype can be changed
     *  @return {boolean} True if and only if the VolType can be changed.
     */
    ScalisPrimitive.prototype.mutableVolType = function() {
        return false;
    };

    /**
     *  @param {string} vt New VolType to set (Only for SCALIS primitives)
     */
    ScalisPrimitive.prototype.setVolType = function(vt) {
        if(vt !== this.volType){
            this.volType = vt;
            this.invalidAABB();
        }
    };
    /**
     *  @return {string} Current volType
     */
    ScalisPrimitive.prototype.getVolType = function() {
        return this.volType;
    };

    // Abstract : default AABB computation for ScalisPrimitive
    ScalisPrimitive.prototype.computeAABB = function() {
        this.aabb.makeEmpty();
        for (var i=0; i<this.v.length; i++) {
            this.aabb.union(this.v[i].getAABB());
        }
    };

    var ScalisPrimitive_1 = ScalisPrimitive;

    var verticesIds = 0;

    /**
     *  A scalis ScalisVertex. Basically a point and a wanted thickness.
     *  @constructor
     *  @param {!THREE.Vector3} pos A position in space, as a THREE.Vector3
     *  @param {number} thickness Wanted thickness at this point. Misnamed parameter : this is actually half the thickness.
     */
    var ScalisVertex$1 = function(pos, thickness) {
        this.pos       = pos.clone();
        this.thickness = thickness;

        // Only used for quick fix Zanni Correction. Should be removed as soon as it's not useful anymore.
        this.id = verticesIds++;

        // The primitive using this vertex
        this.prim = null;

        this.aabb = new three.Box3();
        this.valid_aabb = false;
    };

    /**
     *  Set an internal pointer to the primitive using this vertex.
     *  Should be called from primitive constructor.
     */
    ScalisVertex$1.prototype.setPrimitive = function(prim){
        if(this.prim === null){
            this.prim = prim;
        }
    };

    ScalisVertex$1.prototype.toJSON = function() {
        return {
            position:{
                x:this.pos.x,
                y:this.pos.y,
                z:this.pos.z
            },
            thickness:this.thickness
        };
    };
    ScalisVertex$1.fromJSON = function(json) {
        return new ScalisVertex$1(new three.Vector3(json.position.x,json.position.y,json.position.z), json.thickness);
    };

    /**
     *  Set a new position.
     *  @param {!THREE.Vector3} pos A position in space, as a THREE.Vector3
     */
    ScalisVertex$1.prototype.setPos = function(pos) {
        this.valid_aabb = false;
        this.pos.copy(pos);
        this.prim.invalidAABB();
    };

    /**
     *  Set a new thickness
     *  @param {number} thickness The new thickness
     */
    ScalisVertex$1.prototype.setThickness = function(thickness) {
        this.valid_aabb = false;
        this.thickness = thickness;
        this.prim.invalidAABB();
    };

    /**
     *  Set a both position and thickness
     *  @param {number} thickness The new thickness
     *  @param {!THREE.Vector3} pos A position in space, as a THREE.Vector3
     */
    ScalisVertex$1.prototype.setAll = function(pos, thickness)
    {
        this.valid_aabb = false;
        this.pos = pos;
        this.thickness = thickness;
        this.prim.invalidAABB();
    };

    /**
     *  Get the current position
     *  @return {!THREE.Vector3} Current position, as a THREE.Vector3
     */
    ScalisVertex$1.prototype.getPos = function() {
        return this.pos;
    };

    /**
     *  Get the current Thickness
     *  @return {number} Current Thickness
     */
    ScalisVertex$1.prototype.getThickness = function() {
        return this.thickness;
    };

    /**
     *  Get the current AxisAlignedBoundingBox
     *  @return {THREE.Box3} The AABB of this vertex.
     */
    ScalisVertex$1.prototype.getAABB = function() {
        if (!this.valid_aabb) {
            this.computeAABB();
            this.valid_aabb = true;
        }
        return this.aabb;
    };

    /**
     *  Compute the current AABB.
     *  @protected
     */
    ScalisVertex$1.prototype.computeAABB = function() {
        var pos = this.getPos();
        var boundSupport = this.getThickness()*ScalisMath_1.KS;
        this.aabb.set(new three.Vector3(
                        pos.x-boundSupport,
                        pos.y-boundSupport,
                        pos.z-boundSupport
                      ),
                      new three.Vector3(
                          pos.x+boundSupport,
                          pos.y+boundSupport,
                          pos.z+boundSupport
                      )
        );
    };

    /**
     *  Check equality between 2 vertices
     *  @return {boolean}
     */
    ScalisVertex$1.prototype.equals = function(other) {
        return this.pos.equals(other.pos) && this.thickness === other.thickness;
    };

    var ScalisVertex_1 = ScalisVertex$1;

    /**
     *  Bounding area for a primitive
     *  It is the same for DIST and CONVOL primitives since the support of the convolution
     *  kernel is the same as the support for the distance field.
     *
     *  The Area must be able to return accuracy needed in a given zone (Sphere for now,
     *  since box intersections with such a complex shape are not trivial), and also
     *  propose an intersection test.
     *
     * @constructor
     */
    var Area = function()
    {

    };

    /**
     *  [Abstract]
     *  Test intersection of the shape with a sphere
     *  @return {boolean} true if the sphere and the area intersect
     *
     *  @param {!{radius:number,c:!THREE.Vector3}} sphere A aphere object, must define sphere.radius (radius) and sphere.center (center, as a THREE.Vector3)
     *
     */
    Area.prototype.sphereIntersect = function(sphere)
    {
        throw "Error : sphereIntersect is abstract, should have been overwritten";
    };

    /**
     * [Asbtract]
     *  Test if p is in the area.
     *
     *  @return {boolean} true if p is in the area, false otherwise.
     *
     *  @param {!THREE.Vector3} p A point in space
     *
     */
    Area.prototype.contains = function(p)
    {
        throw "Error : contains is abstract, should have been overwritten";
    };

    /**
     *  @abstract
     *  Return the minimum accuracy needed in the intersection of the sphere and the area.
     *         This function is a generic function used in both getNiceAcc and getRawAcc.
     *
     *  @return {number} the accuracy needed in the intersection zone, as a ratio of the linear variation
     *         of the radius along (this.p0,this.p1)
     *
     *  @param {!{radius:number,c:!THREE.Vector3}} sphere  A aphere object, must define sphere.radius (radius) and sphere.center (center, as a THREE.Vector3)
     *  @param {number}  factor  the ratio to determine the wanted accuracy.
     *                   Example : for an AreaScalisSeg, if thick0 is 1 and thick1 is 2, a sphere
     *                      centered at (p0+p1)/2 and of radius 0.2
     *                      will show its minimum accuracy at p0+0.3*unit_dir.
     *                      The linear interpolation of weights at this position
     *                      will give a wanted radius of 1.3
     *                      This function will return factor*1.3
     *
     */
    Area.prototype.getAcc = function(sphere, factor)
    {
        throw "Error : getAcc is abstract, should have been overwritten";
    };

    /**
     *  @abstract
     *  Convenience function, just call getAcc with Nice Accuracy parameters.
     *  @param {!{radius:number,c:!THREE.Vector3}} sphere A aphere object, must define sphere.radius (radius) and sphere.center (center, as a THREE.Vector3)
     *  @return {number} The Nice accuracy needed in the intersection zone
     */
    Area.prototype.getNiceAcc = function(sphere)
    {
        throw "Error : getNiceAcc is abstract, should have been overwritten";
    };
    /**
     *  @abstract
     *  Convenience function, just call getAcc with Current Accuracy parameters.
     *  @param {!{radius:number,c:!THREE.Vector3}} sphere A sphere object, must define sphere.radius (radius) and sphere.center (center, as a THREE.Vector3)
     *  @return {number} The Current accuracy needed in the intersection zone
     */
    Area.prototype.getCurrAcc = function(sphere)
    {
        throw "Error : getCurrAcc is abstract, should have been overwritten";
    };

    /**
     *  @abstract
     *  Convenience function, just call getAcc with Raw Accuracy parameters.
     *  @param {!{radius:number,c:!THREE.Vector3}} sphere A sphere object, must define sphere.radius (radius) and sphere.center (center, as a THREE.Vector3)
     *  @return {number} The raw accuracy needed in the intersection zone
     */
    Area.prototype.getRawAcc = function(sphere)
    {
        throw "Error : getRawAcc is abstract, should have been overwritten";
    };

    /**
     *  @abstract
     *  @return {number} the minimum accuracy needed in the whole area
     */
    Area.prototype.getMinAcc = function()
    {
        throw "Error : getRawAcc is abstract, should have been overwritten";
    };
    /**
     *  @abstract
     *  @return {number} the minimum raw accuracy needed in the whole area
     */
    Area.prototype.getMinRawAcc = function()
    {
        throw "Error : getRawAcc is abstract, should have been overwritten";
    };

    var Area_1 = Area;

    /**
     * @global
     * @type {Object} Accuracies Contains the accuracies needed in Areas. Can be changed when importing blobtree.js.
     *                For classic segments and sphere, we setteled for a raw accuracy being proportional to
     *                the radii. 1/3 of the radius is considered nice, 1 radius is considered raw.
     *                For new primitives, feel free to create your own accuracies factors depending on the features.
     *
     * @property {number} nice Factor for the nice accuracy needed to represent the features nicely
     * @property {number} raw Factor for the raw accuracy needed to represent the features roughly
     * @property {number} curr Current accuracy factor, should be between Accuracies.nice and Accuracies.raw.
     *                         It will be the one used by rendering algorithms to decide to stop even if nice accuracy has not been reached.
     */
    var Accuracies = {};

    Accuracies.nice = 0.3;
    Accuracies.raw = 1.0;
    Accuracies.curr = 0.3;

    var Accuracies_1 = Accuracies;

    /**
     *  AreaSphere is a general representation of a spherical area.
     *  See Primitive.getArea for more details.
     *
     *  @constructor
     *  @extends {Area}
     *
     *  @param {!THREE.Vector3} p Point to locate the area
     *  @param {number} r Radius of the area
     *  @param {number} accFactor Accuracy factor. By default SphereArea will use global Accuracies parameters. However, you can setup a accFactor.
     *                            to change that. You will usually want to have accFactor between 0 (excluded) and 1. Default to 1.0.
     *                            Be careful not to set it too small as it can increase the complexity of some algorithms up to the crashing point.
     *
     */
    var AreaSphere = function( p, r, accFactor )
    {
        Area_1.call(this);

        this.p = new three.Vector3(p.x,p.y,p.z);
        this.r = r;

        this.accFactor = accFactor || 1.0;
    };

    AreaSphere.prototype = Object.create(Area_1.prototype);
    AreaSphere.prototype.constructor = AreaSphere;

    /**
     *  Test intersection of the shape with a sphere
     *  @return {boolean} true if the sphere and the area intersect
     *
     *  @param {!{r:number,c:!THREE.Vector3}} sphere A aphere object, must define sphere.radius (radius) and sphere.center (center, as a THREE.Vector3)
     */
    AreaSphere.prototype.sphereIntersect = (function(){
        var v = new three.Vector3();
        return function(sphere)
        {
            v.subVectors(sphere.center,this.p);
            var tmp = sphere.radius+this.radius;
            return v.lengthSq() < tmp*tmp;
        };
    })();

    /**
     *  Test if p is in the area.
     *
     *  @return {boolean} true if p is in th area, false otherwise.
     *
     *  @param {!Object} p A point in space, must comply to THREE.Vector3 API.
     *
     */
    AreaSphere.prototype.contains = (function(){
        var v = new three.Vector3();
        return function(p)
        {
            v.subVectors(p,this.p);
            return v.lengthSq() < this.r*this.r;
        };
    })();

    /**
     *  Return the minimum accuracy needed in the intersection of the sphere and the area.
     *         This function is a generic function used in both getNiceAcc and getRawAcc.
     *
     *  @return {number} the accuracy needed in the intersection zone
     *
     *  @param {!{r:number,c:!THREE.Vector3}}  sphere  A aphere object, must define sphere.radius (radius) and sphere.center (center, as a THREE.Vector3)
     *  @param {number}  factor  the ratio to determine the wanted accuracy.
     */
    AreaSphere.prototype.getAcc = function(sphere, factor)
    {
        return this.radius*factor;
    };

    /**
     *  Convenience function, just call getAcc with Nice Accuracy parameters.
     *  @param {!{r:number,c:!THREE.Vector3}}  sphere A aphere object, must define sphere.radius (radius) and sphere.center (center, as a THREE.Vector3)
     *  @return {number} The Nice accuracy needed in the intersection zone
     */
    AreaSphere.prototype.getNiceAcc = function(sphere)
    {
        return this.getAcc(sphere,Accuracies_1.nice*this.accFactor);
    };
    /**
     *  Convenience function, just call getAcc with Curr Accuracy parameters.
     *  @param {!{r:number,c:!THREE.Vector3}}  sphere A aphere object, must define sphere.radius (radius) and sphere.center (center, as a THREE.Vector3)
     *  @return {number} The Curr accuracy needed in the intersection zone
     */
    AreaSphere.prototype.getCurrAcc = function(sphere)
    {
        return this.getAcc(sphere,Accuracies_1.curr*this.accFactor);
    };
    /**
     *  Convenience function, just call getAcc with Raw Accuracy parameters.
     *  @param {!{r:number,c:!THREE.Vector3}}  sphere A aphere object, must define sphere.radius (radius) and sphere.center (center, as a THREE.Vector3)
     *  @return {number} The raw accuracy needed in the intersection zone
     */
    AreaSphere.prototype.getRawAcc = function(sphere)
    {
        return this.getAcc(sphere,Accuracies_1.raw*this.accFactor);
    };

    /**
     *  @return {number} the minimum accuracy needed for this primitive
     */
    AreaSphere.prototype.getMinAcc = function()
    {
        return Accuracies_1.curr*this.r*this.accFactor;
    };

    /**
     *  @return {number} the minimum raw accuracy needed for this primitive
     */
    AreaSphere.prototype.getMinRawAcc = function()
    {
        return Accuracies_1.raw*this.r*this.accFactor;
    };

    /**
     *  Return the minimum accuracy required at some point on the given axis.
     *  The returned accuracy is the one you would need when stepping in the axis
     *  direction when you are on the axis at coordinate t.
     *  @param {string} axis x, y or z
     *  @param {number} t Coordinate on the axis
     *  @return {number} The step you can safely do in axis direction
     */
    AreaSphere.prototype.getAxisProjectionMinStep = function(axis,t){
        var step = 100000000;
        var diff = t-this.p[axis];
        if(diff<-2*this.r){
            step = Math.min(
                step,
                Math.max(
                    Math.abs(diff+this.r),
                    Accuracies_1.curr*this.r*this.accFactor
                )
            );
        }else if(diff<2*this.r){
            step = Math.min(
                step,
                Accuracies_1.curr*this.r*this.accFactor
            );
        }// else the area is behind us
        return step;
    };

    var AreaSphere_1 = AreaSphere;

    // AreaScalisPoint is deprecated since the more genreal AreaSphere is now supposed to do the job.
    // Uncomment if you see any difference.
    // const AreaScalisPoint = require("../areas/deprecated/AreaScalisPoint.js");

    /**
     *  @constructor
     *  @extends ScalisPrimitive
     *
     *  @param {!ScalisVertex} vertex The vertex with point parameters.
     *  @param {string} volType The volume type wanted for this primitive.
     *                          Note : "convolution" does not make sens for a point, so technically,
     *                                 ScalisPrimitive.DIST or ScalisPrimitive.CONVOL will give the same results.
     *                                 However, since this may be a simple way of sorting for later blending,
     *                                 you can still choose between the 2 options.
     *  @param {number} density Implicit field density.
     *                          Gives afiner control of the created implicit field.
     *  @param {!Material} mat Material for the point
     */
    var ScalisPoint = function(vertex, volType, density, mat) {
        ScalisPrimitive_1.call(this);

        this.v.push(vertex);
        this.v[0].setPrimitive(this);

        this.volType     = volType;
        this.density     = density;
        this.materials.push(mat);

        // Temporary for eval
        // TODO : should be wrapped in the eval function scope if possible (ie not precomputed)
        this.v_to_p =  new three.Vector3();
    };

    ScalisPoint.prototype = Object.create(ScalisPrimitive_1.prototype);
    ScalisPoint.prototype.constructor = ScalisPoint;

    ScalisPoint.type = "ScalisPoint";
    Types_1.register(ScalisPoint.type, ScalisPoint);

    ScalisPoint.prototype.getType = function(){
        return ScalisPoint.type;
    };

    ScalisPoint.prototype.toJSON = function() {
        var res = ScalisPrimitive_1.prototype.toJSON.call(this);
        res.density = this.density;
        return res;
    };
    ScalisPoint.fromJSON = function(json){
        var v = ScalisVertex_1.fromJSON(json.v[0]);
        var m = Material_1.fromJSON(json.materials[0]);
        return new ScalisPoint(v, json.volType, json.density, m);
    };

    /**
     *  @param {number} d New density to set
     */
    ScalisPoint.prototype.setDensity = function(d) {
        this.density = d;
        this.invalidAABB();
    };

    /**
     *  @return {number} Current density
     */
    ScalisPoint.prototype.getDensity = function() {
        return this.density;
    };

    /**
     *  Set material for this point
     *  @param {!Material} m
     */
    ScalisPoint.prototype.setMaterial = function(m) {
        this.materials[0].copy(m);
        this.invalidAABB();
    };

    // [Abstract] see ScalisPrimitive.computeHelpVariables
    ScalisPoint.prototype.computeHelpVariables = function() {
        this.computeAABB();
    };

    // [Abstract] see ScalisPrimitive.prepareForEval
    ScalisPoint.prototype.prepareForEval = function() {
        if(!this.valid_aabb)
        {
            this.computeHelpVariables();
            this.valid_aabb = true;
        }
    };

    // [Abstract] see ScalisPrimitive.getArea
    ScalisPoint.prototype.getAreas = function() {
        if(!this.valid_aabb) {
            throw "ERROR : Cannot get area of invalid primitive";
            return [];
        }else{
            return [{
                aabb:this.aabb,
                bv: new AreaSphere_1(this.v[0].getPos(),ScalisMath_1.KS*this.v[0].getThickness(), ScalisMath_1.KIS),
                // AreaScalisPoint is deprecated and AreaSphere should be used instead. Uncomment if you notice accuracy issues.
                // bv: new AreaScalisPoint(this.v[0].getPos(),this.v[0].getThickness()),
                obj: this
            }];
        }
    };

    // [Abstract] see ScalisPrimitive.heuristicStepWithin
    ScalisPoint.prototype.heuristicStepWithin = function() {
        return this.v[0].getThickness() / 3;
    };

    // [Abstract] see ScalisPrimitive.value
    ScalisPoint.prototype.value = function(p,res) {
        if(!this.valid_aabb){
            throw "Error : PrepareForEval should have been called";
        }

        var thickness = this.v[0].getThickness();

        // Eval itself
        this.v_to_p.subVectors(p,this.v[0].getPos());
        var r2 = this.v_to_p.lengthSq()/(thickness*thickness);
        var tmp = 1.0-ScalisMath_1.KIS2*r2;
        if(tmp > 0.0)
        {
            res.v = this.density*tmp*tmp*tmp*ScalisMath_1.Poly6NF0D;

            if(res.g)
            {
                // Gradient computation is easy since the
                // gradient is radial. We use the analitical solution
                // to directionnal gradient (differential in this.v_to_p length)
                var tmp2 = -this.density * ScalisMath_1.KIS2 * 6.0 * this.v_to_p.length() * tmp * tmp * ScalisMath_1.Poly6NF0D/(thickness*thickness);
                res.g.copy(this.v_to_p).normalize().multiplyScalar(tmp2);
            }
            if(res.m)  { res.m.copy(this.materials[0]); }
        }
        else
        {
            res.v = 0.0;
            if(res.g) { res.g.set(0,0,0); }
            if(res.m)  { res.m.copy(Material_1.defaultMaterial); }
        }

    };

    // [Abstract]
    ScalisPoint.prototype.distanceTo = function(p) {
        // return distance point/segment
        // don't take thickness into account
        return p.distanceTo(this.v[0].getPos());
        // return p.distanceTo(this.v[0].getPos()) - this.v[0].getThickness();
    };

    var ScalisPoint_1 = ScalisPoint;

    /**
     *  Bounding area for the segment.
     *  It is the same for DIST and CONVOL primitives since the support of the convolution
     *  kernel is the same as the support for the distance field.
     *  The resulting volume is a clipped cone with spherical extremities, wich is
     *  actually the support of the primitive.
     *
     *  The Area must be able to return accuracy needed in a given zone (Sphere fr now,
     *  since box intersections with such a complex shape are not trivial), and also
     *  propose an intersection test.
     *
     *  @extends {Area}
     *
     *  @param {!THREE.Vector3} p0     first point of the shape
     *  @param {!THREE.Vector3} p1     second point of the shape
     *  @param {number}  thick0 radius at p0
     *  @param {number}  thick1 radius at p1
     *
     *  @todo should be possible to replace with an AreaCapsule
     *
     * @constructor
     */
    var AreaScalisSeg = function(p0, p1, thick0, thick1)
    {
        Area_1.call(this);

        this.p0 = new three.Vector3(p0.x,p0.y,p0.z);
        this.p1 = new three.Vector3(p1.x,p1.y,p1.z);
        this.thick0 = thick0;
        this.thick1 = thick1;

        this.unit_dir = new three.Vector3().subVectors(p1,p0);
        this.length = this.unit_dir.length();
        this.unit_dir.normalize();

        // tmp var for functions below
        this.vector = new three.Vector3();
        this.p0_to_p = this.vector; // basically the same as above + smart name
        this.p0_to_p_sqrnorm = 0;
        this.x_p_2D = 0;
        this.y_p_2D = 0;
        this.y_p_2DSq = 0;
        this.ortho_vec_x = this.thick0 - this.thick1; // direction orthogonal to the "line" getting from one weight to the other. Precomputed
        this.ortho_vec_y = this.length;
        this.p_proj_x = 0;
        this.p_proj_y = 0;

        this.abs_diff_thick = Math.abs(this.ortho_vec_x);
    };

    AreaScalisSeg.prototype = Object.create(Area_1.prototype);
    AreaScalisSeg.prototype.constructor = AreaScalisSeg;

    /**
     *  Compute some of the tmp variables.
     *  Used to factorized other functions code.
     *  @param {!THREE.Vector3} p A point as a THREE.Vector3
     *
     *  @protected
     */
    AreaScalisSeg.prototype.proj_computation = function(p)
    {
        this.p0_to_p = this.vector;
        this.p0_to_p.subVectors(p, this.p0);
        this.p0_to_p_sqrnorm = this.p0_to_p.lengthSq();
        this.x_p_2D = this.p0_to_p.dot(this.unit_dir);
        // pythagore inc.
        this.y_p_2DSq = this.p0_to_p_sqrnorm - this.x_p_2D*this.x_p_2D;
        this.y_p_2D = this.y_p_2DSq>0 ? Math.sqrt(this.y_p_2DSq) : 0; // because of rounded errors tmp can be <0 and this causes the next sqrt to return NaN...

        var t = -this.y_p_2D/this.ortho_vec_y;
        // P proj is the point at the intersection of:
        //              - the local X axis (computation in the unit_dir basis)
        //                  and
        //              - the line defined by P and the vector orthogonal to the weight line
        this.p_proj_x = this.x_p_2D + t*this.ortho_vec_x;
        this.p_proj_y = 0.0;
    };

    /**
     *  Sea documentation in parent class Area
     *  TODO :
     *      Check the Maths (Ask Cedric Zanni?)
     */
    AreaScalisSeg.prototype.sphereIntersect = function(sphere)
    {
        this.proj_computation(sphere.center);

        if(this.p_proj_x<0.0){
            return (Math.sqrt(this.p0_to_p_sqrnorm)-sphere.radius < this.thick0*ScalisMath_1.KS);
        }else{
            if(this.p_proj_x>this.length)
            {
                this.vector.subVectors(sphere.center, this.p1);
                return (Math.sqrt(this.vector.lengthSq())-sphere.radius < this.thick1*ScalisMath_1.KS);
            }else{
                var sub1 = this.x_p_2D-this.p_proj_x;
                //var sub2 = this.y_p_2D-this.p_proj_y; //this.p_proj_y is set at 0 by definition
                //var dist = Math.sqrt(sub1*sub1 +this.y_p_2DSq);//sub2*sub2);
                var dist = sub1*sub1 +this.y_p_2DSq;//sub2*sub2);
                var tt = this.p_proj_x/this.length;
                var inter_w = this.thick0*(1.0-tt) + tt*this.thick1;
                var tmp = sphere.radius + inter_w*ScalisMath_1.KS;
                //return (dist-sphere.radius < inter_w*ScalisMath.KS);
                return (dist<tmp*tmp);
            }
        }
    };

    /**
     *  Sea documentation in parent class Area
     */
    AreaScalisSeg.prototype.contains = function(p)
    {
        this.proj_computation(p);
        // P proj is the point at the intersection of:
        //              - the X axis
        //                  and
        //              - the line defined by P and the vector orthogonal to the weight line
        if(this.p_proj_x<0.0){
            // Proj is before the line segment beginning defined by P0: spherical containment
            return this.p0_to_p_sqrnorm < this.thick0*this.thick0*ScalisMath_1.KS2;
        }else{
            if(this.p_proj_x>this.length)
            {
                // Proj is after the line segment beginning defined by P1: spherical containment
                this.vector.subVectors(p, this.p1);
                return this.vector.lengthSq() < this.thick1*this.thick1*ScalisMath_1.KS2;
            }else{
                // Proj is in between the line segment P1-P0: Linear kind of containment
                var sub1 = this.x_p_2D-this.p_proj_x;
                var sub2 = this.y_p_2D-this.p_proj_y;
                var dist2 = sub1*sub1+sub2*sub2;
                var tt = this.p_proj_x/this.length;
                var inter_w = this.thick0*(1.0-tt) + tt*this.thick1;
                return dist2 < inter_w*inter_w*ScalisMath_1.KS2;
            }
        }
    };

    /**
     *
     *  TODO :
     *      check the Maths
     */
    AreaScalisSeg.prototype.getAcc = function(sphere, factor)
    {
        this.proj_computation(sphere.center);
    /*
        // Following is a modified bit that improves acc computation outside of segments.
        // However, it appears that we are losing some quality in the models
        // (as the other computation gives a lower min acc bound by design)
        // TODO: decide if we uncomment or delete this

        // Get the point at the intersection of the line defined by the center of the sphere and of vector dir orthovec
        // and the weight line going through (0,thick0)  and orthogonal to orthovec
        var t = (thick0*this.ortho_vec_y - this.p_proj_x*this.ortho_vec_x)/(this.ortho_vec_x*this.ortho_vec_x+this.ortho_vec_y*this.ortho_vec_y);
        var inter_proj_x = this.p_proj_x +t*this.ortho_vec_x;
        var inter_proj_y = t*this.ortho_vec_y;
        // If inside the min acc is found according to the sphere normal radius
        var newR = sphere.radius;
        if (this.y_p_2D > inter_proj_y) {
            // If we are outside the segment, the sphere intersection with the weight line is computed
            var sub1 = this.x_p_2D-inter_proj_x;
            var sub2 = this.y_p_2D-inter_proj_y;
            var dist = Math.sqrt(sub1*sub1 +sub2*sub2);
            // Pythagore this
            newR = Math.sqrt(sphere.radius*sphere.radius-dist*dist);
        }
        var tmp = this.abs_diff_thick/this.length;
        var half_delta = newR*Math.sqrt(1+tmp*tmp)*0.5;
    */
        // Thales between two triangles that have the same angles gives us the dist of:
        // side A = sphere.radius*this.abs_diff_thick/this.length;
        // Then pythagore this shit up as A² + sphere.radius² = delta²
        // i.e delta² = (sphere.radius*this.abs_diff_thick/this.length)² + sphere.radius²
        // <=> delta = sphere.radius*Math.sqrt(1+(this.abs_diff_thick/this.length)²);

        var tmp = this.abs_diff_thick/this.length;
        var half_delta = sphere.radius*Math.sqrt(1+tmp*tmp)*0.5;

        // we check only the direction where the weight is minimum since
        // we will return minimum accuracy needed in the area.
        var absc = this.p_proj_x;
        absc += this.thick0 > this.thick1 ? half_delta : -half_delta;

        if(absc<0.0){
            return this.thick0*factor;
        }else if(absc>this.length)
        {
            return this.thick1*factor;
        }else{

            var tt = absc/this.length;
            var inter_w = this.thick0*(1.0-tt) + tt*this.thick1;
            return inter_w*factor;
        }
    };

    /**
     *  Sea documentation in parent class Area
     */
    AreaScalisSeg.prototype.getNiceAcc = function(sphere)
    {
        return this.getAcc(sphere,Accuracies_1.nice);
    };
    /**
     *  Sea documentation in parent class Area
     */
    AreaScalisSeg.prototype.getCurrAcc = function(sphere)
    {
        return this.getAcc(sphere,Accuracies_1.curr);
    };
    /**
     *  Sea documentation in parent class Area
     */
    AreaScalisSeg.prototype.getRawAcc = function(sphere)
    {
        return this.getAcc(sphere,Accuracies_1.raw);
    };

    /**
     *  Sea documentation in parent class Area
     */
    AreaScalisSeg.prototype.getMinAcc = function()
    {
        return Accuracies_1.curr*Math.min(this.thick0, this.thick1);
    };
    /**
     *  Sea documentation in parent class Area
     */
    AreaScalisSeg.prototype.getMinRawAcc = function()
    {
        return Accuracies_1.raw*Math.min(this.thick0, this.thick1);
    };

    /**
     *  Return the minimum accuracy required at some point on the given axis, according to Accuracies.curr
     *  The returned accuracy is the one you would need when stepping in the axis
     *  direction when you are on the axis at coordinate t.
     *  @param {string} axis x, y or z
     *  @param {number} t Coordinate on the axis
     *  @return {number} The step you can safely do in axis direction
     */
    AreaScalisSeg.prototype.getAxisProjectionMinStep = function(axis,t){
        var step = Number.MAX_VALUE;
        var p0 = this.p0[axis] < this.p1[axis] ? this.p0 : this.p1;
        var p1, thick0, thick1;
        if(p0 === this.p0){
            p1 = this.p1;
            thick0 = this.thick0;
            thick1 = this.thick1;
        }else{
            p1 = this.p0;
            thick0 = this.thick1;
            thick1 = this.thick0;
        }

        var diff = t-p0[axis];
        if(diff<-2*thick0){
            step = Math.min(step,Math.max(Math.abs(diff+2*thick0),Accuracies_1.curr*thick0));
        }else if(diff<2*thick0){
            step = Math.min(step,Accuracies_1.curr*thick0);
        }// else the vertex is behind us
        diff = t-p1[axis];
        if(diff<-2*thick1){
            step = Math.min(step,Math.max(Math.abs(diff+2*thick1),Accuracies_1.curr*thick1));
        }else if(diff<2*thick1){
            step = Math.min(step,Accuracies_1.curr*thick1);
        }// else the vertex is behind us

        var tbis = t-p0[axis];
        var axis_l = p1[axis]-p0[axis];
        if(tbis>0 && tbis<axis_l && axis_l!==0){
            // t is in p0p1
            step = Math.min(step,Accuracies_1.curr*(thick0 + (tbis/axis_l)*(thick1 - thick0)));
        }

        return step;
    };

    var AreaScalisSeg_1 = AreaScalisSeg;

    /**
     *  Implicit segment class in the blobtree.
     *
     *  @constructor
     *  @extends ScalisPrimitive
     *
     *  @param {!ScalisVertex} v0 First vertex for the segment
     *  @param {!ScalisVertex} v1 Second vertex for the segment
     *  @param {!string} volType Volume type, can be ScalisPrimitive.CONVOL
     *                 (homothetic convolution surfaces, Zanni and al), or
     *                 ScalisPrimitive.DIST (classic weighted distance field)
     *  @param {number} density Density is another constant to modulate the implicit
     *                  field. Used only for DIST voltype.
     *  @param {!Array.<Material>} mats Material for this primitive.
     *                                   Use [Material.defaultMaterial.clone(), Material.defaultMaterial.clone()] by default.
     *
     */
    var ScalisSegment = function(v0, v1, volType, density, mats) {
        ScalisPrimitive_1.call(this);

        this.v.length   = 2;
        this.v[0]       = v0;
        this.v[1]       = v1;
        v0.setPrimitive(this);
        v1.setPrimitive(this);

        this.volType     = volType;
        this.density     = density;
        this.materials   = mats;

        // Temporary for eval
        // TODO : should be wrapped in the eval function scope if possible (ie not precomputed)
        // CONVOL
        this.clipped_l1 = 1.0;
        this.clipped_l2 = 0.0;
        this.vector = new three.Vector3();
        this.cycle  = new three.Vector3();
        this.proj   = new three.Vector3();
        // helper attributes
        this.v0_p = this.v[0].getPos();
        this.v1_p = this.v[1].getPos(); // this one is probably useless to be kept for eval since not used....
        this.dir = new three.Vector3();
        this.lengthSq = 0;
        this.length = 0;
        this.unit_dir = new three.Vector3();
        // weight_p1 is convol's weight_p2 ( >_< )
        this.weight_p1 = 0;
        // c0 and c1 are convol's weight_coeff
        this.c0 = 0;
        this.c1 = 0;

        this.increase_unit_dir = new three.Vector3();
        this.p_min = new three.Vector3();
        this.weight_min = 0;
        this.inv_weight_min = 0;
        this.unit_delta_weight = 0;
        this.maxbound = 0;
        this.maxboundSq = 0;
        this.cyl_bd0 = 0;
        this.cyl_bd1 = 0;
        this.f0f1f2 = new three.Vector3();

        this.tmpVec1 = new three.Vector3();
        this.tmpVec2 = new three.Vector3();

        this.computeHelpVariables();
    };

    ScalisSegment.prototype = Object.create(ScalisPrimitive_1.prototype);
    ScalisSegment.constructor = ScalisSegment;

    ScalisSegment.type = "ScalisSegment";
    Types_1.register(ScalisSegment.type, ScalisSegment);

    ScalisSegment.prototype.getType = function(){
        return ScalisSegment.type;
    };

    ScalisSegment.prototype.toJSON = function() {
        var res = ScalisPrimitive_1.prototype.toJSON.call(this);
        res.density = this.density;
        return res;
    };
    ScalisSegment.fromJSON = function(json){
        var v0 = ScalisVertex_1.fromJSON(json.v[0]);
        var v1 = ScalisVertex_1.fromJSON(json.v[1]);
        var m = [
            Material_1.fromJSON(json.materials[0]),
            Material_1.fromJSON(json.materials[1])
        ];
        return new ScalisSegment(v0, v1, json.volType, json.density, m);
    };

    //  [Abstract] See ScalisPrimitive.mutableVolType for more details
    ScalisSegment.prototype.mutableVolType = function() {
        return true;
    };

    /**
     *  @param {number} d The new density
     */
    ScalisSegment.prototype.setDensity = function(d) {
        this.density = d;
        this.invalidAABB();
    };

    /**
     *  @return {number} The current density
     */
    ScalisSegment.prototype.getDensity = function() {
        return this.density;
    };

    // [Abstract] See Primitive.setVolType for more details
    ScalisSegment.prototype.setVolType = function(vt)
    {
        if( !(vt == ScalisPrimitive_1.CONVOL || vt == ScalisPrimitive_1.DIST) ){
            throw "ERROR : volType must be set to ScalisPrimitive.CONVOL or ScalisPrimitive.DIST";
        }

        if(this.volType != vt){
            this.volType = vt;
            this.invalidAABB();
        }
    };

    // [Abstract] See Primitive.getVolType for more details
    ScalisSegment.prototype.getVolType = function()
    {
        return this.volType;
    };

    // [Abstract] See Primitive.prepareForEval for more details
    ScalisSegment.prototype.prepareForEval = function() {
        if(!this.valid_aabb)
        {
            this.computeHelpVariables();
            this.valid_aabb = true;
        }
    };

    // [Abstract] See Primtive.getArea for more details
    ScalisSegment.prototype.getAreas = function() {
        if(!this.valid_aabb){
            throw "ERROR : Cannot get area of invalid primitive";
            return [];
        }else{
            return [{
                aabb:this.aabb,
                //new THREE.Box3(-256, -256, -256, 256,256,256),
                //new THREE.Box3(this.aabb.min_x-min_thick,this.aabb.min_y-min_thick,this.aabb.min_z-min_thick,
                //this.aabb.max_x+min_thick,this.aabb.max_y+min_thick,this.aabb.max_z+min_thick),
                bv: new AreaScalisSeg_1(
                    this.v[0].getPos(),
                    this.v[1].getPos(),
                    this.v[0].getThickness(),
                    this.v[1].getThickness(),
                    this.length,
                    this.unit_dir),
                obj: this
            }];
        }
    };

    // [Abstract] See Primitive.computeHelpVariables for more details
    ScalisSegment.prototype.computeHelpVariables = function() {
        this.v0_p = this.v[0].getPos();
        this.v1_p = this.v[1].getPos(); // this one is probably useless to be kept for eval since not used....

        this.dir.subVectors(this.v1_p,this.v0_p);
        this.lengthSq = this.dir.lengthSq();
        this.length = Math.sqrt(this.lengthSq);
        this.unit_dir.copy(this.dir).normalize();

        this.weight_p1 = this.v[1].getThickness();
        this.c0 = this.v[0].getThickness();
        this.c1 = this.v[1].getThickness() - this.v[0].getThickness();

        // Bounding property
        // bounding box is axis aligned so the bounding is not very tight.
        var bound_supp0 = this.v[0].getThickness()*ScalisMath_1.KS;
        var bound_supp1 = this.v[1].getThickness()*ScalisMath_1.KS;

        this.maxbound = Math.max(bound_supp0,bound_supp1);
        this.maxboundSq = this.maxbound*this.maxbound;

        // Speed up var for cylinder bounding
        // Used only in evalConvol
        this.cyl_bd0 = Math.min(-bound_supp0, this.length-bound_supp1);
        this.cyl_bd1 = Math.max(this.length+bound_supp1, bound_supp0);

        this.increase_unit_dir.copy(this.unit_dir);
        // weight help variables
        if (this.c1 < 0)
        {
            this.p_min.copy(this.v1_p);
            this.weight_min = this.weight_p1;
            this.inv_weight_min = 1 / this.weight_p1;
            this.increase_unit_dir.negate();
            this.unit_delta_weight = -this.c1 / this.length;
        }
        else
        {
            this.p_min.copy(this.v0_p);
            // weight_p0 is c0
            this.weight_min = this.c0;
            this.inv_weight_min = 1 / this.c0;
            this.unit_delta_weight = this.c1/ this.length;
        }

        this.computeAABB();
    };

    // [Abstract] See Primitive.value for more details
    ScalisSegment.prototype.value = function(p,res) {
        switch(this.volType){
        case ScalisPrimitive_1.DIST:
            this.evalDist(p,res);
            break;
        case ScalisPrimitive_1.CONVOL:
            this.evalConvol(p,res);
            break;
        default:
            throw "Unknown volType, cannot evaluate.";
            break;
        }
    };

    ///////////////////////////////////////////////////////////////////////////
    // Distance Evaluation functions and auxiliaary functions
    // Note : for the mech primitive we use a CompactPolynomial6 kernel.
    //        TODO : the orga should use the same for better smoothness

    /**
     *  value function for Distance volume type (distance field).
     */
    ScalisSegment.prototype.evalDist = (function(){
        var ev_eps = {v:0};
        var p_eps = new three.Vector3();
        return function(p,res) {

            var p0_to_p = this.vector;
            p0_to_p.subVectors(p,this.v[0].getPos());

            // Documentation : see DistanceHomothetic.pdf in convol/Documentation/Convol-Core/
            var orig_p_scal_dir = p0_to_p.dot(this.dir);
            var orig_p_sqr = p0_to_p.lengthSq();

            var denum = this.lengthSq * this.c0 + orig_p_scal_dir * this.c1;
            var t = (this.c1<0) ? 0 : 1;
            if(denum > 0.0)
            {
                t = orig_p_scal_dir * this.c0 + orig_p_sqr * this.c1;
                t = (t<0.0) ? 0.0 : ((t>denum) ? 1.0 : t/denum) ; // clipping (nearest point on segment not line)
            }

            // Optim the below code... But keep the old code it's more understandable
            var proj_p_l = Math.sqrt(t*(t*this.lengthSq-2*orig_p_scal_dir)+orig_p_sqr);
            //var proj_to_point = this.proj;
            //proj_to_point.set(
            //    t*this.dir.x - p0_to_p.x,
            //    t*this.dir.y - p0_to_p.y,
            //    t*this.dir.z - p0_to_p.z
            //);
            //var proj_p_l = proj_to_point.length();

            var weight_proj = this.c0 + t*this.c1;
            res.v = this.density*ScalisMath_1.Poly6Eval(proj_p_l/weight_proj)*ScalisMath_1.Poly6NF0D;

            ///////////////////////////////////////////////////////////////////////
            // Material computation : by orthogonal projection
            if(res.m){
                this.evalMat(p,res);
            }

            // IMPORTANT NOTE :
            // We should use an analytical gradient here. It should be possible to
            // compute.
            if(res.g){
                var epsilon = 0.00001;
                var d_over_eps = this.density/epsilon;
                p_eps.copy(p);
                p_eps.x += epsilon;
                this.evalDist(p_eps, ev_eps);
                res.g.x = d_over_eps*(ev_eps.v-res.v);
                p_eps.x -= epsilon;

                p_eps.y += epsilon;
                this.evalDist(p_eps,ev_eps);
                res.g.y = d_over_eps*(ev_eps.v-res.v);
                p_eps.y -= epsilon;

                p_eps.z += epsilon;
                this.evalDist(p_eps,ev_eps);
                res.g.z = d_over_eps*(ev_eps.v-res.v);
            }
        };
    })();

    /**
     *
     * @param {THREE.Vector3} p Evaluation point
     * @param {Object} res Resulting material will be in res.m
     */
    ScalisSegment.prototype.evalMat = function(p,res){
        var p0_to_p = this.vector;
        p0_to_p.subVectors(p,this.v[0].getPos());
        var udir_dot = this.unit_dir.dot(p0_to_p);
        var s = (udir_dot/this.length);

        // Material interpolation
        if(s>1.0)
        {
            res.m.copy(this.materials[1]);
        }
        else
        {
            if(s<=0.0)
            {
                res.m.copy(this.materials[0]);
            }
            else
            {
                // (1-s)*m0 + s*m1
                res.m.copy(this.materials[0]);
                res.m.lerp(this.materials[1], s);
            }
        }
    };

    /**
     *  @param {!THREE.Vector3} w special_coeff
     *  @return {boolean}
     */
    ScalisSegment.prototype.HomotheticClippingSpecial = function(w)
    {
        // we search solution t \in [0,1] such that at^2-2bt+c<=0
        var a = -w.z;
        var b = -w.y;
        var c = -w.x;

        var delta = b*b - a*c;
        if(delta>=0.0)
        {
            var b_p_sqrt_delta = b+Math.sqrt(delta);
            if( (b_p_sqrt_delta<0.0) || (this.length*b_p_sqrt_delta<c) )
            {
                return false;
            }
            else
            {
                var main_root = c / b_p_sqrt_delta;
                this.clipped_l1 = (main_root<0.0) ? 0.0 : main_root;
                var a_r = a*main_root;
                this.clipped_l2 = (2.0*b<a_r+a*this.length) ? c/(a_r) : this.length;
                return true;
            }
        }
        return false;
    };

    // [Abstract] see ScalisPrimitive.heuristicStepWithin
    ScalisSegment.prototype.heuristicStepWithin = function() {
            return this.weight_min / 3;
    };

    ///////////////////////////////////////////////////////////////////////////
    // Convolution Evaluation functions and auxiliaary functions
    /**
     *  value function for Convol volume type (Homothetic convolution).
     */
    ScalisSegment.prototype.evalConvol = function(p, res) {
        if(!this.valid_aabb){
            throw "Error : prepareForEval should have been called";
        }
        // init
        if(res.g)
            res.g.set(0,0,0);
        res.v=0;

        var p_min_to_point = this.tmpVec1;
        p_min_to_point.subVectors(p,this.p_min);

        var uv = this.increase_unit_dir.dot(p_min_to_point);
        var d2 = p_min_to_point.lengthSq();

        var special_coeff = this.tmpVec2;
        special_coeff.set(
            this.weight_min*this.weight_min - ScalisMath_1.KIS2 * d2,
                -this.unit_delta_weight*this.weight_min - ScalisMath_1.KIS2 * uv ,
            this.unit_delta_weight*this.unit_delta_weight - ScalisMath_1.KIS2 );

        // clipped_l1, clipped_l2 are members of segment
        if(this.HomotheticClippingSpecial(special_coeff))
        {
            var inv_local_min_weight = 1.0 / (this.weight_min + this.clipped_l1 * this.unit_delta_weight);
            special_coeff.x = 1.0 - ScalisMath_1.KIS2 * ( this.clipped_l1*(this.clipped_l1-2.0*uv) + d2 ) * inv_local_min_weight*inv_local_min_weight;
            special_coeff.y = - this.unit_delta_weight - ScalisMath_1.KIS2*(uv-this.clipped_l1) * inv_local_min_weight;

            if (res.g) //both grad and value
            {
                if(this.unit_delta_weight >= 0.06) { // ensure a maximum relative error of ??? (for degree i up to 8)
                    this.HomotheticCompactPolynomial_segment_FGradF_i6( (this.clipped_l2-this.clipped_l1) *
                                                                        inv_local_min_weight,
                                                                        this.unit_delta_weight,
                                                                        special_coeff);
                }else{
                    this.HomotheticCompactPolynomial_approx_segment_FGradF_i6( (this.clipped_l2-this.clipped_l1) *
                                                                               inv_local_min_weight,
                                                                               this.unit_delta_weight,
                                                                               this.inv_weight_min,
                                                                               special_coeff);
                }


                res.v = ScalisMath_1.Poly6NF1D * this.f0f1f2.x;
                this.f0f1f2.y *= inv_local_min_weight;
                res.g
                    .copy(this.increase_unit_dir)
                    .multiplyScalar(this.f0f1f2.z + this.clipped_l1 * this.f0f1f2.y)
                    .sub(p_min_to_point.multiplyScalar(this.f0f1f2.y))
                    .multiplyScalar(ScalisMath_1.Poly6NF1D*6.0*ScalisMath_1.KIS2*inv_local_min_weight);
            }
            else //value only
            {
                if(this.unit_delta_weight >= 0.06) { // ensure a maximum relative error of ??? (for degree i up to 8)
                    res.v=ScalisMath_1.Poly6NF1D *
                        this.HomotheticCompactPolynomial_segment_F_i6( (this.clipped_l2-this.clipped_l1) *
                                                                       inv_local_min_weight,
                                                                       this.unit_delta_weight,
                                                                       special_coeff);
                }else{
                    res.v=ScalisMath_1.Poly6NF1D *
                        this.HomotheticCompactPolynomial_approx_segment_F_i6( (this.clipped_l2-this.clipped_l1) *
                                                                              inv_local_min_weight,
                                                                              this.unit_delta_weight,
                                                                              inv_local_min_weight,
                                                                              special_coeff);
                }
            }

            if(res.m){
                this.evalMat(p,res);
            }
        }
    };

    /**
     *  Clamps a number. Based on Zevan's idea: http://actionsnippet.com/?p=475
     *  @param {number} a
     *  @param {number} b
     *  @param {number} c
     *  @return {number} Clamped value
     *  Author: Jakub Korzeniowski
     *  Agency: Softhis
     *  http://www.softhis.com
     */
    ScalisSegment.prototype.clamp = function (a,b,c){return Math.max(b,Math.min(c,a));};

    // [Abstract] see ScalisPrimitive.distanceTo
    ScalisSegment.prototype.distanceTo = function ()
    {
        var tmpVector = new three.Vector3();
        var tmpVectorProj = new three.Vector3();
        return function(p) {
            // var thickness = Math.min(this.c0,this.c0+this.c1);

            // return distance point/segment
            // don't take thickness into account
            var t = tmpVector.subVectors(p,this.v[0].getPos())
                .dot(this.dir) / this.lengthSq;

            // clamp is our own function declared there
            t=this.clamp(t,0,1);
            tmpVectorProj.copy(this.dir)
                .multiplyScalar(t)
                .add(this.v[0].getPos());
            return p.distanceTo(tmpVectorProj);
        };
    }();

    /**
     *  Sub-function for optimized convolution value computation (Homothetic Compact Polynomial).*
     *  Function designed by Cedric Zanni, optimized for C++ using matlab.
     *  @param {number} l
     *  @param {number} d
     *  @param {!Object} w
     *  @return {number} the value
     */
    ScalisSegment.prototype.HomotheticCompactPolynomial_segment_F_i6 = function( l,  d,  w)
    {
        var t6247 = d * l + 0.1e1;
        var t6241 = 0.1e1 / t6247;
        var t6263 = t6247 * t6247;
        var t2 = t6263 * t6263;
        var t6244 = 0.1e1 / t2;
        var t6252 = w.y;
        var t6249 = t6252 * t6252;
        var t6273 = 0.12e2 * t6249;
        var t6258 = 0.1e1 / d;
        var t6271 = t6252 * t6258;
        var t6264 = t6247 * t6263;
        var t6257 = l * l;
        var t6260 = t6257 * t6257;
        var t6259 = l * t6257;
        var t6254 = l * t6260;
        var t6253 = w.x;
        var t6251 = w.z;
        var t6250 = t6253 * t6253;
        var t6248 = t6251 * t6251;
        var t3 = t6264 * t6264;
        var t6246 = 0.1e1 / t3;
        var t6245 = t6241 * t6244;
        var t6243 = 0.1e1 / t6264;
        var t6242 = 0.1e1 / t6263;
        var t71 = Math.log(t6247);
        var t93 = t6259 * t6259;
        return  -t6248 * (((((-(t6241 - 0.1e1) * t6258 - l * t6242) * t6258 - t6257 * t6243) * t6258 - t6259 * t6244) * t6258 - t6260 * t6245) * t6258 - t6254 * t6246) * t6271 + (-t6253 * (t6246 - 0.1e1) * t6258 / 0.6e1 - (-(t6245 - 0.1e1) * t6258 / 0.5e1 - l * t6246) * t6271) * t6250 + ((t6253 * t6273 + 0.3e1 * t6251 * t6250) * (0.2e1 / 0.5e1 * (-(t6244 - 0.1e1) * t6258 / 0.4e1 - l * t6245) * t6258 - t6257 * t6246) + (0.3e1 * t6248 * t6253 + t6251 * t6273) * (0.4e1 / 0.5e1 * (0.3e1 / 0.4e1 * (0.2e1 / 0.3e1 * (-(t6242 - 0.1e1) * t6258 / 0.2e1 - l * t6243) * t6258 - t6257 * t6244) * t6258 - t6259 * t6245) * t6258 - t6260 * t6246) + t6251 * t6248 * (0.6e1 / 0.5e1 * (0.5e1 / 0.4e1 * (0.4e1 / 0.3e1 * (0.3e1 / 0.2e1 * (0.2e1 * (t71 * t6258 - l * t6241) * t6258 - t6257 * t6242) * t6258 - t6259 * t6243) * t6258 - t6260 * t6244) * t6258 - t6254 * t6245) * t6258 - t93 * t6246) + (-0.12e2 * t6251 * t6253 - 0.8e1 * t6249) * (0.3e1 / 0.5e1 * ((-(t6243 - 0.1e1) * t6258 / 0.3e1 - l * t6244) * t6258 / 0.2e1 - t6257 * t6245) * t6258 - t6259 * t6246) * t6252) * t6258 / 0.6e1;
    };

    /**
     *  Sub-function for optimized convolution value computation (Homothetic Compact Polynomial).
     *  (Approximation? Faster?).
     *  Function designed by Cedric Zanni, optimized for C++ using matlab.
     *  @param {number} l
     *  @param {number} d
     *  @param {number} q
     *  @param {!Object} w
     */
    ScalisSegment.prototype.HomotheticCompactPolynomial_approx_segment_F_i6 = function ( l,  d,  q,  w)
    {
        var t6386 = q * d;
        var t6361 = t6386 + 0.1e1;
        var t6387 = 0.1e1 / t6361;
        var t1 = t6361 * t6361;
        var t2 = t1 * t1;
        var t6359 = t6387 / t2 / t1;
        var t6363 = w.z;
        var t6364 = w.y;
        var t6365 = w.x;
        var t6366 = l * l;
        var t6356 = t6363 * t6366 - 0.2e1 * t6364 * l + t6365;
        var t9 = t6364 * t6364;
        var t6357 = t6363 * t6365 - t9;
        var t6358 = t6363 * l - t6364;
        var t6377 = t6365 * t6365;
        var t6381 = t6364 * t6377;
        var t6369 = t6356 * t6356;
        var t6383 = t6358 * t6369;
        var t6362 = 0.1e1 / t6363;
        var t6384 = t6357 * t6362;
        var t6385 = 0.6e1 / 0.35e2 * (0.4e1 / 0.3e1 * (0.2e1 * t6357 * l + t6358 * t6356 + t6364 * t6365) * t6384 + t6383 + t6381) * t6384 + t6356 * t6383 / 0.7e1 + t6365 * t6381 / 0.7e1;
        var t6380 = t6362 * t6385;
        var t6360 = t6387 * t6359;
        var t6355 = t6369 * t6369;
        var t27 = t6377 * t6377;
        var t6353 = t6364 * t6380 + t6355 / 0.8e1 - t27 / 0.8e1;
        var t6352 = -l * t6355 + (-0.10e2 * t6364 * t6353 + t6365 * t6385) * t6362;
        var t65 = q * q;
        return  t6380 - 0.7e1 * d * t6353 * t6362 + (-0.1111111111e0 * (0.3e1 * t6359 - 0.300e1 + 0.7e1 * (0.2e1 + t6360) * t6386) * t6352 - 0.1000000000e0 * (0.2e1 - 0.200e1 * t6359 - 0.7e1 * (0.1e1 + t6360) * t6386) / q * (-0.1e1 * t6366 * t6355 + (0.1333333333e1 * t6364 * t6352 + 0.2e1 * t6365 * t6353) * t6362)) * t6362 / t65;
    };

    /**
     *  Sub-function for optimized convolution value and gradient computation (Homothetic Compact Polynomial).
     *  Function designed by Cedric Zanni, optimized for C++ using matlab.
     *  Result is stored in this.f0f1f2
     *  @param {number} l
     *  @param {number} d
     *  @param {!Object} w
     *
     */
    ScalisSegment.prototype.HomotheticCompactPolynomial_segment_FGradF_i6 = function( l,  d,  w)
    {
        var t6320 = d * l + 0.1e1;
        var t6314 = 0.1e1 / t6320;
        var t6336 = t6320 * t6320;
        var t2 = t6336 * t6336;
        var t6317 = 0.1e1 / t2;
        var t6325 = w.y;
        var t6322 = t6325 * t6325;
        var t6351 = 0.2e1 * t6322;
        var t6324 = w.z;
        var t6326 = w.x;
        var t6350 = t6324 * t6326 / 0.3e1 + 0.2e1 / 0.3e1 * t6322;
        var t6321 = t6324 * t6324;
        var t6349 = t6321 / 0.6e1;
        var t6348 = -0.2e1 / 0.3e1 * t6324;
        var t6337 = t6320 * t6336;
        var t6316 = 0.1e1 / t6337;
        var t6318 = t6314 * t6317;
        var t7 = t6337 * t6337;
        var t6319 = 0.1e1 / t7;
        var t6330 = l * l;
        var t6331 = 0.1e1 / d;
        var t6332 = l * t6330;
        var t6309 = 0.3e1 / 0.5e1 * ((-(t6316 - 0.1e1) * t6331 / 0.3e1 - l * t6317) * t6331 / 0.2e1 - t6330 * t6318) * t6331 - t6332 * t6319;
        var t6347 = t6309 * t6325;
        var t6311 = -(t6318 - 0.1e1) * t6331 / 0.5e1 - l * t6319;
        var t6323 = t6326 * t6326;
        var t6346 = t6323 * t6311;
        var t6310 = 0.2e1 / 0.5e1 * (-(t6317 - 0.1e1) * t6331 / 0.4e1 - l * t6318) * t6331 - t6330 * t6319;
        var t6345 = t6326 * t6310;
        var t6344 = -t6323 * (t6319 - 0.1e1) / 0.6e1;
        var t6333 = t6330 * t6330;
        var t6327 = l * t6333;
        var t6315 = 0.1e1 / t6336;
        var t6308 = 0.4e1 / 0.5e1 * (0.3e1 / 0.4e1 * (0.2e1 / 0.3e1 * (-(t6315 - 0.1e1) * t6331 / 0.2e1 - l * t6316) * t6331 - t6330 * t6317) * t6331 - t6332 * t6318) * t6331 - t6333 * t6319;
        var t6307 = ((((-(t6314 - 0.1e1) * t6331 - l * t6315) * t6331 - t6330 * t6316) * t6331 - t6332 * t6317) * t6331 - t6333 * t6318) * t6331 - t6327 * t6319;
        var t81 = t6332 * t6332;
        var t92 = Math.log(t6320);
        this.f0f1f2.x = (t6326 * t6344 - t6325 * t6346 + t6345 * t6351 - 0.4e1 / 0.3e1 * t6322 * t6347 + (t6323 * t6310 / 0.2e1 + t6308 * t6351 - 0.2e1 * t6326 * t6347) * t6324 + (t6326 * t6308 / 0.2e1 - t6325 * t6307 + (-t81 * t6319 / 0.6e1 + (-t6327 * t6318 / 0.5e1 + (-t6333 * t6317 / 0.4e1 + (-t6332 * t6316 / 0.3e1 + (-t6330 * t6315 / 0.2e1 + (t92 * t6331 - l * t6314) * t6331) * t6331) * t6331) * t6331) * t6331) * t6324) * t6321) * t6331;
        this.f0f1f2.y = (t6344 + t6310 * t6350 + t6308 * t6349 + (-0.2e1 / 0.3e1 * t6326 * t6311 + t6309 * t6348) * t6325) * t6331;
        this.f0f1f2.z = (t6346 / 0.6e1 + t6309 * t6350 + t6307 * t6349 + (-0.2e1 / 0.3e1 * t6345 + t6308 * t6348) * t6325) * t6331;
    };

    /**
     *  Sub-function for optimized convolution value and gradient computation (Homothetic Compact Polynomial).
     *  Function designed by Cedric Zanni, optimized for C++ using matlab.
     *  Result is stored in this.f0f1f2
     *  @param {number} l
     *  @param {number} d
     *  @param {!Object} w
     */
    ScalisSegment.prototype.HomotheticCompactPolynomial_approx_segment_FGradF_i6 = function ( l,  d,  q,  w)
    {
        var t6478 = q * d;
        var t6443 = t6478 + 0.1e1;
        var t6479 = 0.1e1 / t6443;
        var t1 = q * q;
        var t6449 = 0.1e1 / t1;
        var t2 = t6443 * t6443;
        var t3 = t2 * t2;
        var t6441 = t6479 / t3 / t2;
        var t6448 = w.x;
        var t6477 = 0.2e1 * t6448;
        var t6446 = w.z;
        var t6444 = 0.1e1 / t6446;
        var t6476 = d * t6444;
        var t6447 = w.y;
        var t6451 = l * l;
        var t6438 = t6446 * t6451 - 0.2e1 * t6447 * l + t6448;
        var t6455 = t6438 * t6438;
        var t6437 = t6438 * t6455;
        var t6463 = t6448 * t6448;
        var t6445 = t6448 * t6463;
        var t10 = t6447 * t6447;
        var t6439 = t6446 * t6448 - t10;
        var t6440 = t6446 * l - t6447;
        var t6470 = t6439 * t6444;
        var t6433 = 0.4e1 / 0.3e1 * (0.2e1 * t6439 * l + t6440 * t6438 + t6447 * t6448) * t6470 + t6440 * t6455 + t6447 * t6463;
        var t6473 = t6433 / 0.5e1;
        var t6432 = t6447 * t6444 * t6473 + t6437 / 0.6e1 - t6445 / 0.6e1;
        var t6429 = -l * t6437 + (-0.8e1 * t6447 * t6432 + t6448 * t6473) * t6444;
        var t6469 = t6451 * t6437;
        var t6427 = -t6469 + (0.10e2 / 0.7e1 * t6447 * t6429 + t6432 * t6477) * t6444;
        var t6475 = -t6427 / 0.8e1;
        var t6474 = 0.6e1 / 0.35e2 * t6433 * t6470 + t6440 * t6437 / 0.7e1 + t6447 * t6445 / 0.7e1;
        var t6442 = t6479 * t6441;
        var t6472 = (0.3e1 * t6441 - 0.300e1 + 0.7e1 * (0.2e1 + t6442) * t6478) * t6449;
        var t6471 = (0.2e1 - 0.200e1 * t6441 - 0.7e1 * (0.1e1 + t6442) * t6478) / q * t6449;
        var t6468 = t6444 * t6472;
        var t6467 = t6444 * t6471;
        var t6466 = t6444 * t6474;
        var t6436 = t6455 * t6455;
        var t57 = t6463 * t6463;
        var t6430 = t6447 * t6466 + t6436 / 0.8e1 - t57 / 0.8e1;
        var t6428 = -l * t6436 + (-0.10e2 * t6447 * t6430 + t6448 * t6474) * t6444;
        this.f0f1f2.x = t6466 - 0.7e1 * t6430 * t6476 - t6428 * t6468 / 0.9e1 - (-t6451 * t6436 + (0.4e1 / 0.3e1 * t6447 * t6428 + t6430 * t6477) * t6444) * t6467 / 0.10e2;
        this.f0f1f2.y = (t6473 - 0.7e1 * d * t6432 - t6429 * t6472 / 0.7e1 + t6471 * t6475) * t6444;
        this.f0f1f2.z = t6432 * t6444 + t6429 * t6476 + t6468 * t6475 - (-l * t6469 + (0.3e1 / 0.2e1 * t6447 * t6427 - 0.3e1 / 0.7e1 * t6448 * t6429) * t6444) * t6467 / 0.9e1;
    };
    // End of organic evaluation functions
    ////////////////////////////////////////////////////////////////////////////

    var ScalisSegment_1 = ScalisSegment;

    var EPSILON = 0.000001;

    var TriangleUtils = {};

    /*
      ! Triangle extends Primitive and must have the following properties in constructor: !

        this.p0p1  = new THREE.Vector3();
        this.p1p2 = new THREE.Vector3();
        this.p2p0 = new THREE.Vector3();
        this.unit_normal = new THREE.Vector3();
        this.unit_p0p1 = new THREE.Vector3();
        this.unit_p1p2 = new THREE.Vector3();
        this.unit_p2p0 = new THREE.Vector3();
        this.length_p0p1 = 0;
        this.length_p1p2 = 0;
        this.length_p2p0 = 0;
        this.diffThick_p0p1 = 0;
        this.diffThick_p0p1 = 0;
        this.diffThick_p0p1 = 0;
        this.main_dir = new THREE.Vector3();
        this.point_iso_zero = new THREE.Vector3();
        this.ortho_dir      = new THREE.Vector3();
        this.unsigned_ortho_dir = new THREE.Vector3();
        this.proj_dir       = new THREE.Vector3();
        this.equal_weights = false; // Use to skip computations for a specific case

        this.coord_max           = 0;
        this.coord_middle        = 0;
        this.unit_delta_weight   = 0;
        this.longest_dir_special = 0;
        this.max_seg_length      = 0;
        this.half_dir_1 = new THREE.Vector3();
        this.point_half = new THREE.Vector3();
        this.half_dir_2 = new THREE.Vector3();
        this.point_min = new THREE.Vector3();
        this.weight_min = 0;

    */

    // intermediary functions used in computeVectorsDirs
    var cleanIndex = function(ind, lengthArray) {
        var res =ind;
        if (lengthArray === 0 ){
            throw "Lenght of the array should not be null";
            return res;
        }
        if (lengthArray ===1){
            return 0;
        }
        // negative index are looped back at the end of the array
        if (ind < 0) res = (lengthArray+ind) % lengthArray;
        // index greater than the array length are looped back at the beginning
        if (ind >= lengthArray) {
            res = ind % lengthArray;
        }
        return res;
    };

    /**
     *  Compute some internal vars for triangle
     *  @param {!Object} triangle The triangle to compute vars for (blobtree or skel)
     */
    TriangleUtils.computeVectorsDirs = function(triangle){

        var v0_p = triangle.v[0].getPos();
        var v1_p = triangle.v[1].getPos();
        var v2_p = triangle.v[2].getPos();

        triangle.p0p1.subVectors(v1_p,v0_p);
        triangle.p1p2.subVectors(v2_p,v1_p);
        triangle.p2p0.subVectors(v0_p,v2_p);

        //triangle.unit_normal.crossVectors(triangle.p0p1,triangle.p1p2);
        triangle.unit_normal.crossVectors(triangle.p0p1,triangle.p2p0);
        triangle.unit_normal.normalize();

        triangle.length_p0p1 = triangle.p0p1.length();
        triangle.unit_p0p1.copy(triangle.p0p1);
        triangle.unit_p0p1.divideScalar(triangle.length_p0p1);
        triangle.diffThick_p0p1 = triangle.v[0].getThickness()-triangle.v[1].getThickness();

        triangle.length_p1p2 = triangle.p1p2.length();
        triangle.unit_p1p2.copy(triangle.p1p2);
        triangle.unit_p1p2.divideScalar(triangle.length_p1p2);
        triangle.diffThick_p1p2 = triangle.v[1].getThickness()-triangle.v[2].getThickness();

        triangle.length_p2p0 = triangle.p2p0.length();
        triangle.unit_p2p0.copy(triangle.p2p0);
        triangle.unit_p2p0.divideScalar(triangle.length_p2p0);
        triangle.diffThick_p2p0 = triangle.v[2].getThickness()-triangle.v[0].getThickness();

        // Precomputation Used in mech computation
        // So we first find the direction of maximum weight variation.

        var sortingArr = [];
        sortingArr.push({ vert: triangle.v[0].getPos(), thick: triangle.v[0].getThickness(), idx:0});
        sortingArr.push({ vert: triangle.v[1].getPos(), thick: triangle.v[1].getThickness(), idx:1});
        sortingArr.push({ vert: triangle.v[2].getPos(), thick: triangle.v[2].getThickness(), idx:2});

        // sort by the min thickness
        sortingArr.sort(function(a, b) { return a.thick - b.thick;});
        triangle.point_min = sortingArr[0].vert;
        triangle.weight_min = sortingArr[0].thick;
        // Cycle throught the other points
        var idx = cleanIndex(sortingArr[0].idx+1,3);
        var point_1 = triangle.v[idx].getPos();
        var weight_1 = triangle.v[idx].getThickness();
        idx = cleanIndex(sortingArr[0].idx+2,3);
        var point_2 = triangle.v[idx].getPos();
        var weight_2 = triangle.v[idx].getThickness();
        var dir_1 = new three.Vector3();
        dir_1 = dir_1.subVectors(point_1, triangle.point_min);
        var dir_2 = new three.Vector3();
        dir_2 = dir_2.subVectors(point_2, triangle.point_min);
        var delta_1 = weight_1 - triangle.weight_min;
        var delta_2 = weight_2 - triangle.weight_min;
        if(delta_1 < EPSILON || delta_2 < EPSILON)
        {
            if(delta_1 < delta_2)
            { //delta_1 is closer to 0
                triangle.ortho_dir = dir_1.clone();
                triangle.ortho_dir.normalize();

                // direction of fastest variation of weight
                triangle.main_dir.crossVectors(triangle.ortho_dir, triangle.unit_normal);
                triangle.main_dir.normalize();
                if( (triangle.main_dir.dot(dir_2)) < 0.0) {
                    triangle.main_dir.multiplyScalar( -1.0);
                }
                var coord_iso_zero_dir = - triangle.weight_min / delta_2;
                triangle.point_iso_zero = new three.Vector3( triangle.point_min.x + coord_iso_zero_dir*dir_2.x,
                                                    triangle.point_min.y + coord_iso_zero_dir*dir_2.y,
                                                    triangle.point_min.z + coord_iso_zero_dir*dir_2.z);
            }
            else
            { //delta_2 is closer to 0
                triangle.ortho_dir = dir_2.clone();
                triangle.ortho_dir.normalize();

                // direction of fastest variation of weight
                triangle.main_dir.crossVectors(triangle.ortho_dir, triangle.unit_normal);
                triangle.main_dir.normalize();
                if( (triangle.main_dir.dot(dir_1)) < 0.0) {
                    triangle.main_dir.multiplyScalar( -1.0);
                }
                var coord_iso_zero_dir = - triangle.weight_min / delta_1;
                triangle.point_iso_zero = new three.Vector3(triangle.point_min.x + coord_iso_zero_dir*dir_1.x,
                                                    triangle.point_min.y + coord_iso_zero_dir*dir_1.y,
                                                    triangle.point_min.z + coord_iso_zero_dir*dir_1.z);
            }
            if(Math.abs(delta_1-delta_2)< EPSILON) {
                triangle.proj_dir = triangle.unit_normal.clone().multiplyScalar(-1);
                triangle.equal_weights = true;
            }
        }
        else
        { // WARNING : numerically instable if delta_ close to zero !
            // find the point were weight equal zero along the two edges that leave from point_min
            var coord_iso_zero_dir1 = - triangle.weight_min / delta_1;
            var point_iso_zero1 = new three.Vector3(triangle.point_min.x + coord_iso_zero_dir1*dir_1.x,
                                                triangle.point_min.y + coord_iso_zero_dir1*dir_1.y,
                                                triangle.point_min.z + coord_iso_zero_dir1*dir_1.z);
            triangle.point_iso_zero = point_iso_zero1;
            var coord_iso_zero_dir2 = - triangle.weight_min / delta_2;
            var point_iso_zero2 = new three.Vector3(triangle.point_min.x + coord_iso_zero_dir2*dir_2.x,
                                                triangle.point_min.y + coord_iso_zero_dir2*dir_2.y,
                                                triangle.point_min.z + coord_iso_zero_dir2*dir_2.z);

            // along ortho_dir the weight are const
            triangle.ortho_dir.subVectors(point_iso_zero2, point_iso_zero1);
            triangle.ortho_dir.normalize();

            // direction of fastest variation of weight
            triangle.main_dir.crossVectors(triangle.ortho_dir, triangle.unit_normal);
            triangle.main_dir.normalize();
            if( (triangle.main_dir.dot(dir_1)) < 0.0 || (triangle.main_dir.dot(dir_2)) < 0.0) {
                triangle.main_dir.multiplyScalar( -1.0);
            }
        }

        var coord_1 = dir_1.dot(triangle.main_dir);    // not normalized !
        var coord_2 = dir_2.dot(triangle.main_dir);    // not normalized !

        // due to previous approximation for stability
        coord_1 = (coord_1<0.0) ? 0.0 : coord_1;
        coord_2 = (coord_2<0.0) ? 0.0 : coord_2;

        var longest_dir = null;
        if(coord_1 > coord_2)
        {
            longest_dir = dir_1;

            triangle.half_dir_1 = dir_2;
            triangle.point_half = point_2;
            triangle.half_dir_2 = point_1.clone().subVectors(point_1,point_2);

            triangle.coord_max = coord_1;
            triangle.coord_middle = (coord_2/coord_1) * triangle.coord_max;

            triangle.unit_delta_weight = delta_1 / triangle.coord_max;
        }
        else
        {
            longest_dir = dir_2;

            triangle.half_dir_1 = dir_1;
            triangle.point_half = point_1;
            triangle.half_dir_2 = point_2.clone().subVectors(point_2,point_1);

            triangle.coord_max = coord_2;
            triangle.coord_middle = (coord_1/coord_2) * triangle.coord_max;

            triangle.unit_delta_weight = delta_2 / triangle.coord_max;
        }

        triangle.longest_dir_special = longest_dir.divideScalar(triangle.coord_max);

        // Length of the longest segment during numerical integration
        var tmp = new three.Vector3();
        tmp.subVectors(triangle.half_dir_1, triangle.longest_dir_special.clone().multiplyScalar(triangle.coord_middle));
        triangle.max_seg_length = tmp.length();
        triangle.unsigned_ortho_dir = triangle.ortho_dir.clone();
        if( (triangle.ortho_dir.dot(tmp)) < 0.0 ) {
            triangle.ortho_dir.multiplyScalar(-1.0);
        }
    };

    /**
     *  @param {!Object} triangle
     *     u parametrisation of the point to compute along the axis V0->V1
     *     v parametrisation of the point to compute along the axis V0->V2
     *  @return {{pos:!THREE.Vector3, thick:number}} An object with the computed pos and thickness
     */
    TriangleUtils.getParametrisedVertexAttr = function(triangle, u, v){
        var meanThick = TriangleUtils.getMeanThick(triangle, u, v);
        // create new point
        var pos = new three.Vector3();
        var uAdd = pos.subVectors(triangle.v[1].getPos(), triangle.v[0].getPos()).multiplyScalar(u);
        var vAdd = pos.clone().subVectors(triangle.v[2].getPos(), triangle.v[0].getPos()).multiplyScalar(v);
        pos.addVectors(triangle.v[0].getPos(), uAdd);
        pos.addVectors(pos, vAdd);

        return {"pos": pos, "thick": meanThick};
    };

    /**
     *  @param {!Object} triangle The concerned triangle
     *  @param {number} u u coordinate
     *  @param {number} v v coordinate
     *  @return {number}
     */
    TriangleUtils.getMeanThick = function(triangle, u, v){
        return triangle.v[0].getThickness()*(1-u-v) + triangle.v[1].getThickness()*u + triangle.v[2].getThickness()*v;
    };

    /**
     *  @param {!Object} triangle The concerned triangle
     *  @param {number} u u coordinate
     *  @param {number} v v coordinate
     *  @return {!Material} Interpolated material
     */
    TriangleUtils.getMeanMat = function(triangle, u, v){
        var res = new Material();
        var m_arr = triangle.materials === null?
            [triangle.v[0].getMaterial(),triangle.v[0].getMaterial(),triangle.v[0].getMaterial()] :
            [triangle.materials[0],triangle.materials[1],triangle.materials[2]];
        res.weightedMean(
            m_arr,
            [1-u-v,u,v]
        );
        return res;
    };


    /*  Cf. http://math.stackexchange.com/questions/148199/equation-for-non-orthogonal-projection-of-a-point-onto-two-vectors-representing
        eq1: W=uU+vV with u and v the parametrisation and V and U the basis vectors
         -> eq 1.dot(U) gives us eq A/   and eq 1.dot(V) gives us eq B/

        A/ u(U⋅U)+v(U⋅V)=W⋅U
        B/ u(V⋅U)+v(V⋅V)=W⋅V
        <=>
        u*a + v*b = c;
        u*d + v*e = f;
        <=>
        v = (f-d*(c/a))*(1/(e-d*b/a));
        u = (c-v*b)/a;
        with:
        a = U.lengthSq();
        b = U.dot(V);
        c = p.dot(U);
        d = V.dot(U);
        e = V.lengthSq();
        f = W.dot(V);
    */
    /**
     *  Get the triangle barycenter coordinates. The projection is non orthogonal.
     *  WTF is that? Barycentirc coordinates are 3 components, not 2 !
     *  @param {!THREE.Vector3} p0p1 Vector from p0 to p1
     *  @param {!THREE.Vector3} p2p0 Vector from p2 to p0
     *  @param {!THREE.Vector3} p0 Point 0 in triangle
     *  @param {!THREE.Vector3} p Point in space
     *
     *  @return {{u:number,v:number}} Coordinate of barycenter
     */
    TriangleUtils.getTriBaryCoord = function(p0p1, p2p0, p0, p){
        var U = p0p1;
        var V = p2p0.clone().multiplyScalar(-1);
        var W = new three.Vector3().subVectors(p, p0);

        // b == d
        var a = U.lengthSq();
        var b = U.dot(V);
        var c = W.dot(U);
        var d = V.lengthSq();
        var e = W.dot(V);
        var v = (a*e-b*c)/(a*d-b*b);
        var u = (c-v*b)/a;
        return {"u":u, "v":v};
    };

    TriangleUtils.getUVCoord = function(U, V, p0, p){
        var W = new three.Vector3();
        W.crossVectors(U,V);
        var mat = new three.Matrix4();
        mat.set(U.x, V.x, W.x,0,
                U.y, V.y, W.y,0,
                U.z, V.z, W.z,0,
                  0,   0,   0,1);
        var mat1 = new three.Matrix4();
        mat1.getInverse(mat);
        var vec = new three.Vector3().subVectors(p, p0);
        vec.applyMatrix4(mat1);

        return {u:vec.x,v:vec.y};
    };

    var TriangleUtils_1 = TriangleUtils;

    /**
     *  Bounding area for the triangle.
     *  It is the same for DIST and CONVOL primitives since the support of the convolution
     *  kernel is the same as the support for the distance field.
     *
     *  The Area must be able to return accuracy needed in a given zone (Sphere fr now,
     *  since box intersections with such a complex shape are not trivial), and also
     *  propose an intersection test.
     *
     *  @extends {Area}
     *
     *  @param {Array.<!ScalisVertex>} v Array or vertices
     *  @param {!THREE.Vector3} unit_normal Normal to the plane made by the 3 vertices, as a THREE.Vector3
     *  @param {!THREE.Vector3} main_dir Main direction dependeing on thicknesses
     *  @param {!Object}  segParams
     *  @param {number}  min_thick Minimum thickness in the Triangle
     *  @param {number} max_thick Maximum thickness in the triangle
     *
     * @constructor
     */
    var AreaScalisTri = function(v,unit_normal,main_dir,segParams,min_thick,max_thick)
    {
        Area_1.call(this);

        this.tmpVect = new three.Vector3();
        this.min_thick = min_thick;
        this.max_thick = max_thick;
        this.v = v;
        this.p0p1 = this.tmpVect.clone().subVectors(this.v[1].getPos(), this.v[0].getPos());
        this.p2p0 = this.tmpVect.clone().subVectors(this.v[0].getPos(), this.v[2].getPos());
        this.unit_normal = unit_normal; // Normal computed from crossVectors of p0p1 and P2p1
        this.main_dir = main_dir;
        var delta_1 = Math.abs(this.v[0].getThickness() - this.v[1].getThickness());
        var delta_2 = Math.abs(this.v[1].getThickness() - this.v[2].getThickness());
        this.equal_weights = (delta_1/Math.abs(this.v[0].getThickness()+this.v[1].getThickness()) < 0.001
                             && delta_2/Math.abs(this.v[1].getThickness()+this.v[2].getThickness()) < 0.001);
        /* segParams is defined as: (e.g for segment p0p1)
        segParams.push({"norm":         this.length_p0p1,
                        "diffThick":    this.diffThick_p0p1,
                        "dir":          this.unit_p0p1,
                        "v":            [this.v[0], this.v[1]],
                        "ortho_vec_x":  this.v[0].getThickness() - this.v[1].getThickness(),
                        "ortho_vec_y":  this.length_p0p1});
        */
        this.segParams = segParams;

        // Store tmp computation parameters when doing computation on one segment of the triangle
        this.segAttr = {"p0_to_p": 0,
                        "p0_to_p_sqrnorm": 0,
                        "x_p_2D": 0,
                        "y_p_2D": 0,
                        "y_p_2DSq": 0,
                        "p_proj_x": 0 };


        // Construct the triangular prism going through each vertices
        var n1 = this.tmpVect.clone().crossVectors(this.segParams[0].dir, this.unit_normal ).normalize();
        var n2 = this.tmpVect.clone().crossVectors(this.segParams[1].dir, this.unit_normal ).normalize();
        var n3 = this.tmpVect.clone().crossVectors(this.segParams[2].dir, this.unit_normal ).normalize();
        // Compute the prism vertices
        this.tmpVect.copy(this.unit_normal);
        var pri = [];
        pri.push(this.tmpVect.clone().addVectors(this.v[0].getPos(), this.tmpVect.multiplyScalar(this.v[0].getThickness()*ScalisMath_1.KS)));
        this.tmpVect.copy(this.unit_normal);
        pri.push(this.tmpVect.clone().addVectors(this.v[1].getPos(), this.tmpVect.multiplyScalar(this.v[1].getThickness()*ScalisMath_1.KS)));
        this.tmpVect.copy(this.unit_normal);
        pri.push(this.tmpVect.clone().addVectors(this.v[2].getPos(), this.tmpVect.multiplyScalar(this.v[2].getThickness()*ScalisMath_1.KS)));
        this.tmpVect.copy(this.unit_normal);
        pri.push(this.tmpVect.clone().addVectors(this.v[0].getPos(), this.tmpVect.multiplyScalar(-this.v[0].getThickness()*ScalisMath_1.KS)));
        this.tmpVect.copy(this.unit_normal);
        pri.push(this.tmpVect.clone().addVectors(this.v[1].getPos(), this.tmpVect.multiplyScalar(-this.v[1].getThickness()*ScalisMath_1.KS)));
        this.tmpVect.copy(this.unit_normal);
        pri.push(this.tmpVect.clone().addVectors(this.v[2].getPos(), this.tmpVect.multiplyScalar(-this.v[2].getThickness()*ScalisMath_1.KS)));
        // Compute the normals of top and bottom faces of the prism
        var tmp2 = new three.Vector3();
        this.tmpVect.subVectors(pri[1], pri[0]);
        tmp2.subVectors(pri[2], pri[0]);
        var n4 = this.tmpVect.clone().crossVectors(this.tmpVect, tmp2).normalize();
        this.tmpVect.subVectors(pri[5], pri[3]);
        tmp2.subVectors(pri[4], pri[3]);
        var n5 = this.tmpVect.clone().crossVectors(this.tmpVect, tmp2).normalize();

        // planeParams contains the definition of the prism 5 faces {normal, orig}
        this.planeParams = [];
        this.planeParams.push({"orig":this.v[0].getPos(), "n":n1});
        this.planeParams.push({"orig":this.v[1].getPos(), "n":n2});
        this.planeParams.push({"orig":this.v[2].getPos(), "n":n3});
        this.planeParams.push({"orig":pri[0], "n":n4});
        this.planeParams.push({"orig":pri[3], "n":n5});

        // use segments areas to factoirize some code.
        this.segAreas = [];
        for(var i=0; i<3; ++i){
            this.segAreas.push(
                new AreaScalisSeg_1(
                    this.segParams[i].v[0].getPos(),this.segParams[i].v[1].getPos(),
                    this.segParams[i].v[0].getThickness(), this.segParams[i].v[1].getThickness(),
                    this.segParams[i].norm, this.segParams[i].dir)
            );
        }

    };

    AreaScalisTri.prototype = Object.create(Area_1.prototype);
    AreaScalisTri.prototype.constructor = AreaScalisTri;


    /**
     *  Compute projection (used in other functions)
     *  @param {!THREE.Vector3} p Point to proj
     *  @param {!Object} segParams A seg param object
     *
     *  @protected
     */
    AreaScalisTri.prototype.proj_computation = function(p, segParams){
        this.segAttr.p0_to_p = this.tmpVect;
        this.segAttr.p0_to_p.subVectors(p, segParams.v[0].getPos());
        this.segAttr.p0_to_p_sqrnorm = this.segAttr.p0_to_p.lengthSq();
        this.segAttr.x_p_2D = this.segAttr.p0_to_p.dot(segParams.dir);
        // pythagore inc.
        this.segAttr.y_p_2DSq = this.segAttr.p0_to_p_sqrnorm - this.segAttr.x_p_2D*this.segAttr.x_p_2D;
        this.segAttr.y_p_2D = this.segAttr.y_p_2DSq>0 ? Math.sqrt(this.segAttr.y_p_2DSq) : 0; // because of rounded errors tmp can be <0 and this causes the next sqrt to return NaN...

        var t = -this.segAttr.y_p_2D/segParams.ortho_vec_y;
        // P proj is the point at the intersection of:
        //              - the local X axis (computation in the unit_dir basis)
        //                  and
        //              - the line defined by P and the vector orthogonal to the weight line
        this.segAttr.p_proj_x = this.segAttr.x_p_2D + t*segParams.ortho_vec_x;
        //this.segAttr.p_proj_y = 0.0;
    };

    /**
     *  Test intersection of the shape with a sphere
     *  @return {boolean} true if the sphere and the area intersect
     *
     *  @param {!{r:number,c:!THREE.Vector3}} sphere A aphere object, must define sphere.radius (radius) and sphere.center (center, as a THREE.Vector3)
     *
     */
    AreaScalisTri.prototype.sphereIntersect = function(sphere)
    {
        // First: Test the intersection of the sphere to all three segments as they are included in the triangle bv
        for(var i=0; i<3; i++) {
            var intersectSeg = this.sphereIntersectSegment(sphere, this.segParams[i], ScalisMath_1.KS);
            // The sphere intersecting ones the angle means the sphere intersect the Bounding Volume
            if (intersectSeg) {return true;}
        }
        // Second: Test the intersection of the sphere with the triangular prism defined by
        // the 2D triangle constructed from the vertices and of half heights Ti*KS along the unit_normal for each vertices Vi
        for (var i=0, inside = true; i<5; i++) {
            this.tmpVect.subVectors(sphere.center, this.planeParams[i].orig);
            // Get the signed dist to the plane
            var dist = this.tmpVect.dot(this.planeParams[i].n);
            // if the dist to the plane is positive, we are in the part where the normal is
            inside = inside && (dist+sphere.r>0); // Modulation by the sphere radius
        }
        // If the sphere is outside one of the plane-> BLAM OUTSIDE SON
        return inside;
    };

    /**
     *  Adapted from the segment sphere intersection. Could be factorised!
     *  @return {boolean} true if the sphere and the area intersect
     *
     *  @param {!{r:number,c:!THREE.Vector3}} sphere A aphere object, must define sphere.radius (radius) and sphere.center (center, as a THREE.Vector3)
     *  @param {!Object} segParams A segParams object containing data for a segment
     *  @param {number} KS Kernel Scale, ie ScalisMath.KS (Why is it a parameter, its global!?)
     *
     */
    AreaScalisTri.prototype.sphereIntersectSegment = function(sphere, segParams, KS)
    {
        this.proj_computation(sphere.center, segParams);

        var thick0 = segParams.v[0].getThickness();
        var thick1 = segParams.v[1].getThickness();
        if(this.segAttr.p_proj_x<0.0){
            return (Math.sqrt(this.segAttr.p0_to_p_sqrnorm)-sphere.r < thick0*KS);
        }else{
            if( this.segAttr.p_proj_x > segParams.norm)
            {
                this.segAttr.p0_to_p.subVectors(sphere.center, segParams.v[1].getPos());
                return this.segAttr.p0_to_p.length()-sphere.r < thick1*KS;
            }else{
                var sub1 = this.segAttr.x_p_2D - this.segAttr.p_proj_x;
                var dist = sub1*sub1 + this.segAttr.y_p_2DSq;
                var tt = this.segAttr.p_proj_x/segParams.norm;
                var inter_w = thick0*(1.0-tt) + tt*thick1;
                var tmp = sphere.r + inter_w*KS;
                return (dist<tmp*tmp);
            }
        }
    };

    /**
     *  Test if p is in the area.
     *
     *  @return {boolean} true if p is in th area, false otherwise.
     *
     *  @param {!THREE.Vector3} p A point in space
     *
     */
    AreaScalisTri.prototype.contains = function(p)
    {
        var sphere = {r:0, c:p};
        return this.sphereIntersect(sphere);
    };

    /**
     *  Copied from AreaSeg.getAcc
     *
     *  @param {!{r:number,c:!THREE.Vector3}} sphere A aphere object, must define sphere.radius (radius) and sphere.center (center, as a THREE.Vector3)
     *  @param {!Object} segParams A segParams object containing data for a segment area
     *
     *  @return {!Object} Object containing intersect (boolean) and currAcc (number) attributes
     */
    AreaScalisTri.prototype.getAccSegment = function(sphere, segParams)
    {
        var allReturn = {intersect:false, currAcc:Accuracies_1.nice*this.min_thick};
        if (this.sphereIntersectSegment(sphere, segParams, 1)) {
            // Thales between two triangles that have the same angles gives us the dist of:
            // side A = sphere.r*this.abs_diff_thick/this.length;
            // Then pythagore this shit up as A² + sphere.r² = delta²
            // i.e delta² = (sphere.r*this.abs_diff_thick/this.length)² + sphere.r²
            // <=> delta = sphere.r*Math.sqrt(1+(this.abs_diff_thick/this.length)²);
            var tmp = Math.abs(segParams.diffThick)/segParams.norm;
            var half_delta = sphere.r*Math.sqrt(1+tmp*tmp)*0.5;

            var thick0 = segParams.v[0].getThickness();
            var thick1 = segParams.v[1].getThickness();
            // we check only the direction where the weight is minimum since
            // we will return minimum accuracy needed in the area.
            var absc = this.segAttr.p_proj_x;
            absc += thick0 > thick1 ? half_delta : -half_delta;

            if(absc<=0.0){
                allReturn.currAcc   = thick0;
            }else if(absc>=segParams.norm)
            {
                allReturn.currAcc   = thick1;
            }else{
                var tt = absc/segParams.norm;
                allReturn.currAcc = thick0*(1.0-tt) + tt*thick1;
            }
            allReturn.intersect = true;
        }
        return allReturn;
    };

    /**
     *  Get accuracy for the inner triangle (do not consider segment edges)
     *  @param {!{r:number,c:!THREE.Vector3}} sphere A aphere object, must define sphere.radius (radius) and sphere.center (center, as a THREE.Vector3)
     */
    AreaScalisTri.prototype.getAccTri = function(sphere)
    {
        // Inequal thickness triangle case:
        if (!this.equal_weights) {
            var v0 = this.v[0].getPos(); // Should be the min thickness point on the triangle
            // Get the main dir furthest point
            var main_dir_point = this.tmpVect.addVectors(sphere.center, this.main_dir.clone().multiplyScalar(sphere.r));
            // Get the proj of this point
            // 1/ get the ortho coord 2D wise
            this.tmpVect.subVectors(main_dir_point, v0);
            var distLineSq = this.tmpVect.lengthSq();
            // Get the dist to the plane (signed)
            var y_p_2D = this.tmpVect.dot(this.unit_normal); // Should do some test here to know if we are above or below the plane
            var x_p_2D = Math.sqrt(distLineSq - y_p_2D*y_p_2D);
            // Get the ortho proj point in the triangle plane
            // Cf. http://geomalgorithms.com/a04-_planes.html
            var proj_ortho_point = this.tmpVect.clone().addVectors(sphere.center, this.unit_normal.clone().multiplyScalar(-y_p_2D));
            // Get the thickness at this point
            var params = TriangleUtils_1.getTriBaryCoord(this.p0p1, this.p2p0, this.v[0].getPos(), proj_ortho_point);
            var thick_ortho_point = TriangleUtils_1.getMeanThick(this, params.u, params.v);
            // Ortho vector to the weight varies along where the sphere is relative to the plane
            thick_ortho_point = y_p_2D>=0? thick_ortho_point: -thick_ortho_point;
            var ortho_vec_x = this.v[0].getThickness() - thick_ortho_point;
            var ortho_vec_y = x_p_2D;
            var t = -y_p_2D/ortho_vec_y;
            // P proj is the point at the intersection of:
            //              - the local X axis (computation in the unit_dir basis)
            //                  and
            //              - the line defined by P and the vector orthogonal to the weight line
            var p_proj_x = x_p_2D + t*ortho_vec_x;

            var dirVect = this.tmpVect.subVectors(v0, proj_ortho_point).normalize();
            var p_proj = this.tmpVect.addVectors(proj_ortho_point, dirVect.multiplyScalar(x_p_2D-p_proj_x));
            // Get the barycentric parameters of the non orthogonal point
            params = TriangleUtils_1.getTriBaryCoord(this.p0p1, this.p2p0, this.v[0].getPos(), p_proj);
            if (params.u<=1 && params.v <=1 && params.u+ params.v <=1 && params.u >= 0 && params.v >= 0 ) {
                // Return the barycentered thickness (yes barycentered is a proper english terminology)
                return TriangleUtils_1.getMeanThick(this, params.u, params.v);
            } else {
                return this.max_thick*10000;
            }
        } else {
            // Case of equal weights
            return this.min_thick;
        }
    };

    /**
     *  Return the minimum accuracy needed in the intersection of the sphere and the area.
     *         This function is a generic function used in both getNoceAcc and getRawAcc.
     *
     *  @return {number} the accuracy needed in the intersection zone, as a ratio of the linear variation
     *         of the radius in the triangle
     *
     *  @param {!{r:number,c:!THREE.Vector3}} sphere  A aphere object, must define sphere.r (radius) and sphere.center (center, as a THREE.Vector3)
     *  @param {number}  factor  the ratio to determine the wanted accuracy.
     */
    AreaScalisTri.prototype.getAcc = function(sphere, factor) {

        // First: Test the intersection of the sphere to all three segments to get the min Acc for segments
        for(var i=0, minForSeg=this.max_thick*100000; i<3; i++) {
            var intersectSeg = this.getAccSegment(sphere, this.segParams[i]);
            // The sphere intersecting ones the angle means the sphere intersect the Bounding Volume
            if (intersectSeg.intersect) {
                minForSeg = minForSeg > intersectSeg.currAcc ? intersectSeg.currAcc: minForSeg;
            }
        }
        // Second: Test the inner triangle
        var minForTri = this.max_thick*100000;
        if (minForSeg !== this.min_thick) {
            minForTri = this.getAccTri(sphere);
        }

        var minThick = Math.min(minForSeg, minForTri);
        if (minThick !== this.max_thick*100000) {
            //minThick = Math.min(Math.max(minThick, this.min_thick), this.max_thick);
            return minThick*factor;
        } else {
            // Sphere does not intersect with the segments, or the inner triangle
            return this.max_thick*factor;
        }

        //return this.min_thick*factor;
    };

    /**
     *  Convenience function, just call getAcc with Nice Accuracy parameters.
     *  @param {!{r:number,c:!THREE.Vector3}} sphere A aphere object, must define sphere.radius (radius) and sphere.center (center, as a THREE.Vector3)
     *  @return {number} The Nice accuracy needed in the intersection zone
     */
    AreaScalisTri.prototype.getNiceAcc = function(sphere)
    {
        return this.getAcc(sphere,Accuracies_1.nice);
    };
    /**
     *  Convenience function, just call getAcc with Curr Accuracy parameters.
     *  @param {!{r:number,c:!THREE.Vector3}} sphere A aphere object, must define sphere.radius (radius) and sphere.center (center, as a THREE.Vector3)
     *  @return {number} The Current accuracy needed in the intersection zone
     */
    AreaScalisTri.prototype.getCurrAcc = function(sphere)
    {
        return this.getAcc(sphere,Accuracies_1.curr);
    };
    /**
     *  Convenience function, just call getAcc with Raw Accuracy parameters.
     *  @param {!{r:number,c:!THREE.Vector3}} sphere A aphere object, must define sphere.radius (radius) and sphere.center (center, as a THREE.Vector3)
     *  @return {number} The raw accuracy needed in the intersection zone
     */
    AreaScalisTri.prototype.getRawAcc = function(sphere)
    {
        return this.getAcc(sphere,Accuracies_1.raw);
    };

    /**
     *  @return {number} the minimum accuracy needed for the triangle
     */
    AreaScalisTri.prototype.getMinAcc = function()
    {
        return Accuracies_1.curr*this.min_thick;
    };

    /**
     *  @return {number} the minimum accuracy needed for the triangle
     */
    AreaScalisTri.prototype.getMinRawAcc = function()
    {
        return Accuracies_1.raw*this.min_thick;
    };

    /**
     *  Return the minimum accuracy required at some point on the given axis.
     *  The returned accuracy is the one you would need when stepping in the axis
     *  direction when you are on the axis at coordinate t.
     *  @param {string} axis x, y or z
     *  @param {number} t Coordinate on the axis
     *  @return {number} The step you can safely do in axis direction
     */
    AreaScalisTri.prototype.getAxisProjectionMinStep = function(axis,t){
        var step = Number.MAX_VALUE;
        for(var i=0;i<3;++i){
            step = Math.min(step,this.segAreas[i].getAxisProjectionMinStep(axis,t));
        }
        return step;
    };

    var AreaScalisTri_1 = AreaScalisTri;

    // Number of sample in the Simpsons integration.
    var sampleNumber = 10;

    /**
     *  This class implements a ScalisTriangle primitive.
     *  CONVOL Evaluation is not exact so we use simpsons numerical integration.
     *
     *  @constructor
     *  @param {!Array.<!ScalisVertex>} v the 3 vertices for the triangle
     *  @param {string} volType type of volume
     *  @param {number} density Density like for other Scalis Primitives. This parameter is here only to ensure signature consistancy.
     *                          It is not implemented for now and will therefore be set to 1.0.
     *  @param {!Array.<!Material>} mats the triangle materials per vertices
     *  @extends ScalisPrimitive
     */
    var ScalisTriangle = function(v, volType, density, mats) {
        // Calling parent class initialize function
        ScalisPrimitive_1.call(this);

        if(density !== 1.0){
            throw "Error in ScalisTriangle : cannot use a density different from 1.0, not implemented.";
        }

        this.volType = volType;
        this.materials     = mats !== null? mats : [Material_1.defaultMaterial.clone(), Material_1.defaultMaterial.clone(), Material_1.defaultMaterial.clone()];

        this.v = v;
        this.v[0].setPrimitive(this);
        this.v[1].setPrimitive(this);
        this.v[2].setPrimitive(this);
        this.min_thick = Math.min(this.v[0].getThickness(), this.v[1].getThickness(), this.v[2].getThickness());
        this.max_thick = Math.max(this.v[0].getThickness(), this.v[1].getThickness(), this.v[2].getThickness());

        // Temporary for eval
        // TODO : should be wrapped in the eval function scope if possible (ie not precomputed)
        this.res_gseg = {};
        this.tmp_res_gseg = {};

        this.p0p1  = new three.Vector3();
        this.p1p2 = new three.Vector3();
        this.p2p0 = new three.Vector3();
        this.unit_normal = new three.Vector3();
        this.unit_p0p1 = new three.Vector3();
        this.unit_p1p2 = new three.Vector3();
        this.unit_p2p0 = new three.Vector3();
        this.length_p0p1 = 0;
        this.length_p1p2 = 0;
        this.length_p2p0 = 0;
        this.diffThick_p0p1 = 0;
        this.diffThick_p0p1 = 0;
        this.diffThick_p0p1 = 0;
        this.main_dir       = new three.Vector3();
        this.point_iso_zero = new three.Vector3();
        this.ortho_dir      = new three.Vector3();
        this.unsigned_ortho_dir= new three.Vector3();
        this.proj_dir       = new three.Vector3();
        this.equal_weights = false; // Use to skip computations for a specific case

        this.coord_max           = 0;
        this.coord_middle        = 0;
        this.unit_delta_weight   = 0;
        this.longest_dir_special = 0;
        this.max_seg_length      = 0;
        this.half_dir_1 = new three.Vector3();
        this.point_half = new three.Vector3();
        this.half_dir_2 = new three.Vector3();
        this.point_min = new three.Vector3();
        this.weight_min = 0;

        this.valid_aabb = false;
    };

    // inherits from Primitive
    ScalisTriangle.prototype = Object.create(ScalisPrimitive_1.prototype);
    ScalisTriangle.prototype.constructor = ScalisTriangle;

    ScalisTriangle.type = "ScalisTriangle";
    Types_1.register(ScalisTriangle.type, ScalisTriangle);

    ScalisTriangle.prototype.getType = function(){
        return ScalisTriangle.type;
    };

    ScalisTriangle.prototype.toJSON = function() {
        var res = ScalisPrimitive_1.prototype.toJSON.call(this);
        return res;
    };
    ScalisTriangle.fromJSON = function(json){
        var v = [
            ScalisVertex_1.fromJSON(json.v[0]),
            ScalisVertex_1.fromJSON(json.v[1]),
            ScalisVertex_1.fromJSON(json.v[2])
        ];
        var m = [
            Material_1.fromJSON(json.materials[0]),
            Material_1.fromJSON(json.materials[1]),
            Material_1.fromJSON(json.materials[2])
        ];
        return new ScalisTriangle(v, json.volType, 1.0, m);
    };

    // [Abstract] See Primitive.prepareForEval for more details
    ScalisTriangle.prototype.prepareForEval = function() {
        if(!this.valid_aabb)
        {
            this.computeHelpVariables();
            this.valid_aabb = true;
        }
    };


    // [Abstract] See Primtive.getArea for more details
    ScalisTriangle.prototype.getAreas = function() {
        if(!this.valid_aabb){
            console.log("ERROR : Cannot get area of invalid primitive");
            return [];
        }else{
            var segParams = [];
            segParams.push({"norm":         this.length_p0p1,
                            "diffThick":    this.diffThick_p0p1,
                            "dir":          this.unit_p0p1,
                            "v":            [this.v[0], this.v[1]],
                            "ortho_vec_x":  this.v[0].getThickness() - this.v[1].getThickness(),
                            "ortho_vec_y":  this.length_p0p1});
            segParams.push({"norm":         this.length_p1p2,
                            "diffThick":    this.diffThick_p1p2,
                            "dir":          this.unit_p1p2,
                            "v":            [this.v[1], this.v[2]],
                            "ortho_vec_x":  this.v[1].getThickness() - this.v[2].getThickness(),
                            "ortho_vec_y":  this.length_p1p2});
            segParams.push({"norm":         this.length_p2p0,
                            "diffThick":    this.diffThick_p2p0,
                            "dir":          this.unit_p2p0,
                            "v":            [this.v[2], this.v[0]],
                            "ortho_vec_x":  this.v[2].getThickness() - this.v[0].getThickness(),
                            "ortho_vec_y":  this.length_p2p0});
            return [{
                aabb:this.aabb,
                bv: new AreaScalisTri_1(this.v,
                                    this.unit_normal,
                                    this.main_dir,
                                    segParams,
                                    this.min_thick,
                                    this.max_thick),
                obj: this
            }];
        }
    };

    // [Abstract] See Primitive.computeHelpVariables for more details
    ScalisTriangle.prototype.computeHelpVariables = function() {
        TriangleUtils_1.computeVectorsDirs(this);
        // Compute the AABB from the union of the BBox of the vertices
        this.computeAABB();
    };

    // [Abstract] See ScalisPrimitive.mutableVolType for more details
    ScalisTriangle.prototype.mutableVolType = function() {
        return true;
    };

    // [Abstract] See Primitive.setVolType for more details
    ScalisTriangle.prototype.setVolType = function(vt)
    {
        if( !(vt == ScalisPrimitive_1.CONVOL || vt == ScalisPrimitive_1.DIST) ){
            throw "ERROR : volType must be set to ScalisPrimitive.CONVOL or ScalisPrimitive.DIST";
        }

        if(this.volType != vt){
            this.volType = vt;
            this.invalidAABB();
        }
    };

    // [Abstract] See Primitive.getVolType for more details
    ScalisTriangle.prototype.getVolType = function()
    {
        return this.volType;
    };

    /**
     *  Clamps a number. Based on Zevan's idea: http://actionsnippet.com/?p=475
     *  @param {number} a
     *  @param {number} b
     *  @param {number} c
     *  @return {number} Clamped value
     *  Author: Jakub Korzeniowski
     *  Agency: Softhis
     *  http://www.softhis.com
     */
    ScalisTriangle.prototype.clamp = function (a,b,c){
        return Math.max(b,Math.min(c,a));
    };

    // [Abstract] See Primitive.distanceTo for more details
    ScalisTriangle.prototype.distanceTo = (function() {
        var p0p = new three.Vector3();
        var p1p = new three.Vector3();
        var p2p = new three.Vector3();
        var tmp = new three.Vector3();
        return function(p) {

            p0p.subVectors(p,this.v[0].getPos());
            p1p.subVectors(p,this.v[1].getPos());
            p2p.subVectors(p,this.v[2].getPos());
            if( tmp.crossVectors(this.p0p1,p0p).dot(this.unit_normal)>0 &&
                tmp.crossVectors(this.p1p2,p1p).dot(this.unit_normal)>0 &&
                tmp.crossVectors(this.p2p0,p2p).dot(this.unit_normal)>0)
            {
                // p is in the triangle
                return Math.abs(p0p.dot(this.unit_normal));
            }else{
                var t0 = p0p.dot(this.p0p1) / this.length_p0p1;
                // clamp is our own function declared there
                t0=this.clamp(t0,0,1);
                tmp.copy(this.p0p1)
                    .multiplyScalar(t0)
                    .add(this.v[0].getPos());
                t0 = p.distanceToSquared(tmp);

                var t1 = p1p.dot(this.p1p2) / this.length_p1p2;
                // clamp is our own function declared there
                t1=this.clamp(t1,0,1);
                tmp.copy(this.p1p2)
                    .multiplyScalar(t1)
                    .add(this.v[1].getPos());
                t1 = p.distanceToSquared(tmp);

                var t2 = p2p.dot(this.p2p0) / this.length_p2p0;
                // clamp is our own function declared there
                t2=this.clamp(t2,0,1);
                tmp.copy(this.p2p0)
                    .multiplyScalar(t2)
                    .add(this.v[2].getPos());
                t2 = p.distanceToSquared(tmp);

                return Math.sqrt(Math.min(Math.min(t0,t1),t2));
            }
        };
    })();

    // [Abstract] See Primitive.heuristicStepWithin for more details
    ScalisTriangle.prototype.heuristicStepWithin = function() {
        return this.weight_min/3;
    };

    // [Abstract] See Primitive.value for more details
    ScalisTriangle.prototype.value = function(p,res) {
        switch(this.volType){
            case ScalisPrimitive_1.DIST:
                return this.evalDist(p,res);
            case ScalisPrimitive_1.CONVOL:
                // for now rings are just evaluated as distance surface
                return this.evalConvol(p,res);
            default:
                throw "Unknown volType, use Orga";
            break;
        }
    };

    /**
     *  value function for Distance volume type (distance field).
     */
    // jshint maxstatements:150
    ScalisTriangle.prototype.evalDist = (function(){
        var ev_eps = {v:0};
        var p_eps = new three.Vector3();
        return function(p,res)
        {
        /*
            // bounding box check (could/should be done in the node ?)
            if( p.x > this.aabb.min_x && p.x < this.aabb.max_x &&
                p.y > this.aabb.min_y && p.y < this.aabb.max_y &&
                p.z > this.aabb.min_z && p.z < this.aabb.max_z
                )
            {
        */
                // First compute the distance to the triangle and find the nearest point
                // Code taken from EuclideanDistance functor, can be optimized.
                var p0_to_p = new three.Vector3();
                p0_to_p.subVectors(p,this.v[0].getPos());
                var normal_inv = this.unit_normal.clone().multiplyScalar(-1);
                ///////////////////////////////////////////////////////////////////////
                // We must generalize the principle used for the segment
                if(!this.equal_weights){

                    // Now look for the point equivalent to the Z point for the segment.
                    // This point Z is the intersection of 3 orthogonal planes :
                    //      plane 1 : triangle plane
                    //      plane 2 : n = ortho_dir, passing through point
                    //      plane 3 : n = main_dir, passing through point_iso_zero_dir1 and point_iso_zero_dir2
                    // Formula for a unique intersection of 3 planes : http://geomalgorithms.com/a05-_intersect-1.html
                    //  Plane equation from a normal n and a point p0 : <n.(x,y,z)> - <n.p0> = 0
                    //
                    // TODO : this formula can probably be optimized :
                    //        - some elements can be stored
                    //        - some assertion are verified and may help to simplify the computation, for example : n3 = n2%n1
                    var n1 = normal_inv;
                    var n2 = this.unsigned_ortho_dir;
                    var n3 = this.main_dir.clone().multiplyScalar(-1);
                    var d1 = -this.v[0].getPos().dot(n1);
                    var d2 = -p.dot(n2);
                    var d3 = -this.point_iso_zero.dot(n3);

                    var d1n2n3 = new three.Vector3();
                    d1n2n3.crossVectors(n2,n3);
                    d1n2n3.multiplyScalar(-d1);
                    var d2n3n1 = new three.Vector3();
                    d2n3n1.crossVectors(n3,n1);
                    d2n3n1.multiplyScalar(-d2);
                    var d3n1n2 = new three.Vector3();
                    d3n1n2.crossVectors(n1,n2);
                    d3n1n2.multiplyScalar(-d3);
                    var n2cn3 = new three.Vector3();
                    n2cn3.crossVectors(n2,n3);
                    var Z = new three.Vector3(  d1n2n3.x+d2n3n1.x+d3n1n2.x,
                                                d1n2n3.y+d2n3n1.y+d3n1n2.y,
                                                d1n2n3.z+d2n3n1.z+d3n1n2.z);
                    Z.divideScalar(n1.dot(n2cn3));

                    // Now we want to project in the direction orthogonal to (pZ) and ortho_dir
                    var pz = new three.Vector3(Z.x-p.x,Z.y-p.y,Z.z-p.z);

                    // set proj_dir
                    this.proj_dir = new three.Vector3();
                    this.proj_dir.crossVectors(pz,this.unsigned_ortho_dir);
                    this.proj_dir.normalize(); // should be useless
                }

                // Project along the given direction
                var non_ortho_proj = new three.Vector3();
                non_ortho_proj.copy(this.proj_dir);
                non_ortho_proj.multiplyScalar( -p0_to_p.dot(normal_inv)/this.proj_dir.dot(normal_inv));
                non_ortho_proj.add(p);

                var tmp_vec = new three.Vector3();
                var tmp_vec0 = new three.Vector3();
                var tmp_vec1 = new three.Vector3();
                var tmp_vec2 = new three.Vector3();
                tmp_vec0.subVectors(non_ortho_proj,this.v[0].getPos());
                tmp_vec1.subVectors(non_ortho_proj,this.v[1].getPos());
                tmp_vec2.subVectors(non_ortho_proj,this.v[2].getPos());

                if( tmp_vec.crossVectors(this.unit_p0p1,tmp_vec0).dot(normal_inv) > 0.0 &&
                    tmp_vec.crossVectors(this.unit_p1p2,tmp_vec1).dot(normal_inv) > 0.0 &&
                    tmp_vec.crossVectors(this.unit_p2p0,tmp_vec2).dot(normal_inv) > 0.0)
                {
                    tmp_vec.subVectors(p,non_ortho_proj);
                    res.v = tmp_vec.lengthSq();

                    // get barycentric coordinates of nearest_point (which is necessarily in the triangle
                    var p0 = this.v[0].getPos();
                    var p1 = this.v[1].getPos();
                    var p2 = this.v[2].getPos();

                    var tmp_vec_bis = new three.Vector3();
                    tmp_vec.subVectors(p1,p0);
                    tmp_vec_bis.subVectors(p2,p0);
                    var n = new three.Vector3();
                    n.crossVectors(tmp_vec,tmp_vec_bis);
                    tmp_vec.subVectors(p2,p1);
                    var n1 = new three.Vector3();
                    n1.crossVectors(tmp_vec,tmp_vec1);
                    tmp_vec.subVectors(p0,p2);
                    var n2 = new three.Vector3();
                    n2.crossVectors(tmp_vec,tmp_vec2);
                    tmp_vec.subVectors(p1,p0);
                    var n3 = new three.Vector3();
                    n3.crossVectors(tmp_vec,tmp_vec0);

                    var nsq = n.lengthSq();
                    var a1 = n.dot(n1);
                    var a2 = n.dot(n2);
                    var a3 = n.dot(n3);

                    var inter_weight = (a1*this.v[0].getThickness()+a2*this.v[1].getThickness()+a3*this.v[2].getThickness())/nsq;

                    res.v = ScalisMath_1.Poly6Eval(Math.sqrt(res.v)/inter_weight)*ScalisMath_1.Poly6NF0D;

                    if(res.m){
                        res.m.triMean(this.materials[0],this.materials[1],this.materials[2],a1,a2,a3,nsq);
                    }
                }
                else
                {
                    // Use to keep the case selected in case we need to compute the material
                    var seg_case = 0;
                    // do the same as for a segment on all triangle sides
                    this.GenericSegmentComputation(
                        p,
                        this.v[0].getPos(),
                        this.p0p1,
                        this.length_p0p1,
                        this.length_p0p1*this.length_p0p1,
                        this.v[0].getThickness(),
                        this.v[1].getThickness()-this.v[0].getThickness(),
                        this.res_gseg
                    );

                    this.res_gseg.sqrdist = this.res_gseg.proj_to_p.lengthSq();
                    this.res_gseg.ratio = this.res_gseg.sqrdist/(this.res_gseg.weight_proj*this.res_gseg.weight_proj);

                    this.GenericSegmentComputation(
                        p,
                        this.v[1].getPos(),
                        this.p1p2,
                        this.length_p1p2,
                        this.length_p1p2*this.length_p1p2,
                        this.v[1].getThickness(),
                        this.v[2].getThickness()-this.v[1].getThickness(),
                        this.tmp_res_gseg
                    );
                    this.tmp_res_gseg.sqrdist = this.tmp_res_gseg.proj_to_p.lengthSq();
                    this.tmp_res_gseg.ratio = this.tmp_res_gseg.sqrdist/(this.tmp_res_gseg.weight_proj*this.tmp_res_gseg.weight_proj);
                    if(this.res_gseg.ratio>this.tmp_res_gseg.ratio){
                        this.res_gseg.sqrdist         = this.tmp_res_gseg.sqrdist;
                        this.res_gseg.proj_to_p       = this.tmp_res_gseg.proj_to_p;
                        this.res_gseg.weight_proj     = this.tmp_res_gseg.weight_proj;
                        this.res_gseg.ratio           = this.tmp_res_gseg.ratio;
                        this.res_gseg.t               = this.tmp_res_gseg.t;
                        seg_case = 1;
                    }

                    this.GenericSegmentComputation(
                        p,
                        this.v[2].getPos(),
                        this.p2p0,
                        this.length_p2p0,
                        this.length_p2p0*this.length_p2p0,
                        this.v[2].getThickness(),
                        this.v[0].getThickness()-this.v[2].getThickness(),
                        this.tmp_res_gseg
                    );
                    this.tmp_res_gseg.sqrdist = this.tmp_res_gseg.proj_to_p.lengthSq();
                    this.tmp_res_gseg.ratio = this.tmp_res_gseg.sqrdist/(this.tmp_res_gseg.weight_proj*this.tmp_res_gseg.weight_proj);
                    if(this.res_gseg.ratio>this.tmp_res_gseg.ratio){
                        this.res_gseg.sqrdist         = this.tmp_res_gseg.sqrdist;
                        this.res_gseg.proj_to_p       = this.tmp_res_gseg.proj_to_p;
                        this.res_gseg.weight_proj     = this.tmp_res_gseg.weight_proj;
                        this.res_gseg.ratio           = this.tmp_res_gseg.ratio;
                        this.res_gseg.t               = this.tmp_res_gseg.t;
                        seg_case = 2;
                    }

                    res.v = ScalisMath_1.Poly6Eval(Math.sqrt(this.res_gseg.sqrdist)/this.res_gseg.weight_proj)*ScalisMath_1.Poly6NF0D;





                    ////////////////////////////////////////////////////////////////
                    // Material computation
                    if(res.m){
                        switch(seg_case){
                            case 0:
                                res.m.copy(this.materials[0]);
                                res.m.lerp(this.materials[1], this.res_gseg.t);
                            break;
                            case 1:
                                res.m.copy(this.materials[1]);
                                res.m.lerp(this.materials[2], this.res_gseg.t);
                            break;
                            case 2:
                                res.m.copy(this.materials[2]);
                                res.m.lerp(this.materials[0], this.res_gseg.t);
                            break;
                            default:
                                throw "Error : seg_case unknown";
                            break;
                        }
                    }
                    //////////////////////////////////////////////////////////////
                }
                // IMPORTANT NOTE :
                // We should use an analytical gradient here. It should be possible to
                // compute.
                if(res.g)
                {
                    var epsilon = 0.00001;
                    p_eps.copy(p);
                    p_eps.x += epsilon;
                    this.evalDist(p_eps, ev_eps);
                    res.g.x = (ev_eps.v-res.v)/epsilon;
                    p_eps.x -= epsilon;

                    p_eps.y += epsilon;
                    this.evalDist(p_eps, ev_eps);
                    res.g.y = (ev_eps.v-res.v)/epsilon;
                    p_eps.y -= epsilon;

                    p_eps.z += epsilon;
                    this.evalDist(p_eps, ev_eps);
                    res.g.z = (ev_eps.v-res.v)/epsilon;
                }
        /*
            }else{
                res.v = 0;
            }
        */
        };
    })();


    /**
     *
     *  Segment computations used in Distance triangle evaluation.
     *
     *  @param {!THREE.Vector3} point Point where value is wanted, as a THREE.Vector3
     *  @param {!THREE.Vector3} p1 Segment first point, as a THREE.Vector3
     *  @param {!THREE.Vector3} p1p2 Segment first to second point, as a THREE.Vector3
     *  @param {number} length Length of the segment
     *  @param {number} sqr_length Squared length of the segment
     *  @param {number} weight_1 Weight for the first point of the segment
     *  @param {number} delta_weight weight_2 - weight_1
     *  @param {!Object} res {proj_to_p, weight_proj}
     *
     */
    ScalisTriangle.prototype.GenericSegmentComputation = function(
                                                point,
                                                p1,
                                                p1p2,
                                                length,
                                                sqr_length,
                                                weight_1,
                                                delta_weight, // = weight_2-weight_1
                                                res)
    {
        var origin_to_p = new three.Vector3();
        origin_to_p.subVectors(point,p1);

        var orig_p_scal_dir = origin_to_p.dot(p1p2);
        var orig_p_sqr = origin_to_p.lengthSq();

        var denum = sqr_length * weight_1 + orig_p_scal_dir * delta_weight;
        var t = (delta_weight<0.0) ? 0.0 : 1.0;
        if(denum > 0.0)
        {
            t = (orig_p_scal_dir * weight_1 + orig_p_sqr * delta_weight) /denum;
            t = (t<0.0) ? 0.0 : ((t>1.0) ? 1.0 : t) ; // clipping (nearest point on segment not line)
        }

        res.proj_to_p = new three.Vector3(  t*p1p2.x - origin_to_p.x,
                                            t*p1p2.y - origin_to_p.y,
                                            t*p1p2.z - origin_to_p.z);
        res.weight_proj = weight_1 + t*delta_weight;

        res.t = t;

        return res;
    };

    ///////////////////////////////////////////////////////////////////////////
    // Convolution Evaluation functions and auxiliaary functions

    /**
     *  value function for Distance volume type (distance field).
     */
    ScalisTriangle.prototype.evalConvol = (function() {

        var g = new three.Vector3();
        var m = new Material_1();
        var tmpRes = {v:0,g:null,m:null};
        var g2 = new three.Vector3();
        var m2 = new Material_1();
        var tmpRes2 = {v:0,g:null,m:null};

        return function (p, res) {

            tmpRes.g = res.g ? g : null;
            tmpRes.m = res.m ? m : null;

            // Compute closest point (t parameter) on the triangle in "warped space" as well as clipping
            var clipped = {l1: 0, l2: 0};
            if (this.ComputeTParam(p, clipped)) {
                var t_low = clipped.l1;
                var t_high = clipped.l2;
                // Compute local warp coordinates
                var w_local = this.weight_min + t_low * this.unit_delta_weight;
                var local_t_max = this.warpAbscissa((t_high - t_low) / w_local);

                // Compute the required number of sample
                var nb_samples = 2 * (0.5 * sampleNumber * local_t_max + 1.0);
                var d_step_size = local_t_max / nb_samples;

                // Perform Simpson scheme
                var t = d_step_size;
                d_step_size *= 2.0;
                var res_odd = 0.0;
                var grad_odd = new three.Vector3();

                for (var i = 1; i < nb_samples; i += 2) {
                    this.computeLineIntegral(this.unwarpAbscissa(t) * w_local + t_low, p, tmpRes);
                    res_odd += tmpRes.v;
                    if (res.g) {
                        grad_odd.addVectors(grad_odd, tmpRes.g);
                    }
                    t += d_step_size;
                }

                var res_even = 0.0;
                var grad_even = new three.Vector3();
                t = 0.0;
                for (var i = 2; i < nb_samples; i += 2) {
                    t += d_step_size;
                    this.computeLineIntegral(this.unwarpAbscissa(t) * w_local + t_low, p, tmpRes);
                    if (res.g) {
                        grad_even.addVectors(grad_even, tmpRes.g);
                    }
                    res_even += tmpRes.v;
                }

                tmpRes2.g = res.g ? g2 : null;
                tmpRes2.m = res.m ? m2 : null;

                var res_low = this.computeLineIntegral(t_low, p, tmpRes);
                var res_high = this.computeLineIntegral(t_high, p, tmpRes2);

                res.v = res_low.v + 4.0 * res_odd + 2.0 * res_even + res_low.v;
                var factor = ( local_t_max / (3.0 * (nb_samples)) ) * ScalisMath_1.Poly6NF2D;
                res.v *= factor;
                if (res.g) {
                    var grad_res = new three.Vector3();
                    grad_res.addVectors(grad_res, res_low.g);
                    grad_res.addVectors(grad_res, grad_odd.multiplyScalar(4.0));
                    grad_res.addVectors(grad_res, grad_even.multiplyScalar(2.0));
                    grad_res.addVectors(grad_res, res_high.g);
                    res.g = grad_res.multiplyScalar(factor);
                }
            } else {
                res.v = 0.0;
                res.g = new three.Vector3();
            }
            if (res.m) {
                tmpRes.g = null;
                this.evalDist(p, tmpRes);
                res.m.copy(tmpRes.m);
            }
        };
    })();
    /**
     *  @param {number} t
     *  @return {number} Warped value
     */
    ScalisTriangle.prototype.warpAbscissa = function (t) {
        // Compute approx of ln(d*l+1)/d
        var dt = t * this.unit_delta_weight;
        var inv_dtp2 = 1.0 / (dt + 2.0);
        var sqr_dt_divdlp2 = dt * inv_dtp2;
        sqr_dt_divdlp2 *= sqr_dt_divdlp2;
        var serie_approx = 1.0 + sqr_dt_divdlp2*(
                                       (1.0/3.0) + sqr_dt_divdlp2*(
                                            (1.0/5.0) + sqr_dt_divdlp2*(
                                                (1.0/7.0) + sqr_dt_divdlp2*(
                                                    (1.0/9.0) + sqr_dt_divdlp2*(
                                                        (1.0/11.0) + sqr_dt_divdlp2*(1.0/13.0) )))));
        return 2.0 * t * inv_dtp2 * serie_approx;
    };

    /**
     *  @param {number} t
     *  @return {number} Unwarped value
     */
    ScalisTriangle.prototype.unwarpAbscissa = function (t) {
        // Compute approx of (exp(d*l)-1)/d
        var dt = t * this.unit_delta_weight;
        return t * ( 1.0 + dt *( 1.0/2.0 + dt * ( 1.0/6.0 + dt * ( 1.0/24.0 + dt * ( 1.0/120.0 + dt * 1.0/720.0 ))))) ;
    };

    /**
     *  @param {number} t
     *  @param {!THREE.Vector3} p point, as a THREE.Vector3
     *  @param {Object} res result containing the wanted elements like res.v for the value, res.g for the gradient, res.m for the material.
     *  @return the res parameter, filled with proper values
     */
    ScalisTriangle.prototype.computeLineIntegral = function (t, p, res) {

        var weight = this.weight_min + t * this.unit_delta_weight;
        var p_1 = new three.Vector3();
        p_1.addVectors(this.point_min, this.longest_dir_special.clone().multiplyScalar(t));

        var length = (t<this.coord_middle) ? (t/this.coord_middle) * this.max_seg_length
                                               : ((this.coord_max-t)/(this.coord_max - this.coord_middle)) * this.max_seg_length;
        if (res.g) {
            this.consWeightEvalGradForSeg( p_1, weight, this.ortho_dir, length, p, res);
        } else {
            this.consWeightEvalForSeg( p_1, weight, this.ortho_dir, length, p, res);
        }

        return res;
    };


    /**
     * "Select" the part of a segment that is inside (in the homothetic space) of a clipping "sphere".
     *          This function use precomputed values given as parameter (prevent redundant computation during convolution
     *          computation for instance)
     *          This function is used in Eval function of CompactPolynomial kernel which use a different parametrization for a greater stability.
     *
     *
     *  @param {!THREE.Vector3} w special_coeff, x, y and z attributes must be defined
     *  @param {number} length
     *  @param {!Object} clipped Result if clipping occured, in l1 and l2, returned
     *                           values are between 0.0 and length/weight_min
     *
     *  @return {boolean} true if clipping occured
     *
     *  @protected
     */
    ScalisTriangle.prototype.homotheticClippingSpecial = function(w, length, clipped)
    {
        // we search solution t \in [0,1] such that at^2-2bt+c<=0
        var a = -w.z;
        var b = -w.y;
        var c = -w.x;

        var delta = b*b - a*c;
        if(delta>=0.0)
        {
            var b_p_sqrt_delta = b+Math.sqrt(delta);
            if( (b_p_sqrt_delta<0.0) || (length*b_p_sqrt_delta<c) )
            {
                return false;
            }
            else
            {
                var main_root = c / b_p_sqrt_delta;
                clipped.l1 = (main_root<0.0) ? 0.0 : main_root;
                var a_r = a*main_root;
                clipped.l2 = (2.0*b<a_r+a*length) ? c/(a_r) : length;
                return true;
            }
        }
        return false;
    };

    /**
     *  @param {!THREE.Vector3} p_1
     *  @param {number} w_1
     *  @param {!THREE.Vector3} unit_dir
     *  @param {number} length
     *  @param {!THREE.Vector3} point
     *  @return {!Object} Object defining v attribute with the computed value
     *
     *  @protected
     */
    ScalisTriangle.prototype.consWeightEvalForSeg = function( p_1, w_1, unit_dir, length, point, res) {
        var p_min_to_point = new three.Vector3();
        p_min_to_point.subVectors( point, p_1 );
        var uv = unit_dir.dot(p_min_to_point);
        var d2 = p_min_to_point.lengthSq();

        var special_coeff = new three.Vector3();
        special_coeff.set( w_1*w_1  - ScalisMath_1.KIS2 * d2,
                           - ScalisMath_1.KIS2 * uv,
                           - ScalisMath_1.KIS2 );
        var clipped = {l1: 0, l2:0};
        if(this.homotheticClippingSpecial(special_coeff, length, clipped))
        {
            var inv_local_min_weight = 1.0 / w_1;
            special_coeff.x = 1.0 - ScalisMath_1.KIS2 * ( clipped.l1*(clipped.l1-2.0*uv) + d2 ) * inv_local_min_weight*inv_local_min_weight;
            special_coeff.y = - ScalisMath_1.KIS2*(uv-clipped.l1) * inv_local_min_weight;

            res.v = this.homotheticCompactPolynomial_segment_F_i6_cste( (clipped.l2-clipped.l1) * inv_local_min_weight,
                                                                                                      special_coeff );
        }else{
            res = 0;
        }

        return res;
    };

    /**
     *  @param {!THREE.Vector3} p_1
     *  @param {number} w_1
     *  @param {!THREE.Vector3} unit_dir
     *  @param {number} length
     *  @param {!THREE.Vector3} point
     *  @return {!Object} Object defining v attribute with the computed value
     *
     *  @protected
     */
    ScalisTriangle.prototype.consWeightEvalGradForSeg = function( p_1, w_1, unit_dir, length, point, res) {

        var p_min_to_point = new three.Vector3();
        p_min_to_point.subVectors( point, p_1 );
        var uv = unit_dir.dot(p_min_to_point);
        var d2 = p_min_to_point.lengthSq();

        var special_coeff = new three.Vector3();
        special_coeff.set( w_1*w_1  - ScalisMath_1.KIS2 * d2 ,
                           - ScalisMath_1.KIS2 * uv ,
                           - ScalisMath_1.KIS2 );
        var clipped = {l1: 0, l2:0};
        if(this.homotheticClippingSpecial(special_coeff, length, clipped))
        {
            var inv_local_min_weight = 1.0 / w_1;
            special_coeff.x = 1.0 - ScalisMath_1.KIS2 * ( clipped.l1*(clipped.l1-2.0*uv) + d2 ) * inv_local_min_weight*inv_local_min_weight;
            special_coeff.y = - ScalisMath_1.KIS2*(uv-clipped.l1) * inv_local_min_weight;

            var F0F1F2 = new three.Vector3();
            this.homotheticCompactPolynomial_segment_FGradF_i6_cste( (clipped.l2-clipped.l1) * inv_local_min_weight,
                                                                                                    special_coeff, F0F1F2);
            res.v = F0F1F2.x;
            F0F1F2.y *= inv_local_min_weight;
            var vect = unit_dir.clone();
            vect.multiplyScalar( F0F1F2.z + clipped.l1 * F0F1F2.y);
            p_min_to_point.multiplyScalar(- F0F1F2.y);
            p_min_to_point.addVectors(p_min_to_point,vect);
            res.g =  p_min_to_point.multiplyScalar(6.0*ScalisMath_1.KIS2*inv_local_min_weight);
        }else{
            res.v = 0;
            res.g.set(0,0,0);
        }

        return res;
    };

    /**
     *  @param {!THREE.Vector3} point the point of evaluation, as a THREE.Vector3
     *  @param {!Object} clipped Result if clipping occured, in l1 and l2, returned
     *                           values are between 0.0 and length/weight_min
     *  @return {boolean} true if clipping occured
     */
    ScalisTriangle.prototype.ComputeTParam = function(point, clipped) {
        var p_min_to_point = new three.Vector3();
        p_min_to_point.subVectors( point, this.point_min );

        var coord_main_dir = p_min_to_point.dot(this.main_dir);
        var coord_normal   = p_min_to_point.dot(this.unit_normal);

        //WARNING : Assume that the compact support is defined in the same way as HomotheticCompactPolynomial kernels
        var dist_sqr = coord_main_dir*coord_main_dir + coord_normal*coord_normal;

        var special_coeff = new three.Vector3();
        special_coeff.set( this.weight_min*this.weight_min - ScalisMath_1.KIS2 * dist_sqr,
                          -this.unit_delta_weight*this.weight_min - ScalisMath_1.KIS2 * coord_main_dir,
                           this.unit_delta_weight*this.unit_delta_weight - ScalisMath_1.KIS2);

        return this.homotheticClippingSpecial(special_coeff, this.coord_max, clipped);
    };

    /**
     *  Sub-function for optimized convolution value computation (Homothetic Compact Polynomial).*
     *  Function designed by Cedric Zanni, optimized for C++ using matlab.
     *  @param {number} l
     *  @param {!THREE.Vector3} w Some coefficient, as a THREE.Vector3
     *  @return {number} the value
     */
    ScalisTriangle.prototype.homotheticCompactPolynomial_segment_F_i6_cste = function(l, w) {
        var t7068 = w.z;
        var t7078 = t7068 * l;
        var t7069 = w.y;
        var t7070 = w.x;
        var t2 = t7069 * t7069;
        var t7065 = t7068 * t7070 - t2;
        var t7067 = 0.1e1 / t7068;
        var t7077 = t7065 * t7067;
        var t7064 = t7070 + (-0.2e1 * t7069 + t7078) * l;
        var t7066 = t7078 - t7069;
        var t6 = t7064 * t7064;
        var t7076 = t7066 * t6;
        var t7 = t7070 * t7070;
        var t7075 = t7069 * t7;
        return  (0.6e1 / 0.5e1 * (0.4e1 / 0.3e1 * (0.2e1 * t7065 * l + t7066 * t7064 + t7069 * t7070) * t7077 + t7076 + t7075) * t7077 + t7064 * t7076 + t7070 * t7075) * t7067 / 0.7e1;
    };

    // optimized function for segment of constant weight
    // computes value and grad
    /**
     *  Sub-function for optimized convolution for segment of constant weight,
     *  value and gradient computation (Homothetic Compact Polynomial).
     *  Function designed by Cedric Zanni, optimized for C++ using matlab.
     *  @param {number} l
     *  @param {!THREE.Vector3} res result in a THREE.Vector3
     *  @param {!THREE.Vector3} w a THREE.Vector3
     *
     */
    ScalisTriangle.prototype.homotheticCompactPolynomial_segment_FGradF_i6_cste = function(l, w, res) {
        var t7086 = w.z;
        var t7095 = t7086 * l;
        var t7087 = w.y;
        var t7088 = w.x;
        var t2 = t7087 * t7087;
        var t7082 = t7086 * t7088 - t2;
        var t7084 = 0.1e1 / t7086;
        var t7094 = t7082 * t7084;
        var t7081 = t7088 + (-0.2e1 * t7087 + t7095) * l;
        var t7083 = t7095 - t7087;
        var t7089 = t7081 * t7081;
        var t7091 = t7088 * t7088;
        var t7079 = 0.4e1 / 0.3e1 * (0.2e1 * t7082 * l + t7083 * t7081 + t7087 * t7088) * t7094 + t7083 * t7089 + t7087 * t7091;
        var t7093 = t7079 * t7084 / 0.5e1;
        var t7085 = t7088 * t7091;
        var t7080 = t7081 * t7089;
        res.x = (0.6e1 / 0.5e1 * t7079 * t7094 + t7083 * t7080 + t7087 * t7085) * t7084 / 0.7e1;
        res.y = t7093;
        res.z = (t7087 * t7093 + t7080 / 0.6e1 - t7085 / 0.6e1) * t7084;
    };

    var ScalisTriangle_1 = ScalisTriangle;

    /**
     *  A superclass for Node and Primitive in the blobtree.
     *  @constructor
     */
    var DistanceFunctor = function () {
    };

    DistanceFunctor.prototype.constructor = DistanceFunctor;

    DistanceFunctor.type = "DistanceFunctor";
    Types_1.register(DistanceFunctor.type, DistanceFunctor);
    /**
     *  @return {string} Type of the element
     */
    DistanceFunctor.prototype.getType = function() {
        return DistanceFunctor.type;
    };

    /**
     *  @abstract
     *  Return a Javscript Object respecting JSON convention.
     */
    DistanceFunctor.prototype.toJSON = function(){
        return {
            type:this.getType()
        };
    };
    /**
     *  @abstract
     *  @param {Object} json Json description of the object
     */
    DistanceFunctor.prototype.fromJSON = function(json){
        return Types_1.fromJSON(json);
    };

    /**
     *  @param {number} d The distance to be considered.
     *  @return {number} Scalar field value according to given distance d.
     */
    DistanceFunctor.prototype.value = function(d) {
        throw "Error : not implemented. Must be reimplemented in children classes.";
    };

    DistanceFunctor.prototype.value = function(d) {
        throw "Error : not implemented. Must be reimplemented in children classes.";
    };

    /**
     *  Perform a numerical approximation of the gradient according to epsilon.
     *  @param {number} d The distance to be considered.
     *  @param {number} epsilon The numerica step for this gradient computation. Default to 0.00001.
     */
    DistanceFunctor.prototype.numericalGradient = function(d,epsilon){
        var eps = epsilon ? epsilon : 0.00001;
        return (this.value(d+eps)-this.value(d-eps))/(2*eps);
    };

    /**
     *  Compute the gradient. Should be reimplemented in most cases.
     *  By default, this function return a numerical gradient with epsilon at 0.00001.
     *  @return {number} One dimensional gradient at d.
     *
     */
    DistanceFunctor.prototype.gradient = function(d){
        return this.numericalGradient(d,0.00001);
    };

    /**
     *  @return {number} Distance above which all values will be 0. Should be reimplemented and default to infinity.
     *
     */
    DistanceFunctor.prototype.getSupport = function(d){
        return Infinity;
    };


    var DistanceFunctor_1 = DistanceFunctor;

    /**
     *  Specialised Distance Functor using a 6 degree polynomial function.
     *  This is the function similar to the one used in SCALIS primitives.
     *  @constructor
     */
    var Poly6DistanceFunctor = function (scale) {
        this.scale = scale || 1.0;
    };

    Poly6DistanceFunctor.prototype = Object.create(DistanceFunctor_1.prototype);
    Poly6DistanceFunctor.prototype.constructor = Poly6DistanceFunctor;

    Poly6DistanceFunctor.type = "Poly6DistanceFunctor";
    Types_1.register(Poly6DistanceFunctor.type, Poly6DistanceFunctor);

    /**
     *  @return {string} Type of the element
     */
    Poly6DistanceFunctor.prototype.getType = function() {
        return Poly6DistanceFunctor.type;
    };

    /**
     *  @return {Object} Json description of this functor.
     */
    Poly6DistanceFunctor.prototype.toJSON = function() {
        var json = Blobtree.DistanceFunctor.prototype.toJSON.call(this,c);
        json.scale = this.scale;
        return json;
    };

    // This is the standard 6 degree polynomial function used for implicit modeling.
    // At 0, its value is 1 with a zero derivative.
    // at 1, its value is 0 with a zero derivative.
    Poly6DistanceFunctor.evalStandard = function(d) {
        if(d<0.0){
            return 1.0;
        }
        var aux = 1.0-d*d;

        if(aux > 0.0)
        {
            return aux*aux*aux;
        }else{
            return 0.0;
        }
    };
    // [Abstract]
    Poly6DistanceFunctor.prototype.value = function(d) {
        var dp = d/(2*this.scale); // ensure the support fits the scale.
        dp = dp + 0.5;
        return Poly6DistanceFunctor.evalStandard(dp)/Poly6DistanceFunctor.evalStandard(0.5);
    };

    // [Abstract] Re-implementation is  optional, numerical computation can be used.
    Poly6DistanceFunctor.prototype.gradient = function(d){
        var ds = d/(2*this.scale) + 0.5;
        var res = (1-ds*ds);
        res = -(6/(2*this.scale))*ds*res*res/Poly6DistanceFunctor.evalStandard(0.5);
        return res;
    };

    // [Abstract]
    Poly6DistanceFunctor.prototype.getSupport = function(d){
        return this.scale;
    };

    var Poly6DistanceFunctor_1 = Poly6DistanceFunctor;

    /**
     *  This class implements an abstract Node class for Signed Distance Field.
     *  The considered primtive is at distance = 0.
     *  Convention is : negative value inside the surface, positive value outside.
     *  @constructor
     *  @extends {Node}
     */
    var SDFNode = function ()
    {
        Node_1.call(this);

        // Default bounding box for a SDF is infinite.
        this.aabb.set(
            new THREE.Vector3( - Infinity, - Infinity, - Infinity ),
            new THREE.Vector3( + Infinity, + Infinity, + Infinity )
        );
    };

    SDFNode.prototype = Object.create(Node_1.prototype);
    SDFNode.prototype.constructor = SDFNode;

    SDFNode.type = "SDFNode";
    Types_1.register(SDFNode.type, SDFNode);

    SDFNode.prototype.getType = function(){
        return SDFNode.type;
    };

    // Abstract
    SDFNode.prototype.computeAABB = function() {
        // Nothing to do, SDF have infinite bounding box
    };

    /**
     *  Return the bounding box of the node for a given maximum distance.
     *  Ie, the distance field is greater than d everywhere outside the returned box.
     *  @param {number} d Distance
     *  @abstract
     */
    SDFNode.prototype.computeDistanceAABB = function(d) {
        throw "computeDistanceAABB is an abstract function of SDFNode. Please reimplement it in children classes.";
    };

    /**
     *  SDF Field are infinite, so Areas do not make sens except for the SDFRoot, which will
     *  usually apply a compact kernel to the distance field.
     *  @abstract
     */
    SDFNode.prototype.getAreas = function() {
        throw "No Areas for SDFNode, except for the SDFRootNode.";
    };

    /**
     *  Since SDF Nodes are distance function, this function will return
     *  an accurate distance to the surface.
     *  @abstract
     */
    SDFNode.prototype.distanceTo = function(p) {
        throw "distanceTo should be reimplemented in every children classes of SDFNode.";
    };

    // Abstract
    SDFNode.prototype.heuristicStepWithin = function() {
        throw "heuristicStepWithin may not make sens for all SDFNode, except for the SDFRootNode.";
    };

    var SDFNode_1 = SDFNode;

    /**
     *  This class implements a SDF Root Node, which is basically a Signed Distance Field
     *  made of some noe combination, on which is applied a compact support function.
     *  For now SDF nodes do not have materials. A unique material is defined in the SDFRootNode.
     *
     *  @constructor
     *  @extends SDFNode
     *
     *  @param {DistanceFunctor} f The distance function to be applied to the distance field. It must
     *                            respect the Blobtree convention, which is : positive everywhere, with a finite support.
     *  @param {SDFNode} child The child containng the complete SDF. SDFRootNode can have only one child.
     */
    var SDFRootNode = function (f, material, child) {

        SDFNode_1.call(this);

        this.f = f;

        this.material = material ? material.clone() : new Material_1();

        this.addChild(child);

        // Tmp vars to speed up computation (no reallocations)
        // TODO : should be pushed in the function static variables since there can be no SDFRoot below the SDFRoot.
        this.tmp_res = {v:0, g:null};
        this.tmp_g = new three.Vector3(0,0,0);
    };

    SDFRootNode.prototype = Object.create( SDFNode_1.prototype );
    SDFRootNode.prototype.constructor = SDFRootNode;

    SDFRootNode.type = "SDFRootNode";
    Types_1.register(SDFRootNode.type, SDFRootNode);

    SDFRootNode.prototype.getType = function(){
        return SDFRootNode.type;
    };

    SDFRootNode.prototype.addChild = function(c){
        if(this.children.length === 0){
            SDFNode_1.prototype.addChild.call(this,c);
        }else{
            throw "Error : SDFRootNode can have only one child.";
        }
    };

    SDFRootNode.prototype.toJSON = function(){
        var res = SDFNode_1.prototype.toJSON.call(this);
        res.f = this.f.toJSON();

        return res;
    };
    SDFRootNode.fromJSON = function(json){
        var res = new SDFRootNode(Types_1.fromJSON(res.f), Types_1.fromJSON(json.children[0]));
        return res;
    };

    // [Abstract] see Node for a complete description
    SDFRootNode.prototype.prepareForEval = function()
    {
        if(!this.valid_aabb){
            this.aabb = new three.Box3();  // Create empty BBox
            for(var i=0; i<this.children.length; ++i){
                var c = this.children[i];
                c.prepareForEval();
                this.aabb.union(
                    c.computeDistanceAABB(this.f.getSupport())
                );     // new aabb is computed according to remaining children aabb
            }

            this.valid_aabb = true;
        }
    };

    // [Abstract] see ScalisPrimitive.getArea
    SDFRootNode.prototype.getAreas = function() {
        if(!this.valid_aabb) {
            throw "ERROR : Cannot get area of invalid node";
        }else{
            return this.children[0].getAreas(this.f.getSupport());
        }
    };

    // [Abstract] see Node for more details.
    SDFRootNode.prototype.value = function(p,res)
    {
        var tmp = this.tmp_res;
        tmp.g = res.g ? this.tmp_g : null;

        // Init res
        res.v = 0;
        if(res.m)  {
            res.m.copy(Material_1.defaultMaterial);
        }if(res.g) ;else if (res.step !== undefined) {
            // that, is the max distance
            // we want a value that won't miss any 'min'
            res.step = 1000000000;
        }

        if(this.aabb.containsPoint(p)){
            this.children[0].value(p,tmp);

            res.v = this.f.value(tmp.v);
            if(res.g){
                res.g.copy(tmp.g).multiplyScalar(this.f.gradient(res.v));
            }
            if(res.m){
                res.m.copy(this.material);
            }
        }
        else if (res.step !== undefined) {
            // return distance to aabb such that next time we'll hit from within the aabbb
            res.step = this.aabb.distanceToPoint(p) + 0.3;
        }
    };

    var SDFRootNode_1 = SDFRootNode;

    /**
     *  This class implements an abstract primitve class for signed distance field.
     *  SDFPrimitive subclasses must define a scalar field being the distance to a geometry.
     *  @constructor
     *  @extends {Element}
     */
    var SDFPrimitive = function ()
    {
        Element_1.call(this);

        // Default bounding box for a SDF is infinite.
        this.aabb.set(
            new THREE.Vector3( - Infinity, - Infinity, - Infinity ),
            new THREE.Vector3( + Infinity, + Infinity, + Infinity )
        );
    };

    SDFPrimitive.prototype = Object.create(Element_1.prototype);
    SDFPrimitive.prototype.constructor = SDFPrimitive;

    SDFPrimitive.type = "SDFPrimitive";
    Types_1.register(SDFPrimitive.type, SDFPrimitive);

    SDFPrimitive.prototype.SDFPrimitive = function(){
        return SDFPrimitive.type;
    };

    // Abstract
    SDFPrimitive.prototype.computeAABB = function() {
        // Nothing to do, SDF have infinite bounding box
    };

    /**
     *  Return the bounding box of the node for a given maximum distance.
     *  Ie, the distance field is greater than d everywhere outside the returned box.
     *  @param {number} d Distance
     *  @abstract
     */
    SDFPrimitive.prototype.computeDistanceAABB = function(d) {
        throw "computeDistanceAABB is an abstract function of SDFPrimitive. Please reimplement it in children classes.";
    };

    /**
     *  SDF Field are infinite, so Areas do not make sens.
     */
    SDFPrimitive.prototype.getAreas = function() {
        throw "No Areas for SDFPrimitive.";
    };

    /**
     *  Since SDF Nodes are distance function, this function will return
     *  an accurate distance to the surface.
     *  @abstract
     */
    SDFPrimitive.prototype.distanceTo = (function(){
        var res = {v:0};
        return function(p) {
            this.value(p,res);
            return res.v;
        };
    })();

    // Abstract
    SDFPrimitive.prototype.heuristicStepWithin = function() {
        throw "Not implemented";
    };

    var SDFPrimitive_1 = SDFPrimitive;

    /**
     *  @constructor
     *  @extends SDFPrimitive
     *
     *  @param {THREE.Vector3} p Position (ie center) of the point
     *  @param {number} acc Accuracy factor for this primitive. Default is 1.0 which will lead to the side of the support.
     */
    var SDFPoint = function(p, acc) {
        SDFPrimitive_1.call(this);

        this.p = p.clone();
        this.acc = acc || 1.0;
    };

    SDFPoint.prototype = Object.create(SDFPrimitive_1.prototype);
    SDFPoint.prototype.constructor = SDFPoint;

    SDFPoint.type = "SDFPoint";
    Types_1.register(SDFPoint.type, SDFPoint);

    SDFPoint.prototype.getType = function(){
        return SDFPoint.type;
    };

    SDFPoint.prototype.toJSON = function() {
        var res = SDFPrimitive_1.prototype.toJSON.call(this);
        res.p = {
            x:this.p.x,
            y:this.p.y,
            z:this.p.z
        };
        res.acc = this.acc;
        return res;
    };
    SDFPoint.fromJSON = function(json){
        return new SDFPoint(new three.Vector3(json.p.x,json.p.y, json.p.z), json.acc);
    };

    /**
     *  @param {number} acc The new accuracy factor
     */
    SDFPoint.prototype.setAccuracy = function(acc) {
        this.acc = acc;
        this.invalidAABB();
    };

    /**
     *  @return {number} Current accuracy factor
     */
    SDFPoint.prototype.getAccuracy = function() {
        return this.acc;
    };

    /**
     *  @param {THREE.Vector3} p The new position (ie center)
     */
    SDFPoint.prototype.setPosition = function(p) {
        this.p.copy(p);
        this.invalidAABB();
    };

    /**
     *  @return {THREE.Vector3} Current position (ie center)
     */
    SDFPoint.prototype.getPosition = function() {
        return this.p;
    };

    // [Abstract]
    SDFPoint.prototype.computeDistanceAABB = function(d) {
        return new three.Box3(
            this.p.clone().add(new three.Vector3(-d,-d,-d)),
            this.p.clone().add(new three.Vector3(d,d,d))
        );
    };
    // [Abstract]
    SDFPoint.prototype.prepareForEval = function() {
        if(!this.valid_aabb)
        {
            this.valid_aabb = true;
        }
    };

    // [Abstract] see ScalisPrimitive.getArea
    SDFPoint.prototype.getAreas = function(d) {
        if(!this.valid_aabb) {
            throw "ERROR : Cannot get area of invalid primitive";
            return [];
        }else{
            return [{
                aabb:this.computeDistanceAABB(d),
                bv: new AreaSphere_1(
                    this.p,
                    d,
                    this.acc
                ),
                obj: this
            }];
        }
    };

    // [Abstract] see SDFPrimitive.value
    SDFPoint.prototype.value = (function(){
        var v = new three.Vector3();

        return function(p,res) {
            if(!this.valid_aabb){
                throw "Error : PrepareForEval should have been called";
            }

            v.subVectors(p,this.p);
            var l = v.length();
            res.v = l;
            if(res.g)
            {
                res.g.copy(v).multiplyScalar(1/l);
            }
        };
    })();

    var SDFPoint_1 = SDFPoint;

    /**
     *  General representation of a "Capsule" area, ie, 2 sphere connected by a cone.
     *  You can find more on Capsule geometry here https://github.com/maximeq/three-js-capsule-geometry
     *
     *  @extends {Area}
     *
     *  @param {!THREE.Vector3} p1     First point of the shape
     *  @param {!THREE.Vector3} p2     Second point of the shape
     *  @param {number}  r1 radius at p1
     *  @param {number}  r2 radius at p2
     *  @param {number}  accFactor1 Apply an accuracy factor to the standard one, around p1. Default to 1.
     *  @param {number}  accFactor2 Apply an accuracy factor to the standard one, around p2. Default to 1.
     *
     * @constructor
     */
    var AreaCapsule = function(p1, p2, r1, r2, accFactor1, accFactor2 )
    {
        Area_1.call(this);

        this.p1 = p1.clone();
        this.p2 = p2.clone();
        this.r1 = r1;
        this.r2 = r2;

        this.accFactor1 = accFactor1 || 1.0;
        this.accFactor2 = accFactor2 || 1.0;

        this.unit_dir = new three.Vector3().subVectors(p2,p1);
        this.length = this.unit_dir.length();
        this.unit_dir.normalize();

        // tmp var for functions below
        this.vector = new three.Vector3();
        this.p1_to_p = this.vector; // basically the same as above + smart name
        this.p1_to_p_sqrnorm = 0;
        this.x_p_2D = 0;
        this.y_p_2D = 0;
        this.y_p_2DSq = 0;
        this.ortho_vec_x = this.r1 - this.r2; // direction orthogonal to the "line" getting from one weight to the other. Precomputed
        this.ortho_vec_y = this.length;
        this.p_proj_x = 0;
        this.p_proj_y = 0;

        this.abs_diff_thick = Math.abs(this.ortho_vec_x);
    };

    AreaCapsule.prototype = Object.create(Area_1.prototype);
    AreaCapsule.prototype.constructor = AreaCapsule;

    /**
     *  Compute some of the tmp variables. Used to factorized other functions code.
     *  @param {!THREE.Vector3} p A point as a THREE.Vector3
     *
     *  @protected
     */
    AreaCapsule.prototype.proj_computation = function(p)
    {
        this.p1_to_p = this.vector;
        this.p1_to_p.subVectors(p, this.p1);
        this.p1_to_p_sqrnorm = this.p1_to_p.lengthSq();
        this.x_p_2D = this.p1_to_p.dot(this.unit_dir);
        // pythagore inc.
        this.y_p_2DSq = this.p1_to_p_sqrnorm - this.x_p_2D*this.x_p_2D;
        this.y_p_2D = this.y_p_2DSq>0 ? Math.sqrt(this.y_p_2DSq) : 0; // because of rounded errors tmp can be <0 and this causes the next sqrt to return NaN...

        var t = -this.y_p_2D/this.ortho_vec_y;
        // P proj is the point at the intersection of:
        //              - the local X axis (computation in the unit_dir basis)
        //                  and
        //              - the line defined by P and the vector orthogonal to the weight line
        this.p_proj_x = this.x_p_2D + t*this.ortho_vec_x;
        this.p_proj_y = 0.0;
    };

    /**
     *  [Abstract]
     *  @todo Check the Maths (Ask Cedric Zanni?)
     */
    AreaCapsule.prototype.sphereIntersect = function(sphere)
    {
        this.proj_computation(sphere.center);

        if(this.p_proj_x<0.0){
            return (Math.sqrt(this.p1_to_p_sqrnorm)-sphere.radius < this.r1);
        }else{
            if(this.p_proj_x>this.length)
            {
                this.vector.subVectors(sphere.center, this.p2);
                return (Math.sqrt(this.vector.lengthSq())-sphere.radius < this.r2);
            }else{
                var sub1 = this.x_p_2D-this.p_proj_x;
                //var sub2 = this.y_p_2D-this.p_proj_y; //this.p_proj_y is set at 0 by definition
                //var dist = Math.sqrt(sub1*sub1 +this.y_p_2DSq);//sub2*sub2);
                var dist = sub1*sub1 +this.y_p_2DSq;//sub2*sub2);
                var tt = this.p_proj_x/this.length;
                var inter_w = this.r1*(1.0-tt) + tt*this.r2;
                var tmp = sphere.radius + inter_w;
                //return (dist-sphere.radius < inter_w);
                return (dist<tmp*tmp);
            }
        }
    };

    /**
     *  Sea documentation in parent class Area
     */
    AreaCapsule.prototype.contains = function(p)
    {
        this.proj_computation(p);
        // P proj is the point at the intersection of:
        //              - the X axis
        //                  and
        //              - the line defined by P and the vector orthogonal to the weight line
        if(this.p_proj_x<0.0){
            // Proj is before the line segment beginning defined by P0: spherical containment
            return this.p1_to_p_sqrnorm < this.r1*this.r1;
        }else{
            if(this.p_proj_x>this.length)
            {
                // Proj is after the line segment beginning defined by P1: spherical containment
                this.vector.subVectors(p, this.p2);
                return this.vector.lengthSq() < this.r2*this.r2;
            }else{
                // Proj is in between the line segment P1-P0: Linear kind of containment
                var sub1 = this.x_p_2D-this.p_proj_x;
                var sub2 = this.y_p_2D-this.p_proj_y;
                var dist2 = sub1*sub1+sub2*sub2;
                var tt = this.p_proj_x/this.length;
                var inter_w = this.r1*(1.0-tt) + tt*this.r2;
                return dist2 < inter_w*inter_w;
            }
        }
    };

    /**
     *  Return the minimum accuracy needed in the intersection of the sphere and the area.
     *         This function is a generic function used in both getNiceAcc and getRawAcc.
     *
     *  @return {number} the accuracy needed in the intersection zone
     *
     *  @param {!{r:number,c:!THREE.Vector3}}  sphere  A aphere object, must define sphere.radius (radius) and sphere.center (center, as a THREE.Vector3)
     *  @param {number}  factor  the ratio to determine the wanted accuracy.
     *
     *  @todo Check the Maths
     */
    AreaCapsule.prototype.getAcc = function(sphere, factor)
    {
        this.proj_computation(sphere.center);

        // Thales between two triangles that have the same angles gives us the dist of:
        // side A = sphere.radius*this.abs_diff_thick/this.length;
        // Then pythagore this shit up as A² + sphere.radius² = delta²
        // i.e delta² = (sphere.radius*this.abs_diff_thick/this.length)² + sphere.radius²
        // <=> delta = sphere.radius*Math.sqrt(1+(this.abs_diff_thick/this.length)²);

        var tmp = this.abs_diff_thick/this.length;
        var half_delta = sphere.radius*Math.sqrt(1+tmp*tmp)*0.5;

        // we check only the direction where the weight is minimum since
        // we will return minimum accuracy needed in the area.
        var absc = this.p_proj_x;
        absc += this.r1 > this.r2 ? half_delta : -half_delta;

        if(absc<0.0){
            return this.r1*this.accFactor1*factor;
        }else if(absc>this.length)
        {
            return this.r2*this.accFactor2*factor;
        }else{

            var tt = absc/this.length;
            var inter_w = this.r1*this.accFactor1*(1.0-tt) + tt*this.r2*this.accFactor2;
            return inter_w*factor;
        }
    };

    /**
     *  Convenience function, just call getAcc with Nice Accuracy parameters.
     *  @param {!{r:number,c:!THREE.Vector3}}  sphere A sphere object, must define sphere.radius (radius) and sphere.center (center, as a THREE.Vector3)
     *  @return {number} The Nice accuracy needed in the intersection zone
     */
    AreaCapsule.prototype.getNiceAcc = function(sphere)
    {
        return this.getAcc(sphere,Accuracies_1.nice);
    };
    /**
     *  Convenience function, just call getAcc with Curr Accuracy parameters.
     *  @param {!{r:number,c:!THREE.Vector3}}  sphere A aphere object, must define sphere.radius (radius) and sphere.center (center, as a THREE.Vector3)
     *  @return {number} The Curr accuracy needed in the intersection zone
     */
    AreaCapsule.prototype.getCurrAcc = function(sphere)
    {
        return this.getAcc(sphere,Accuracies_1.curr);
    };
    /**
     *  Convenience function, just call getAcc with Raw Accuracy parameters.
     *  @param {!{r:number,c:!THREE.Vector3}}  sphere A aphere object, must define sphere.radius (radius) and sphere.center (center, as a THREE.Vector3)
     *  @return {number} The raw accuracy needed in the intersection zone
     */
    AreaCapsule.prototype.getRawAcc = function(sphere)
    {
        return this.getAcc(sphere,Accuracies_1.raw);
    };

    /**
     *  Sea documentation in parent class Area
     */
    AreaCapsule.prototype.getMinAcc = function()
    {
        return Accuracies_1.curr*Math.min(this.r1*this.accFactor1, this.r2*this.accFactor2);
    };
    /**
     *  Sea documentation in parent class Area
     */
    AreaCapsule.prototype.getMinRawAcc = function()
    {
        return Accuracies_1.raw*Math.min(this.r1*this.accFactor1, this.r2*this.accFactor2);
    };

    /**
     *  Return the minimum accuracy required at some point on the given axis, according to Accuracies.curr
     *  The returned accuracy is the one you would need when stepping in the axis
     *  direction when you are on the axis at coordinate t.
     *  @param {string} axis x, y or z
     *  @param {number} t Coordinate on the axis
     *  @return {number} The step you can safely do in axis direction
     */
    AreaCapsule.prototype.getAxisProjectionMinStep = function(axis,t){
        var step = Number.MAX_VALUE;
        var p1 = this.p1[axis] < this.p2[axis] ? this.p1 : this.p2;
        var p2, r1, r2;
        if(p1 === this.p1){
            p2 = this.p2;
            r1 = this.r1*this.accFactor1;
            r2 = this.r2*this.accFactor2;
        }else{
            p2 = this.p1;
            r1 = this.r2;
            r2 = this.r1*this.accFactor1;
        }

        var diff = t-p1[axis];
        if(diff<-2*r1){
            step = Math.min(step,Math.max(Math.abs(diff+2*r1),Accuracies_1.curr*r1));
        }else if(diff<2*r1){
            step = Math.min(step,Accuracies_1.curr*r1);
        }// else the sphere is behind us
        diff = t-p2[axis];
        if(diff<-2*r2){
            step = Math.min(step,Math.max(Math.abs(diff+2*r2),Accuracies_1.curr*r2));
        }else if(diff<2*r2){
            step = Math.min(step,Accuracies_1.curr*r2);
        }// else the sphere is behind us

        var tbis = t-p1[axis];
        var axis_l = p2[axis]-p1[axis];
        if(tbis>0 && tbis<axis_l && axis_l!==0){
            // t is in p1p2
            step = Math.min(step,Accuracies_1.curr*(r1 + (tbis/axis_l)*(r2 - r1)));
        }

        return step;
    };

    var AreaCapsule_1 = AreaCapsule;

    /**
     *
     *  @constructor
     *  @extends SDFPrimitive
     *
     *  @param {THREE.Vector3} p1 Position of the first segment extremity
     *  @param {THREE.Vector3} p2 Position of the second segment extremity
     *  @param {number} acc Accuracy factor for this primitive. Default is 1.0 which will lead to the side of the support.
     */
    var SDFSegment = function(p1, p2, acc) {
        SDFPrimitive_1.call(this);

        this.p1 = p1.clone();
        this.p2 = p2.clone();
        this.acc = acc || 1.0;

        // Helper for evaluation
        this.l = new three.Line3(this.p1, this.p2);
    };

    SDFSegment.prototype = Object.create(SDFPrimitive_1.prototype);
    SDFSegment.prototype.constructor = SDFSegment;

    SDFSegment.type = "SDFSegment";
    Types_1.register(SDFSegment.type, SDFSegment);

    SDFSegment.prototype.getType = function(){
        return SDFSegment.type;
    };

    SDFSegment.prototype.toJSON = function() {
        var res = SDFPrimitive_1.prototype.toJSON.call(this);
        res.p1 = {
            x:this.p1.x,
            y:this.p1.y,
            z:this.p1.z
        };
        res.p2 = {
            x:this.p2.x,
            y:this.p2.y,
            z:this.p2.z
        };
        res.acc = this.acc;
        return res;
    };
    SDFSegment.fromJSON = function(json){
        var v = ScalisVertex.fromJSON(json.v[0]);
        return new SDFSegment(
            new three.Vector3(json.p1.x,json.p1.y, json.p1.z),
            new three.Vector3(json.p2.x,json.p2.y, json.p2.z),
            json.acc
        );
    };

    /**
     *  @param {number} acc The new accuracy factor
     */
    SDFSegment.prototype.setAccuracy = function(acc) {
        this.acc = acc;
        this.invalidAABB();
    };

    /**
     *  @return {number} Current accuracy factor
     */
    SDFSegment.prototype.getAccuracy = function() {
        return this.acc;
    };

    /**
     *  @param {THREE.Vector3} p1 The new position of the first segment point.
     */
    SDFSegment.prototype.setPosition1 = function(p1) {
        this.p1.copy(p1);
        this.invalidAABB();
    };
    /**
     *  @param {THREE.Vector3} p2 The new position of the second segment point
     */
    SDFSegment.prototype.setPosition2 = function(p2) {
        this.p2.copy(p2);
        this.invalidAABB();
    };

    /**
     *  @return {THREE.Vector3} Current position of the first segment point
     */
    SDFSegment.prototype.getPosition1 = function() {
        return this.p1;
    };
    /**
     *  @return {THREE.Vector3} Current position of the second segment point
     */
    SDFSegment.prototype.getPosition2 = function() {
        return this.p2;
    };

    // [Abstract]
    SDFSegment.prototype.computeDistanceAABB = function(d) {
        var b1 = new three.Box3(
            this.p1.clone().add(new three.Vector3(-d,-d,-d)),
            this.p1.clone().add(new three.Vector3(d,d,d))
        );
        var b2 = new three.Box3(
            this.p2.clone().add(new three.Vector3(-d,-d,-d)),
            this.p2.clone().add(new three.Vector3(d,d,d))
        );
        return b1.union(b2);
    };
    // [Abstract]
    SDFSegment.prototype.prepareForEval = function() {
        if(!this.valid_aabb)
        {
            this.l.set(this.p1,this.p2);
            this.valid_aabb = true;
        }
    };

    // [Abstract] see ScalisPrimitive.getArea
    SDFSegment.prototype.getAreas = function(d) {
        if(!this.valid_aabb) {
            throw "ERROR : Cannot get area of invalid primitive";
            return [];
        }else{
            return [{
                aabb:this.computeDistanceAABB(d),
                bv: new AreaCapsule_1(
                    this.p1,
                    this.p2,
                    d,
                    d,
                    this.acc,
                    this.acc
                ),
                obj: this
            }];
        }
    };

    // [Abstract] see SDFPrimitive.value
    SDFSegment.prototype.value = (function(){
        var v = new three.Vector3();
        var lc = new three.Vector3();
        return function(p,res) {
            this.l.closestPointToPoint(p,true,v);
            res.v = lc.subVectors(p,v).length();
            if(res.g){
                res.g.copy(lc).divideScalar(res.v);
            }
        };
    })();

    var SDFSegment_1 = SDFSegment;

    /**
     *  @constructor
     *  @extends SDFPrimitive
     *
     *  @param {THREE.Vector3} p Position (ie center) of the sphere
     *  @param {number} r Radius of the sphere
     */
    var SDFSphere = function(p, r) {
        SDFPrimitive_1.call(this);

        this.p = p.clone();
        this.r = r;
    };

    SDFSphere.prototype = Object.create(SDFPrimitive_1.prototype);
    SDFSphere.prototype.constructor = SDFSphere;

    SDFSphere.type = "SDFSphere";
    Types_1.register(SDFSphere.type, SDFSphere);

    SDFSphere.prototype.getType = function(){
        return SDFSphere.type;
    };

    SDFSphere.prototype.toJSON = function() {
        var res = SDFPrimitive_1.prototype.toJSON.call(this);
        res.p = {
            x:this.p.x,
            y:this.p.y,
            z:this.p.z
        };
        res.r = this.r;
        return res;
    };
    SDFSphere.fromJSON = function(json){
        return new SDFSphere(new three.Vector3(json.p.x,json.p.y, json.p.z), json.r);
    };

    /**
     *  @param {number} r The new radius
     */
    SDFSphere.prototype.setRadius = function(r) {
        this.r = r;
        this.invalidAABB();
    };

    /**
     *  @return {number} Current radius
     */
    SDFSphere.prototype.getRadius = function() {
        return this.r;
    };

    /**
     *  @param {THREE.Vector3} p The new position (ie center)
     */
    SDFSphere.prototype.setPosition = function(p) {
        this.p.copy(p);
        this.invalidAABB();
    };

    /**
     *  @return {THREE.Vector3} Current position (ie center)
     */
    SDFSphere.prototype.getPosition = function() {
        return this.p;
    };

    // [Abstract]
    SDFSphere.prototype.computeDistanceAABB = function(d) {
        return new three.Box3(
            this.p.clone().add(new three.Vector3(-this.r-d,-this.r-d,-this.r-d)),
            this.p.clone().add(new three.Vector3(this.r+d,this.r+d,this.r+d))
        );
    };
    // [Abstract]
    SDFSphere.prototype.prepareForEval = function() {
        if(!this.valid_aabb)
        {
            this.valid_aabb = true;
        }
    };

    // [Abstract] see ScalisPrimitive.getArea
    SDFSphere.prototype.getAreas = function(d) {
        if(!this.valid_aabb) {
            throw "ERROR : Cannot get area of invalid primitive";
            return [];
        }else{
            return [{
                aabb:this.computeDistanceAABB(d),
                bv: new AreaSphere_1(
                    this.p,
                    this.r+d,
                    this.r/(this.r+d) // Adjust accuray factor according to the radius and not only to the required d
                ),
                obj: this
            }];
        }
    };

    // [Abstract] see SDFPrimitive.value
    SDFSphere.prototype.value = (function(){
        var v = new three.Vector3();

        return function(p,res) {
            if(!this.valid_aabb){
                throw "Error : PrepareForEval should have been called";
            }

            v.subVectors(p,this.p);
            var l = v.length();
            res.v = l - this.r;
            if(res.g)
            {
                res.g.copy(v).multiplyScalar(1/l);
            }
        };
    })();

    var SDFSphere_1 = SDFSphere;

    /**
     *  This primitive implements a distance field to an extanded "capsule geometry", which is actually a weighted segment.
     *  You can find more on Capsule geometry here https://github.com/maximeq/three-js-capsule-geometry
     *
     *  @constructor
     *  @extends SDFPrimitive
     *
     *  @param {THREE.Vector3} p1 Position of the first segment extremity
     *  @param {THREE.Vector3} p2 Position of the second segment extremity
     *  @param {number} r1 Radius of the sphere centered in p1
     *  @param {number} r2 Radius of the sphere centered in p2
     */
    var SDFCapsule = function(p1, p2, r1, r2) {
        SDFPrimitive_1.call(this);

        this.p1 = p1.clone();
        this.p2 = p2.clone();
        this.r1 = r1;
        this.r2 = r2;

        // Helper for evaluation
        this.r1 = this.r1;
        this.rdiff = this.r2 - this.r1;
        this.unit_dir = new three.Vector3().subVectors(this.p2, this.p1);
        this.lengthSq = this.unit_dir.lengthSq();
        this.length = this.unit_dir.length();
        this.unit_dir.normalize();
    };

    SDFCapsule.prototype = Object.create(SDFPrimitive_1.prototype);
    SDFCapsule.prototype.constructor = SDFCapsule;

    SDFCapsule.type = "SDFCapsule";
    Types_1.register(SDFCapsule.type, SDFCapsule);

    SDFCapsule.prototype.getType = function(){
        return SDFCapsule.type;
    };

    SDFCapsule.prototype.toJSON = function() {
        var res = SDFPrimitive_1.prototype.toJSON.call(this);
        res.p1 = {
            x:this.p1.x,
            y:this.p1.y,
            z:this.p1.z
        };
        res.r1 = this.r1;
        res.p2 = {
            x:this.p2.x,
            y:this.p2.y,
            z:this.p2.z
        };
        res.r2 = this.r2;
        return res;
    };
    SDFCapsule.fromJSON = function(json){
        var v = ScalisVertex.fromJSON(json.v[0]);
        return new SDFCapsule(
            new three.Vector3(json.p1.x,json.p1.y, json.p1.z),
            new three.Vector3(json.p2.x,json.p2.y, json.p2.z),
            json.r1,
            json.r2
        );
    };

    /**
     *  @param {number} r1 The new radius at p1
     */
    SDFCapsule.prototype.setRadius1 = function(r1) {
        this.r1 = r1;
        this.invalidAABB();
    };
    /**
     *  @param {number} r2 The new radius at p2
     */
    SDFCapsule.prototype.setRadius2 = function(r1) {
        this.r1 = r1;
        this.invalidAABB();
    };

    /**
     *  @return {number} Current radius at p1
     */
    SDFCapsule.prototype.getRadius1 = function() {
        return this.r1;
    };
    /**
     *  @return {number} Current radius at p2
     */
    SDFCapsule.prototype.getRadius2 = function() {
        return this.r2;
    };

    /**
     *  @param {THREE.Vector3} p1 The new position of the first segment point.
     */
    SDFCapsule.prototype.setPosition1 = function(p1) {
        this.p1.copy(p1);
        this.invalidAABB();
    };
    /**
     *  @param {THREE.Vector3} p2 The new position of the second segment point
     */
    SDFCapsule.prototype.setPosition2 = function(p2) {
        this.p2.copy(p2);
        this.invalidAABB();
    };

    /**
     *  @return {THREE.Vector3} Current position of the first segment point
     */
    SDFCapsule.prototype.getPosition1 = function() {
        return this.p1;
    };
    /**
     *  @return {THREE.Vector3} Current position of the second segment point
     */
    SDFCapsule.prototype.getPosition2 = function() {
        return this.p2;
    };

    // [Abstract]
    SDFCapsule.prototype.computeDistanceAABB = function(d) {
        var b1 = new three.Box3(
            this.p1.clone().add(new three.Vector3(-this.r1-d,-this.r1-d,-this.r1-d)),
            this.p1.clone().add(new three.Vector3(this.r1+d,this.r1+d,this.r1+d))
        );
        var b2 = new three.Box3(
            this.p2.clone().add(new three.Vector3(-this.r2-d,-this.r2-d,-this.r2-d)),
            this.p2.clone().add(new three.Vector3(this.r2+d,this.r2+d,this.r2+d))
        );
        return b1.union(b2);
    };
    // [Abstract]
    SDFCapsule.prototype.prepareForEval = function() {
        if(!this.valid_aabb)
        {
            this.valid_aabb = true;
        }
    };

    // [Abstract] see ScalisPrimitive.getArea
    SDFCapsule.prototype.getAreas = function(d) {
        if(!this.valid_aabb) {
            throw "ERROR : Cannot get area of invalid primitive";
            return [];
        }else{
            return [{
                aabb:this.computeDistanceAABB(d),
                bv: new AreaCapsule_1(
                    this.p1,
                    this.p2,
                    this.r1+d,
                    this.r2+d,
                    this.r1/(this.r1+d), // Adjust accuray factor according to the radius and not only to the required d
                    this.r2/(this.r2+d)
                ),
                obj: this
            }];
        }
    };

    // [Abstract] see SDFPrimitive.value
    SDFCapsule.prototype.value = (function(){
        var v = new three.Vector3();
        var proj = new three.Vector3();

        return function(p,res) {
            v.subVectors(p,this.p1);
            var p1p_sqrl = v.lengthSq();

            // In unit_dir basis, vector (this.r1-this.r2, this.length) is normal to the "weight line"
            // We need a projection in this direction up to the segment line to know in which case we fall.

            var x_p_2D = v.dot(this.unit_dir);
            // pythagore inc.
            var y_p_2D = Math.sqrt(
                Math.max( // Necessary because of rounded errors, pyth result can be <0 and this causes sqrt to return NaN...
                    0.0, p1p_sqrl - x_p_2D*x_p_2D // =  y_p_2D² by pythagore
                )
            );
            var t = -y_p_2D/this.length;

            var proj_x = x_p_2D + t*(this.r1 - this.r2);
            // var proj_y = 0.0; // by construction

            // Easy way to compute the distance now that we ave the projection on the segment
            var a = three.Math.clamp(proj_x/this.length,0,1.0);
            proj.copy(this.p1).lerp(this.p2,a); // compute the actual 3D projection
            var l = v.subVectors(p,proj).length();
            res.v = l - (a*this.r2+(1.0-a)*this.r1);
            if(res.g){
                res.g.copy(v).divideScalar(l);
            }
        };
    })();

    var SDFCapsule_1 = SDFCapsule;

    var Tables = {};

    // edgevmap[i][0] = first vertex index of the ith edge of a cube
    // edgevmap[i][0] = second vertex index of the ith edge of a cube
    Tables.EdgeVMap = [
        [0,4],
        [1,5],
        [2,6],
        [3,7],

        [0,2],
        [1,3],
        [4,6],
        [5,7],

        [0,1],
        [2,3],
        [4,5],
        [6,7]
    ];

    Tables.VertexTopo = [
        [0,0,0], //0 (MC = 0)
        [0,0,1], //1 (MC = 4)
        [0,1,0], //2 (MC = 3)
        [0,1,1], //3 (MC = 7)
        [1,0,0], //4 (MC = 1)
        [1,0,1], //5 (MC = 5)
        [1,1,0], //6 (MC = 2)
        [1,1,1]  //7 (MC = 6)
    ];

    var MCTables = Tables;

    /**
     *  Axis Aligned Bounding Box in 2D carrying accuracy data
     *  @constructor
     *  @extends THREE.Box2
     *  @param {number=} min_x Minimum x coordinate of the box
     *  @param {number=} min_y Minimum y coordinate of the box
     *  @param {number=} max_x Maximum x coordinate of the box
     *  @param {number=} max_y Maximum y coordinate of the box
     *  @param {number=} nice_acc Nice accuracy in this box
     *  @param {number=} raw_acc Raw accuracy in this box
     */
    var Box2Acc = function (min,max, nice_acc, raw_acc)
    {
        three.Box2.call(this,min,max);

        if(nice_acc === undefined || nice_acc === null){
            var s = Math.max(this.max.x-this.min.x, this.max.y-this.min.y);
            this.nice_acc = s <=0 ? 10000000 : s;
        }else{
            this.nice_acc = nice_acc;
        }
        if(raw_acc === undefined || raw_acc === null){
            this.raw_acc = this.nice_acc;
        }else{
            this.raw_acc = raw_acc;
        }
    };

    Box2Acc.prototype = Object.create(three.Box2.prototype);

    Box2Acc.prototype.union = function(box) {
        three.Box2.prototype.union.call(this,box);
        // Union of 2 boxes get the min acc for both
        this.raw_acc = Math.min(box.raw_acc, this.raw_acc);
        this.nice_acc = Math.min(box.nice_acc, this.nice_acc);
    };

    Box2Acc.prototype.getRawAcc = function() {
        return this.raw_acc;
    };

    Box2Acc.prototype.getNiceAcc = function() {
        return this.nice_acc;
    };

    Box2Acc.prototype.setRawAcc = function(raw_acc) {
        this.raw_acc = Math.max(0,raw_acc);};

    Box2Acc.prototype.setNiceAcc = function(nice_acc) {
        this.nice_acc = Math.max(0,nice_acc);
    };

    Box2Acc.prototype.toString = function() {
        return "(" + this.min.x.toFixed(2) + ", " + this.min.y.toFixed(2) + ") -> (" + this.max.x.toFixed(2) + ", " + this.max.y.toFixed(2) + ") ";
    };

    /**
     *  @param {number} min_x
     *  @param {number} min_y
     *  @param {number} max_x
     *  @param {number} max_y
     *  @param {number=} nice_acc
     *  @param {number=} raw_acc
     */
    Box2Acc.prototype.set = function (min_x,min_y,max_x,max_y, nice_acc, raw_acc)
    {
        this.min.set(min_x,min_y);
        this.max.set(max_x,max_y);
        if(nice_acc !== undefined){
            this.nice_acc = nice_acc;
        }
        if(raw_acc !== undefined){
            this.raw_acc = raw_acc;
        }
    };

    /**
     *  Get corner with the minimum coordinates
     *  @return {THREE.Vector3}
     */
    Box2Acc.prototype.getMinCorner = function(){
        return this.min;
    };





    /**
     *  Class for a dual marching cube using 2 sliding arrays.
     *  @param {RootNode} blobtree A blobtree to polygonize.
     *  @param {Object} params Parameters and option for this polygonizer.
     *  @param {String} params.zResolution Defines how the stepping in z occurs. Options are :
     *                                     "adaptive" (default) steps are computed according to local minimum accuracy.
     *                                     "uniform" steps are uniform along z, according to the global minimum accuracy.
     *  @param {number} params.detailRatio The blobtree defines some needed accuracies for polygonizing.
     *                                     However, if you want more details, you can set this to less than 1.
     *                                     Note that this is limited to 0.01, which will already increase your model complexity by a 10 000 factor.
     *  @param {Function} params.progress Progress callback, taling a percentage as parameter.
     *  @param {Object} params.convergence Add newton convergence steps to position each vertex.
     *  @param {number} params.convergence.ratio A ratio of a the marching cube grid size defining the wanted geometrical accuracy. Must be lower than 1, default is 0.01
     *  @param {number} params.convergence.step The maximum number of newton steps, default is 10.
     *                                            The newton process will stop either when the threshold of ratio*cube_size is matched, or the number of steps allowed has been reached.
     *  @param {number} params.dichotomy NOT YET IMPLEMENTED Add dichotomy steps to position each vertex. Usually using convergence is better, except if the implicit
     *                                   field is such that congerging is not possible (for example, null gradients on large areas)
     *  @constructor
     */
    var SlidingMarchingCubes = function(blobtree, params) {

        var params = params || {};

        this.blobtree = blobtree;

        this.uniformZ = params.zResolution === "uniform" ? true : false;

        this.detail_ratio = params.detailRatio ? Math.max(0.01, params.detailRatio) : 1.0;

        if(params.convergence){
            this.convergence = params.convergence;
            this.convergence.ratio = this.convergence.ratio || 0.01;
            this.convergence.step = this.convergence.step || 10;
        }else{
            this.convergence = null;
        }

        this.progress = params.progress ? params.progress : function(percent){
            //console.log(percent);
        };

        /** @type {Int32Array} */
        this.reso = new Int32Array(3);
        this.steps = {
            x:null,
            y:null,
            z:null
        };
        /** @type {!{x:number,y:number,z:number}} */
        this.curr_steps = {
            x:0,
            y:0,
            z:0
        };
        // = this.curr_steps.x*this.curr_steps.y*this.curr_steps.z
        this.curr_step_vol = 0;

        /**
         *  Sliding values array
         *  @type {!Array.<Float32Array>}
         */
        this.values_xy = [
            null,
            null
        ];
        /**
         *  Sliding values array
         *  @type {!Array.<Int32Array>}
         */
        this.vertices_xy = [
            null,
            null
        ];
        this.areas = [];
        this.min_acc = 1;

        // Processing vars
        this.values = new Array(8);
        this.x      = 0;
        this.y      = 0;
        this.z      = 0;
        this.mask = 0;
        this.edge_cross = [
            false,  // Tables.EdgeVMap[0], x=1
            false, false, false,
            false,  // edge 2 : Tables.EdgeVMap[4], y=1
            false, false, false,
            false,   // edge 3 : Tables.EdgeVMap[8], z=1
            false, false, false
        ];

        this.vertex = new three.Vector3(0,0,0);   // vertex associated to the cell if any
        this.vertex_n = new three.Vector3(0,0,0); // vertex normal
        this.vertex_m = new Material_1();           // vertex material


        // Vars and tmp vars for extension checks
        this.extended = false;
        this.dis_o_aabb = new three.Box3();
        this.ext_p = new three.Vector3();

        /**
         *  Resulting mesh data
         */
        this.geometry = null;
    };

    /**
     *  Initialize the internal Geometry structure.
     *  @private
     */
    SlidingMarchingCubes.prototype.initGeometry = function(){
        this.geometry = {
            position:[],
            normal:[],
            color:[],
            metalness:[],
            roughness:[],
            nVertices:0,
            faces:[],
            nFaces:0,
            addVertex:function(data){
                this.position.push(data.p.x, data.p.y, data.p.z);
                this.normal.push(data.n.x, data.n.y, data.n.z);
                this.color.push(data.c.r, data.c.g, data.c.b);
                this.roughness.push(data.r);
                this.metalness.push(data.m);
                this.nVertices++;
            },
            addFace:function(a,b,c){
                this.faces.push(a,b,c);
                this.nFaces++;
            }
        };
    };

    /**
     *  Build the resulting BufferGeometry from current values in this.geometry.
     *  used in compute function.
     *  @private
     */
    SlidingMarchingCubes.prototype.buildResultingBufferGeometry = function(){
        var res = new three.BufferGeometry();
        res.setAttribute( 'position',  new three.BufferAttribute( new Float32Array( this.geometry.position ),  3 ) );
        res.setAttribute( 'normal',    new three.BufferAttribute( new Float32Array( this.geometry.normal ),    3 ) );
        res.setAttribute( 'color',     new three.BufferAttribute( new Float32Array( this.geometry.color ),     3 ) );
        res.setAttribute( 'roughness', new three.BufferAttribute( new Float32Array( this.geometry.roughness ), 1 ) );
        res.setAttribute( 'metalness', new three.BufferAttribute( new Float32Array( this.geometry.metalness ), 1 ) );

        res.setIndex(new three.BufferAttribute(
            this.geometry.nVertices >65535 ? new Uint32Array(this.geometry.faces) : new Uint16Array(this.geometry.faces), 1 )
        );

        return res;
    };

    /**
     *  Set values in this.values_xy[1] to 0
     *  @private
     */
    SlidingMarchingCubes.prototype.setFrontToZero = function(){
        // init to 0, can be omptim later
        for(var i=0; i<this.values_xy[1].length; ++i){
            this.values_xy[1][i] = 0;
        }
    };

    /**
     *  Set values in this.values_xy[1] to -1.
     *  -1 is a marker to state the value has not been computed nor interpolated
     *  @private
     */
    SlidingMarchingCubes.prototype.setFrontToMinus = function(){
        // init to 0, can be omptim later
        for(var i=0; i<this.values_xy[1].length; ++i){
            this.values_xy[1][i] = -1;
        }
    };

    /**
     *  Set values in this.values_xy[1] to 0 wherever it is -1.
     *  @private
     */
    SlidingMarchingCubes.prototype.setFrontToZeroIfMinus = function(){
        // init to 0, can be omptim later
        for(var i=0; i<this.values_xy[1].length; ++i){
            if(this.values_xy[1][i] === -1){
                this.values_xy[1][i] = 0;
            }
        }
    };

    /**
     *  Perform bilinear interpolation in a given 2D box to set values in front array
     *
     *  @param {number} cx Coordinate x of bottom left corner of the front array
     *  @param {number} cy Coordinate x of bottom left corner of the front array
     *  @param {number} cz Coordinate x of bottom left corner of the front array
     *
     *  @param {number} x0 Lower x box osition in the array
     *  @param {number} x1 Upper x box position in the array
     *  @param {number} y0 Lower y box position in the array
     *  @param {number} y1 Upper y box position in the array
     *
     *  @private
     */
    SlidingMarchingCubes.prototype.interpolateInBox = function(cx,cy,cz, x0,x1,y0,y1)
    {
        var varr = this.values_xy[1];

        var nx = x1-x0;
        var ny = y1-y0;

        /*
        this.computeFrontValAtBoxCorners(cx,cy,cz, new THREE.Vector2(x0,y0), new THREE.Vector2(x1,y1));
        var mask = this.computeBoxMask(new THREE.Vector2(x0,y0), new THREE.Vector2(x1,y1));
        if(!(mask === 0xf || mask === 0x0)){
            throw "Error bad mask when interpolating";
        }
        */

        if(nx>1){
            // must interpolate
            var line = y0*this.reso[0];
            var val0 = varr[line+x0];
            var v_step = (varr[line+x1] - val0)/nx;
            for(var i = 1;i<nx;++i){
                if(varr[line+x0+i] === -1){
                    varr[line+x0+i] = val0+i*v_step;
                    //this.computeFrontValAt(cx,cy,cz,x0+i,y0);
                }
            }
        }

        if(ny>1){
            // compute upper line
            var line = y1*this.reso[0];
            var val0 = varr[line+x0];
            var v_step = (varr[line+x1] - val0)/nx;
            for(var i = 1;i<nx;++i){
                if(varr[line+x0+i] ===-1){
                    varr[line+x0+i] = val0+i*v_step;
                    //this.computeFrontValAt(cx,cy,cz,x0+i,y1);
                }
            }

            for(var i = 0;i<=nx;++i){
                val0 = varr[y0*this.reso[0]+x0+i];
                v_step = (varr[y1*this.reso[0]+x0+i] - val0)/ny;
                for(var k = 1;k<ny;++k){
                    if(varr[(y0+k)*this.reso[0]+x0+i] === -1){
                        varr[(y0+k)*this.reso[0]+x0+i] = val0+k*v_step;
                        //if(i===0 || i==nx){
                        //    this.computeFrontValAt(cx,cy,cz,x0+i,(y0+k));
                        //}
                    }
                }
            }
        }

    };

    /**
     *  Compute blobtree value at a given position in the front sliding array.
     *
     *  @param {number} cx Coordinate x of bottom left corner of the front array
     *  @param {number} cy Coordinate x of bottom left corner of the front array
     *  @param {number} cz Coordinate x of bottom left corner of the front array
     *
     *  @param {number} x X position in the array
     *  @param {number} y Y position in the array
     *
     *  @private
     */
    SlidingMarchingCubes.prototype.computeFrontValAt = function(cx, cy, cz, x,y){
        this.computeFrontValAtClosure(cx, cy, cz, x,y);
    };
    /**
     *  Function using closure to have static variable. Wrapped in computeFrontValAt
     *  for profiling purpose.
     */
    SlidingMarchingCubes.prototype.computeFrontValAtClosure = (function(){
        var eval_res = {v:0};
        var p = new three.Vector3();
        return function(cx, cy, cz, x,y){
            var index = y*this.reso[0]+x;
            eval_res.v = this.blobtree.getNeutralValue();
            if(this.values_xy[1][index] === -1){
                p.set(
                    cx+x*this.min_acc,
                    cy+y*this.min_acc,
                    cz
                );
                this.blobtree.value(p, eval_res);
                this.values_xy[1][index] = eval_res.v;
            }
        };
    })();

    /**
     *  Compute corner values in the front buffer in 2D box defined by min,max
     *  @param {number} cx X coordinate of the front buffer corner
     *  @param {number} cy Y coordinate of the front buffer corner
     *  @param {number} cz Z coordinate of the front buffer corner
     *  @param {!THREE.Vector2} min 2D box min
     *  @param {!THREE.Vector2} max 2D box max
     */
    SlidingMarchingCubes.prototype.computeFrontValAtBoxCorners = function(cx,cy,cz, min, max){
        this.computeFrontValAt(cx,cy,cz, min.x, min.y);
        this.computeFrontValAt(cx,cy,cz, min.x, max.y);
        this.computeFrontValAt(cx,cy,cz, max.x, min.y);
        this.computeFrontValAt(cx,cy,cz, max.x, max.y);
    };

    /**
     *  Compute all values in the front buffer in 2D box defined by min,max
     *  @param {number} cx X coordinate of the front buffer corner
     *  @param {number} cy Y coordinate of the front buffer corner
     *  @param {number} cz Z coordinate of the front buffer corner
     *  @param {!THREE.Vector2} min 2D box min
     *  @param {!THREE.Vector2} max 2D box max
     */
    SlidingMarchingCubes.prototype.computeFrontValInBox = function(cx,cy,cz, min, max){
        for(var xx = min.x; xx<=max.x; ++xx){
            for(var yy = min.y; yy<=max.y; ++yy){
                this.computeFrontValAt(cx,cy,cz, xx, yy);
            }
        }
    };

    /**
     *  Set all values in 2D box min,max at 0.
     *  @param {!THREE.Vector2} min 2D box min
     *  @param {!THREE.Vector2} max 2D box max
     */
    SlidingMarchingCubes.prototype.setFrontValZeroInBox = function(min, max){
        for(var ix=min.x; ix<=max.x; ++ix){
            for(var iy=min.y; iy<=max.y; ++iy){
                this.values_xy[1][iy*this.reso[0]+ix] = 0;
            }
        }
    };

    /**
     *  Compute 2D mask of a given 2D box. Mask is an hex integer unique for each
     *  combination of iso value crossing (like in 3D marching cubes, but in 2D).
     *  @param {!THREE.Vector2} min 2D box min
     *  @param {!THREE.Vector2} max 2D box max
     *  @return {number} The mask
     */
    SlidingMarchingCubes.prototype.computeBoxMask = function(min, max){
        var mask = 0;
        mask |= (this.values_xy[1][min.y*this.reso[0]+min.x] > this.blobtree.getIsoValue()) ? (1<<0) : 0;
        mask |= (this.values_xy[1][min.y*this.reso[0]+max.x] > this.blobtree.getIsoValue()) ? (1<<1) : 0;
        mask |= (this.values_xy[1][max.y*this.reso[0]+max.x] > this.blobtree.getIsoValue()) ? (1<<2) : 0;
        mask |= (this.values_xy[1][max.y*this.reso[0]+min.x] > this.blobtree.getIsoValue()) ? (1<<3) : 0;
        return mask;
    };

    /**
     *  Return 0 if and only if all coners value of 2D box min,max are 0
     *  @param {!THREE.Vector2} min 2D box min
     *  @param {!THREE.Vector2} max 2D box max
     *  @return {number}
     */
    SlidingMarchingCubes.prototype.checkZeroBox = function(min, max){
        return   this.values_xy[1][min.y*this.reso[0]+min.x]
               + this.values_xy[1][min.y*this.reso[0]+max.x]
               + this.values_xy[1][max.y*this.reso[0]+max.x]
               + this.values_xy[1][max.y*this.reso[0]+min.x];
    };


    /**
     *  Recursive function computing values in the given 2D box (which is a subbox
     *  of the whole front buffer), by cuting in 2 at each step. This function is
     *  "smart", since computed boxes are buid with their scalar field accuracy.
     *  Depending on the accuracy, scalar field values may be computed from the
     *  blobtree or interpolated (linear).
     *  @param {number} cx X coordinate of the front buffer corner
     *  @param {number} cy Y coordinate of the front buffer corner
     *  @param {number} cz Z coordinate of the front buffer corner
     *  @param {!Array.<!Box2Acc>} boxes2D 2D boxes intersecting box. Used to compute accuracy for split boxes.
     *  @param {!Box2Acc} box The 2D box in which we compute values
     */
    SlidingMarchingCubes.prototype.recursiveBoxComputation = function(cx,cy,cz, box, boxes2D){
        // split the current box in 2 boxes in the largest dimension

        var new_boxes = null;
        var diff = new three.Vector2(
            Math.round((box.max.x-box.min.x)),
            Math.round((box.max.y-box.min.y))
        );

        if(diff.x>1 && diff.x>=diff.y){
            // cut in x
            var x_cut = box.min.x+Math.floor(diff.x/2);
            new_boxes = [
                new Box2Acc(box.min, new three.Vector2(x_cut, box.max.y),
                    10000 , 10000
                ),
                new Box2Acc(new three.Vector2(x_cut, box.min.y),box.max,
                    10000 , 10000
                )
            ];
            this.computeFrontValAt(cx,cy,cz, x_cut, box.min.y);
            this.computeFrontValAt(cx,cy,cz, x_cut, box.max.y);
            //this.computeFrontValAt(cx,cy,cz, x_cut+1, box.min.y);
            //this.computeFrontValAt(cx,cy,cz, x_cut+1, box.max.y);
        }else{
            // cut in y
            if(diff.y>1){
                var y_cut = box.min.y+Math.floor(diff.y/2);
                new_boxes = [
                     new Box2Acc(box.min,new three.Vector2(box.max.x, y_cut),
                        10000 , 10000
                    ),
                     new Box2Acc(new three.Vector2(box.min.x, y_cut), box.max,
                        10000 , 10000
                    )
                ];
                this.computeFrontValAt(cx,cy,cz, box.min.x, y_cut);
                this.computeFrontValAt(cx,cy,cz, box.max.x, y_cut);
                //this.computeFrontValAt(cx,cy,cz, box.min.x, y_cut+1);
                //this.computeFrontValAt(cx,cy,cz, box.max.x, y_cut+1);
            }else{
                // the box is 1 in size, so we stop
                return;
            }
        }
        /*
        if(new_boxes[0].intersectsBox(new_boxes[1])){
            console.log("Fucking shit");
        }
        */

        // Compute accuracies for each box
        var boxes2D_rec = [ [], [] ];
        for(var i=0; i<boxes2D.length; ++i){
            for(var k=0; k<new_boxes.length;++k){
                if(new_boxes[k].intersectsBox(boxes2D[i])){
                    new_boxes[k].setRawAcc(
                        Math.min(
                            new_boxes[k].getRawAcc(),
                            boxes2D[i].getRawAcc()
                            )
                    );
                    new_boxes[k].setNiceAcc(
                        Math.min(
                            new_boxes[k].getNiceAcc(),
                            boxes2D[i].getNiceAcc()
                        )
                    );
                    boxes2D_rec[k].push(boxes2D[i]);
                }
            }
        }

        for(var k=0; k<new_boxes.length;++k){
            var b = new_boxes[k];

            var bsize = b.getSize(new three.Vector3());

            if(boxes2D_rec[k].length ===0){
                this.setFrontValZeroInBox(b.min, b.max);
            }else{
                if(bsize.x<=b.getRawAcc() && bsize.y<=b.getRawAcc()){
                    // We reach the raw level
                    var mask = this.computeBoxMask(b.min, b.max);
                    if( mask === 0xf
                        ||
                        mask === 0x0
                    ){
                        // all points are inside, since we reached raw, we can interpolate
                        // Note when all values are very close to 0, it's useless to interpolate, setting 0 can do.
                        this.interpolateInBox(cx,cy,cz, b.min.x, b.max.x, b.min.y, b.max.y);

                        // OR just compute all values.
                        // this.computeFrontValInBox(cx,cy,cz,b.min,b.max);
                    }else{
                        //Surface is crossed, must go down to the nice
                        if(bsize.x<=b.getNiceAcc() && bsize.y<=b.getNiceAcc()){
                            // We are under nice acc, just interpolate
                            this.interpolateInBox(cx,cy,cz, b.min.x, b.max.x, b.min.y, b.max.y);

                            // OR just compute all values.
                            // this.computeFrontValInBox(cx,cy,cz,b.min,b.max);
                        }else{
                            this.recursiveBoxComputation(cx,cy,cz, b, boxes2D_rec[k]);
                            //console.log("going down in " + b.toString());
                        }
                    }
                }else{
                    // we did not reach the raw level, so we must cut again
                    this.recursiveBoxComputation(cx,cy,cz, b, boxes2D_rec[k]);
                }
            }
        }
    };

    /**
     *  Compute all values in the front buffer.
     *  @param {number} cx X coordinate of the front buffer corner
     *  @param {number} cy Y coordinate of the front buffer corner
     *  @param {number} cz Z coordinate of the front buffer corner
     */
    SlidingMarchingCubes.prototype.computeFrontValues = function(cx,cy,cz)
    {
            this.setFrontToMinus();

            var areas = this.blobtree.getAreas();
            var bigbox =  new Box2Acc();
            bigbox.makeEmpty();
            var boxes2D = [];
            for(var i=0; i<areas.length; ++i){
                var raw_acc = Math.round(areas[i].bv.getMinRawAcc()*this.detail_ratio/this.min_acc);
                var nice_acc = Math.round(areas[i].bv.getMinAcc()*this.detail_ratio/this.min_acc);
                var x_min = Math.max(0,Math.floor((areas[i].aabb.min.x-cx)/this.min_acc));
                var y_min = Math.max(0,Math.floor((areas[i].aabb.min.y-cy)/this.min_acc));
                var x_max = Math.min(this.reso[0]-1,Math.ceil( (areas[i].aabb.max.x-cx)/this.min_acc));
                var y_max = Math.min(this.reso[1]-1,Math.ceil( (areas[i].aabb.max.y-cy)/this.min_acc));
                boxes2D.push(
                     new Box2Acc(
                        new three.Vector2(x_min, y_min),
                        new three.Vector2(x_max, y_max),
                        nice_acc, raw_acc
                    )
                );
                bigbox.union(boxes2D[boxes2D.length-1]);
            }

            bigbox.intersect(new Box2Acc(new three.Vector2(0, 0), new three.Vector2(this.reso[0], this.reso[1]), bigbox.getNiceAcc(), bigbox.getRawAcc()));

            this.computeFrontValAtBoxCorners(cx,cy,cz, bigbox.min, bigbox.max);
            this.recursiveBoxComputation(cx,cy,cz, bigbox, boxes2D);

            this.setFrontToZeroIfMinus();
    };


    /**
     *   get the min accuracy needed for this zone
     *   @param {THREE.Box3} bbox the zone for which we want the minAcc
     *   @return {number} the min acc for this zone
     */
    SlidingMarchingCubes.prototype.getMinAcc = function(bbox) {
        var areas = this.blobtree.getAreas();
        var minAcc = Number.MAX_VALUE;

        for(var i=0; i<areas.length; i++) {
            var area = areas[i];
            if( area.aabb.intersectsBox(bbox) ) {
                if( area.bv ) {
                    // it's a new area, we can get the min acc
                    var areaMinAcc = area.bv.getMinAcc();
                    if( areaMinAcc < minAcc ) {
                        minAcc = areaMinAcc;
                    }
                }
            }
        }
        return minAcc*this.detail_ratio;
    };

    /**
     *   get the max accuracy needed for this zone
     *   @param {THREE.Box3} bbox the zone for which we want the minAcc
     *   @return {number} the max acc for this zone
     */
    SlidingMarchingCubes.prototype.getMaxAcc = function(bbox) {
        var areas = this.blobtree.getAreas();
        var maxAcc = 0;

        for(var i=0; i<areas.length; i++) {
            var area = areas[i];
            if( area.aabb.intersectsBox(bbox) ) {
                if( area.bv ) {
                    // it's a new area, we can get the min acc
                    var areaMaxAcc = area.bv.getMinAcc();
                    if( areaMaxAcc > maxAcc ) {
                        maxAcc = areaMaxAcc;
                    }
                }
            }
        }
        return maxAcc*this.detail_ratio;
    };

    /**
     *  Note : returned mesh data will be accurate only if extened AABB difference
     *  with o_aabb is small. compared to o_aabb size.
     *  @param {THREE.Box3} o_aabb The aabb where to compute the surface, if null, the blobtree AABB will be used
     *  @param {boolean=} extended True if we want the agorithm to extend the computation zone
     *                            to ensure overlap with a mesh resulting from a computation
     *                            in a neighbouring aabb (Especially usefull for parallelism).
     */
    SlidingMarchingCubes.prototype.compute = function(o_aabb, extended) {

        this.initGeometry();

        var timer_begin = new Date();

        this.blobtree.prepareForEval();
        var aabb = null;
        if(o_aabb){
            aabb = o_aabb.clone();
        }else{
            aabb = this.blobtree.getAABB();
        }

        this.extended = extended !== undefined ? extended : false;

        if(this.extended){
            var adims = aabb.getSize(new three.Vector3());
            var minAcc = Math.min(
                Math.min(this.getMinAcc(aabb), adims[0]),
                Math.min(adims[1], adims[2])
            );
            var acc_box = aabb.clone();
            var final_bbox = aabb.clone();
            var axis = ['x','y','z'];
            for(var k=0; k<axis.length; ++k){
                acc_box.max[axis[k]] = aabb.min[axis[k]] + minAcc;
                var slice_max = this.getMaxAcc(acc_box);
                if(slice_max !== 0){
                    final_bbox.min[axis[k]] = final_bbox.min[axis[k]] - slice_max;
                }
                acc_box.max[axis[k]] = aabb.max[axis[k]] - minAcc;
                slice_max = this.getMaxAcc(acc_box);
                if(slice_max !== 0){
                    final_bbox.max[axis[k]] = final_bbox.max[axis[k]] + slice_max;
                }
            }
            aabb.copy(final_bbox);
        }

        var aabb_trim = [];
        var aabb_trim_parents = [];
        if(o_aabb){
            this.blobtree.externalTrim(aabb, aabb_trim, aabb_trim_parents);
            this.blobtree.prepareForEval();
        }

        this.areas = this.blobtree.getAreas();

        // if no areas, blobtree is empty so stop and send an empty mesh.
        if(this.areas.length === 0){
            this.progress(100);
            return new three.BufferGeometry();
        }

        this.min_acc = this.areas.length !== 0 ? this.areas[0].bv.getMinAcc() : 1;
        for(var i=0; i<this.areas.length; ++i){
            if(this.areas[i].bv.getMinAcc()<this.min_acc){
                this.min_acc = this.areas[i].bv.getMinAcc();
            }
        }
        this.min_acc = this.min_acc*this.detail_ratio;

        var corner = aabb.min;
        var dims = aabb.getSize(new three.Vector3());

        this.steps.z = new Float32Array(Math.ceil(dims.z/this.min_acc)+2);
        var z = corner.z;
        this.steps.z[0] = corner.z;
        var index = 1;
        var areas = this.blobtree.getAreas();
        while(this.steps.z[index-1]<corner.z+dims.z){
            var min_step = dims.z;
            // If uniformZ is true, we do not adapt z stepping to local slice accuracy.
            if(this.uniformZ){
                min_step = this.min_acc;
            }else{
                // find minimum accuracy needed in this slice.
                for(var i=0; i<areas.length; ++i){
                    min_step = Math.min(min_step, areas[i].bv.getAxisProjectionMinStep('z',this.steps.z[index-1])*this.detail_ratio);
                }
            }
            this.steps.z[index] = this.steps.z[index-1]+min_step;
            index++;
        }
        this.reso[2] = index;

        this.reso[0] = Math.ceil(dims.x/this.min_acc)+2;
        this.reso[1] = Math.ceil(dims.y/this.min_acc)+2;

        // If necessary, set this.dis_o_aabb
        // Reminder : dis_o_aabb is the discret o_aabb, ie indices for which we are in the o_aabb.
        if(this.extended){
            var i=0;
            this.dis_o_aabb.set(new three.Vector3(-1,-1,-1),new three.Vector3(-1,-1,-1));
            while(i<this.reso[2] && this.dis_o_aabb.min.z === -1){
                if(this.steps.z[i] >= o_aabb.min.z){
                    this.dis_o_aabb.min.z = i;
                }
                i++;
            }
            if(i>this.reso[2]-1){ this.dis_o_aabb.min.z = this.reso[2]-1; } // should never happen

            i = this.reso[2]-1;
            while(i>=0 && this.dis_o_aabb.max.z === -1){
                if(this.steps.z[i] < o_aabb.max.z){
                    this.dis_o_aabb.max.z = i;
                }
                i--;
            }
            if(i<0){ this.dis_o_aabb.max.z = 0; } // should never happen

            this.dis_o_aabb.min.x = Math.round((o_aabb.min.x-aabb.min.x)/this.min_acc);
            this.dis_o_aabb.min.y = Math.round((o_aabb.min.y-aabb.min.y)/this.min_acc);
            this.dis_o_aabb.max.x = this.reso[0]-2 - Math.round((aabb.max.x-o_aabb.max.x)/this.min_acc);
            this.dis_o_aabb.max.y = this.reso[1]-2 - Math.round((aabb.max.y-o_aabb.max.y)/this.min_acc);
        }
        // Back values
        this.values_xy[0] = new Float32Array(this.reso[0]*this.reso[1]);
        // Front values
        this.values_xy[1] = new Float32Array(this.reso[0]*this.reso[1]);

        this.vertices_xy[0] = new Int32Array(this.reso[0]*this.reso[1]);
        this.vertices_xy[1] = new Int32Array(this.reso[0]*this.reso[1]);

        // Aabb for trimming the blobtree
        var trim_aabb = new three.Box3();
        this.computeFrontValues(corner.x, corner.y, corner.z);

        var percent = 0;

        for(var iz=0; iz<this.reso[2]-1; ++iz){

            // Switch the 2 arrays, and fill the one in front
            var switcher = this.values_xy[0];
            this.values_xy[0] = this.values_xy[1];
            this.values_xy[1] = switcher;
            switcher = this.vertices_xy[0];
            this.vertices_xy[0] = this.vertices_xy[1];
            this.vertices_xy[1] = switcher;

            var z1 = this.steps.z[iz+1];
            trim_aabb.set(  new three.Vector3(
                                corner.x,
                                corner.y,
                                z1-this.min_acc/64
                            ),
                            new three.Vector3(
                                corner.x+this.reso[0]*this.min_acc,
                                corner.y+this.reso[1]*this.min_acc,
                                z1+this.min_acc/64
                            )
            );
            this.blobtree.internalTrim(trim_aabb);
            this.blobtree.prepareForEval();
            this.computeFrontValues(corner.x, corner.y, z1);
            this.blobtree.internalUntrim(trim_aabb);
            this.blobtree.prepareForEval();

            this.z = this.steps.z[iz];

            this.curr_steps.z = this.steps.z[iz+1]-this.steps.z[iz];
            this.curr_steps.x = this.min_acc;
            this.curr_steps.y = this.min_acc;
            this.curr_step_vol = this.curr_steps.x*this.curr_steps.y*this.curr_steps.z;

            for(var iy=0; iy<this.reso[1]-1; ++iy){
                for(var ix=0; ix<this.reso[0]-1; ++ix){
                    this.y = corner.y + iy*this.min_acc;
                    this.fetchAndTriangulate(ix, iy, iz, corner);
                }
            }

            if(Math.round(100*iz/this.reso[2]) > percent){
                percent = Math.round(100*iz/this.reso[2]);
                this.progress(percent);
            }
        }


        if(o_aabb){
            this.blobtree.untrim(aabb_trim, aabb_trim_parents);
            this.blobtree.prepareForEval();
        }

        var timer_end = new Date();
        console.log("Sliding Marching Cubes computed in " + (timer_end-timer_begin) + "ms");

        // Clear memory, in case this object is kept alive
        this.values_xy[0] = null;
        this.values_xy[1] = null;
        this.vertices_xy[0] = null;
        this.vertices_xy[1] = null;

        this.progress(100);

        return this.buildResultingBufferGeometry();
    };

    /**
     *  Check values for cube at x, y. Ie get values front front and back arrays,
     *  compute marching cube mask, build the resulting vertex and faces if necessary.
     *  @param {number} x
     *  @param {number} y
     *  @param {THREE.Vector3} corner Bottom left corner of front array.
     */
    SlidingMarchingCubes.prototype.fetchAndTriangulate = function(x,y,z, corner)
    {
        var idx_y_0 = y*this.reso[0]+x;
        var idx_y_1 = (y+1)*this.reso[0]+x;
        this.values[0] = this.values_xy[0][idx_y_0];    //v_000;
        this.values[1] = this.values_xy[1][idx_y_0];    //v_001;
        this.values[2] = this.values_xy[0][idx_y_1];    //v_010;
        this.values[3] = this.values_xy[1][idx_y_1];    //v_011;
        this.values[4] = this.values_xy[0][idx_y_0+1];  //v_100;
        this.values[5] = this.values_xy[1][idx_y_0+1];  //v_101;
        this.values[6] = this.values_xy[0][idx_y_1+1];  //v_110;
        this.values[7] = this.values_xy[1][idx_y_1+1];  //v_111;

        this.computeMask();
        if(this.mask !== 0x0){
            if(this.mask !== 0xff){
                this.x = corner.x + x*this.min_acc;
                this.computeVertex();
                this.geometry.addVertex({
                    p:this.vertex,
                    n:this.vertex_n,
                    c:this.vertex_m.getColor(),
                    r:this.vertex_m.getRoughness(),
                    m:this.vertex_m.getMetalness()
                });
                this.vertices_xy[1][idx_y_0] = this.geometry.nVertices-1;
                this.triangulate(x,y,z);
            }
        }
    };

    /**
     *  Push 2 faces in direct order (right handed).
     *  @param {number} v1 Index of vertex 1 in this.geometry
     *  @param {number} v2 Index of vertex 2 in this.geometry
     *  @param {number} v3 Index of vertex 3 in this.geometry
     *  @param {number} v4 Index of vertex 4 in this.geometry
     */
    SlidingMarchingCubes.prototype.pushDirectFaces = function(v1,v2,v3,v4){
        this.geometry.addFace(v1,v2,v3);
        this.geometry.addFace(v3,v4,v1);
    };
    /**
     *  Push 2 faces in undirect order (left handed).
     *  @param {number} v1 Index of vertex 1 in this.geometry
     *  @param {number} v2 Index of vertex 2 in this.geometry
     *  @param {number} v3 Index of vertex 3 in this.geometry
     *  @param {number} v4 Index of vertex 4 in this.geometry
     */
    SlidingMarchingCubes.prototype.pushUndirectFaces = function(v1,v2,v3,v4){
        this.geometry.addFace(v3,v2,v1);
        this.geometry.addFace(v1,v4,v3);
    };

    /**
     *  Compute and add faces depending on current cell crossing mask
     *  @param {number} x Current cell x coordinate in the grid (integer)
     *  @param {number} y Current cell y coordinate in the grid (integer)
     *  @param {number} z Current cell z coordinate in the grid (integer)
     */
    SlidingMarchingCubes.prototype.triangulate = function(x,y,z){
        var idx_y_0 = y*this.reso[0]+x;
        if(this.edge_cross[0] && y!==0 && z!==0){
            // x edge is crossed
            // Check orientation
            var v1 = this.vertices_xy[1][idx_y_0];
            var v2 = this.vertices_xy[1][(y-1)*this.reso[0]+x];
            var v3 = this.vertices_xy[0][(y-1)*this.reso[0]+x];
            var v4 = this.vertices_xy[0][idx_y_0];
            if(this.mask & 0x1){
                this.pushDirectFaces(v1,v2,v3,v4);
            }else{
                this.pushUndirectFaces(v1,v2,v3,v4);
            }

        }
        if(this.edge_cross[4] && x!==0 && z!==0){
            // y edge is crossed
            // Check orientation
            var v1 = this.vertices_xy[1][idx_y_0];
            var v2 = this.vertices_xy[0][idx_y_0];
            var v3 = this.vertices_xy[0][idx_y_0-1];
            var v4 = this.vertices_xy[1][idx_y_0-1];
            if(this.mask & 0x1){
                this.pushDirectFaces(v1,v2,v3,v4);
            }else{
                this.pushUndirectFaces(v1,v2,v3,v4);
            }

        }
        if(this.edge_cross[8] && x!==0 && y!==0){
            // z edge is crossed
            // Check orientation
            var v1 = this.vertices_xy[1][idx_y_0];
            var v2 = this.vertices_xy[1][idx_y_0-1];
            var v3 = this.vertices_xy[1][(y-1)*this.reso[0]+x-1];
            var v4 = this.vertices_xy[1][(y-1)*this.reso[0]+x];
            if(this.mask & 0x1){
                this.pushDirectFaces(v1,v2,v3,v4);
            }else{
                this.pushUndirectFaces(v1,v2,v3,v4);
            }
        }
    };

    /**
     *  Compute the vertex in the current cube.
     *  Use this.x, this.y, this.z
     */
    SlidingMarchingCubes.prototype.computeVertex = (function() {
        // Function static variable
        var eval_res = {v:null, g:new three.Vector3(0,0,0), m:new Material_1()};
        var conv_res = new three.Vector3();

        return function()
        {
            eval_res.v = this.blobtree.getNeutralValue();

            // Optimization note :
            //      Here I dont use tables but performances may be improved
            //      by using tables. See marching cube and surface net for examples

            // Average edge intersection
            var e_count = 0;

            this.vertex.set(0,0,0);

            //For every edge of the cube...
            for(var i=0; i<12; ++i)
            {

                // --> the following code does not seem to work. Tables.EdgeCross may be broken
                //Use edge mask to check if it is crossed
                // if(!(edge_mask & (1<<i))) {
                //     continue;
                // }

                //Now find the point of intersection
                var e0 = MCTables.EdgeVMap[i][0];       //Unpack vertices
                var e1 = MCTables.EdgeVMap[i][1];
                var p0 = MCTables.VertexTopo[e0];
                var p1 = MCTables.VertexTopo[e1];
                var g0 = this.values[e0];                //Unpack grid values
                var g1 = this.values[e1];

                // replace the mask check with that. Slower.
                this.edge_cross[i] = ((g0>this.blobtree.getIsoValue()) !== (g1>this.blobtree.getIsoValue()));
                if( !this.edge_cross[i] ){
                    continue;
                }
                //If it did, increment number of edge crossings
                ++e_count;

                var d = (g1-g0);
                var t  = 0;  //Compute point of intersection
                if(Math.abs(d) > 1e-6) {
                    t = (this.blobtree.getIsoValue()-g0) / d;
                } else {
                    continue;
                }

                this.vertex.x += (1.0-t)*p0[0] + t * p1[0];
                this.vertex.y += (1.0-t)*p0[1] + t * p1[1];
                this.vertex.z += (1.0-t)*p0[2] + t * p1[2];
            }

            this.vertex.x = this.x + this.curr_steps.x*this.vertex.x/e_count;
            this.vertex.y = this.y + this.curr_steps.y*this.vertex.y/e_count;
            this.vertex.z = this.z + this.curr_steps.z*this.vertex.z/e_count;

            // now make some convergence step
            // Note : it cost 15 to 20% performance lost
            //        and the result does not seem 15 et 20% better...
            if(this.convergence){
                Convergence_1.safeNewton3D(
                    this.blobtree,      // Scalar Field to eval
                    this.vertex,                  // 3D point where we start, must comply to THREE.Vector3 API
                    this.blobtree.getIsoValue(),               // iso value we are looking for
                    this.min_acc*this.convergence.ratio ,               // Geometrical limit to stop
                    this.convergence.step,                           // limit of number of step
                    this.min_acc,                     // Bounding volume inside which we look for the iso, getting out will make the process stop.
                    conv_res                          // the resulting point
                );
                this.vertex.copy(conv_res);
            }

            this.blobtree.value(this.vertex, eval_res);

            eval_res.g.normalize();
            this.vertex_n.copy(eval_res.g).multiplyScalar(-1);
            this.vertex_m.copy(eval_res.m);
        };
    })();

    /**
     *  Compute mask of the current cube.
     *  Use this.values, set this.mask
     */
    SlidingMarchingCubes.prototype.computeMask = function()
    {
        this.mask = 0;

        //For each this, compute cube mask
        for(var i=0; i<8; ++i) {
            var s = this.values[i];
            this.mask |= (s > this.blobtree.getIsoValue()) ? (1<<i) : 0;
        }
    };

    var SlidingMarchingCubes_1 = SlidingMarchingCubes;

    /**
     *  This class implement a Min node.
     *  It will return the maximum value of the field of each primitive.
     *  Return 0 in region were no primitive is present.
     *  @constructor
     *  @extends Node
     *
     *  @param {Array.<Node>} children The children to add to this node. Just a convenient parameter, you can do it manually using addChild.
     */
    var MaxNode = function (children) {

        Node_1.call(this);

        if(children){
            var self = this;
            children.forEach(function(c){
                self.addChild(c);
            });
        }

        // temp vars to speed up evaluation by avoiding allocations
        this.tmp_res = {v:0,g:null,m:null};
        this.tmp_g = new three.Vector3();
        this.tmp_m = new Material_1();

    };

    MaxNode.prototype = Object.create( Node_1.prototype );
    MaxNode.prototype.constructor = MaxNode;

    MaxNode.type = "MaxNode";
    Types_1.register(MaxNode.type, MaxNode);

    MaxNode.prototype.getType = function(){
        return MaxNode.type;
    };

    MaxNode.fromJSON = function(json){
        var res = new MaxNode();
        for(var i=0; i<json.children.length; ++i){
            res.addChild(Types_1.fromJSON(json.children[i]));
        }
        return res;
    };

    // [Abstract] see Node for a complete description
    MaxNode.prototype.prepareForEval = function()
    {
        if(!this.valid_aabb){
            this.aabb = new three.Box3();  // Create empty BBox
            for(var i=0; i<this.children.length; ++i){
                var c = this.children[i];
                c.prepareForEval();
                this.aabb.union(c.getAABB());     // new aabb is computed according to remaining children aabb
            }

            this.valid_aabb = true;
        }
    };

    // [Abstract] see Node for more details.
    MaxNode.prototype.value = function(p,res)
    {
        // TODO : check that all bounding box of all children and subchildrens are valid
        //        This enable not to do it in prim and limit the number of assert call (and string built)

        var l = this.children.length;
        var tmp = this.tmp_res;
        tmp.g = res.g ? this.tmp_g : null;
        tmp.m = res.m ? this.tmp_m : null;

        // Init res
        res.v = 0;
        if(res.m)  {
            res.m.copy(Material_1.defaultMaterial);
        }if(res.g) {
            res.g.set(0,0,0);
        }else if (res.step !== undefined) {
            // that, is the max distance
            // we want a value that loose any 'min'
            res.step = 1000000000;
        }

        if(this.aabb.containsPoint(p) && l !== 0){
            res.v = Number.MAX_VALUE;
            for(var i=0; i<l; ++i)
            {
                this.children[i].value(p,tmp);
                if(tmp.v > res.v){
                    res.v = tmp.v;
                    if(res.g) {
                        res.g.copy(tmp.g);
                    }
                    if(res.m){
                        res.m.copy(tmp.m);
                    }
                    // within primitive potential
                    if (res.step || res.stepOrtho){
                        throw "Not implemented";
                    }
                }
                res.v = Math.max(res.v,tmp.v);
            }
        }
        else if (res.steo || res.stepOrtho) {
            throw "Not implemented";
        }

    };

    var MaxNode_1 = MaxNode;

    // Does not work yet, so just suppose that Blobtree is defined externally
    // const Blobtree = require('three-js-blobtree");










    /**
     *  This class will polygonize nodes independantly when they blend with a MaxNode or a RicciNode
     *  (for RicciNode, only if the coefficient of at least "ricciThreshold", threshold being a parameter).
     *  It will create a mesh made of several shells but intersections will be better looking than with some
     *  global polygonizers like MarchingCubes.
     *
     *  @param {Object} params Parameters and option for this polygonizer.
     *      @param {Object} params.subPolygonizer Parameters for the subpolygonizer to use.
     *                                            Must contain all parameters for the given subPolygonizer (like detailRatio, etc...)
     *      @param {Boolean} params.uniformRes If true, uniform resolution will be used on all primitives, according to the minimum accuracy in the blobtree.
     *          @param {Function} params.subPolygonizer.class The class of the subpolygonizer (default to SlidingMarchingCubes)
     *  @param {Function} params.progress Progress callback, taking a percentage as parameter.
     *  @param {Number} params.ricciThreshold The RicciNode coefficient above which it will be considered like a MaxNode.
     */
    var SplitMaxPolygonizer = function(blobtree, params) {

        var params = params || {};

        this.blobtree = blobtree;

        this.uniformRes = params.uniformRes || false;
        this.min_acc = null;
        this.minAccs = [];

        this.subPolygonizer = params.subPolygonizer  ? params.subPolygonizer : {
            class:SlidingMarchingCubes_1,
            detailRatio:1.0
        };

        this.ricciThreshold = params.ricciThreshold || 64;

        this.progress = params.progress ? params.progress : function(percent){
            //console.log(percent);
        };

        // Now we need to parse the blobtree and split it according to the different ways of
        // generating each groups.
        // Since we do not wantto alterate the original blobtree, for now we will use cloning.
        // (to be changed if it is too slow)
        this.subtrees = []; // Blobtrees created for primitives which must be generated with SMC
            this.progCoeff = []; // progress coefficient, mainly depends on the total number of primitives in the node.
            this.totalCoeff = 0;

        this.setBlobtree(blobtree);
    };

    SplitMaxPolygonizer.prototype.constructor = SplitMaxPolygonizer;

    SplitMaxPolygonizer.prototype.setBlobtree = function(blobtree){

        this.blobtree = blobtree;
        this.blobtree.prepareForEval();

        var getBlobtreeMinAcc = function(btree){
            var areas = btree.getAreas();
            var min_acc = areas.length !== 0 ? areas[0].bv.getMinAcc() : null;
            for(var i=0; i<areas.length; ++i){
                if(areas[i].bv.getMinAcc()<min_acc){
                    min_acc = areas[i].bv.getMinAcc();
                }
            }
            return min_acc;
        };
        this.min_acc = getBlobtreeMinAcc(this.blobtree);

        this.subtrees = [];
            this.progCoeff = [];
            this.totalCoeff = 0;

        var self = this;
        var addToSubtrees = function(n){
            var subtree = null;
            if(n instanceof RootNode_1){
                subtree = n.clone();
            }else{
                subtree = new RootNode_1();
                subtree.addChild(n.clone());
            }
            self.subtrees.push(subtree);
            subtree.prepareForEval();
            self.minAccs.push(getBlobtreeMinAcc(subtree));
            self.progCoeff.push(
                subtree.count(ScalisPoint_1) + subtree.count(ScalisSegment_1) + subtree.count(ScalisTriangle_1)
            );
            self.totalCoeff += self.progCoeff[self.progCoeff.length-1];
        };

        var recurse = function(n){
            if(n instanceof RicciNode_1){
                if(n.getRicciN() < self.ricciThreshold){
                    // This node must be copied and generated using SMC
                    if(n.children.length !== 0){
                        addToSubtrees(n);
                    }
                }else{
                    for(var i=0; i<n.children.length; ++i){
                        recurse(n.children[i]);
                    }
                }
            }else if(n instanceof MaxNode_1){
                for(var i=0; i<n.children.length; ++i){
                    recurse(n.children[i]);
                }
            }else if(n instanceof ScalisPoint_1){
                addToSubtrees(n);
            }else if(n instanceof ScalisSegment_1){
                addToSubtrees(n);
            }else if(n instanceof ScalisTriangle_1){
                addToSubtrees(n);
            }else{
                addToSubtrees(n);
            }
        };

        recurse(this.blobtree);
    };

    SplitMaxPolygonizer.prototype.compute = function() {

        if(!this.blobtree.isValidAABB()){
            this.setBlobtree(this.blobtree);
        }

        var self = this;
        this.progress(0);
        var prog = 0;
        var geometries = [];
        for(var i=0; i<this.subtrees.length; ++i){

            var prev_detailRatio = this.subPolygonizer.detailRatio || 1.0;
            if(this.uniformRes && this.min_acc){
                this.subPolygonizer.detailRatio = prev_detailRatio*this.min_acc/this.minAccs[i];
            }

            this.subPolygonizer.progress = function(percent){
                self.progress(100*(prog + (percent/100)*self.progCoeff[i])/self.totalCoeff);
            };
            var polygonizer = new this.subPolygonizer.class(
                this.subtrees[i],
                this.subPolygonizer
            );
            geometries.push(polygonizer.compute());

            this.subPolygonizer.detailRatio = prev_detailRatio;

            prog += this.progCoeff[i];
        }

        var res = three.BufferGeometryUtils.mergeBufferGeometries(geometries);

        this.progress(100);

        return res;
    };

    var SplitMaxPolygonizer_1 = SplitMaxPolygonizer;

    /**
     *  A special SlidingMarchingCubes with a different function
     *  to compute vertex normal in a cell.
     *  In this polygnizer, we suppose the blobtree used for marching
     *  is not the complete blobtree and we want to use the normal from
     *  the complete blobtree.
     *  @param {RootNode} params.metaBlobtree The blobtree from which normals will be computed.
     *                    Usually a blobtree containing blobtree.
     */
    var SplitSMC = function(blobtree, params){
        SlidingMarchingCubes_1.call(this, blobtree, params);

        if(params.metaBlobtree){
            this.metaBlobtree = params.metaBlobtree;
            this.metaBlobtree.prepareForEval();
        }else{
            throw "Error : SplitSMC needs a meta blobtree in params (from which normals will be computed).";
        }
    };

    SplitSMC.prototype = Object.create(SlidingMarchingCubes_1.prototype);
    SplitSMC.prototype.constructor = SplitSMC;

    /**
     *  Compute the vertex in the current cube.
     *  Use this.x, this.y, this.z
     */
    SplitSMC.prototype.computeVertex = (function() {
        // Function static variable
        var eval_res = {v:null, g:new three.Vector3(0,0,0), m:new Material_1()};
        var conv_res = new three.Vector3();

        return function()
        {
            eval_res.v = this.blobtree.getNeutralValue();

            // Optimization note :
            //      Here I dont use tables but performances may be improved
            //      by using tables. See marching cube and surface net for examples

            // Average edge intersection
            var e_count = 0;

            this.vertex.set(0,0,0);

            //For every edge of the cube...
            for(var i=0; i<12; ++i)
            {

                // --> the following code does not seem to work. Tables.EdgeCross may be broken
                //Use edge mask to check if it is crossed
                // if(!(edge_mask & (1<<i))) {
                //     continue;
                // }

                //Now find the point of intersection
                var e0 = MCTables.EdgeVMap[i][0];       //Unpack vertices
                var e1 = MCTables.EdgeVMap[i][1];
                var p0 = MCTables.VertexTopo[e0];
                var p1 = MCTables.VertexTopo[e1];
                var g0 = this.values[e0];                //Unpack grid values
                var g1 = this.values[e1];

                // replace the mask check with that. Slower.
                this.edge_cross[i] = ((g0>this.blobtree.getIsoValue()) !== (g1>this.blobtree.getIsoValue()));
                if( !this.edge_cross[i] ){
                    continue;
                }
                //If it did, increment number of edge crossings
                ++e_count;

                var d = (g1-g0);
                var t  = 0;  //Compute point of intersection
                if(Math.abs(d) > 1e-6) {
                    t = (this.blobtree.getIsoValue()-g0) / d;
                } else {
                    continue;
                }

                this.vertex.x += (1.0-t)*p0[0] + t * p1[0];
                this.vertex.y += (1.0-t)*p0[1] + t * p1[1];
                this.vertex.z += (1.0-t)*p0[2] + t * p1[2];
            }

            this.vertex.x = this.x + this.curr_steps.x*this.vertex.x/e_count;
            this.vertex.y = this.y + this.curr_steps.y*this.vertex.y/e_count;
            this.vertex.z = this.z + this.curr_steps.z*this.vertex.z/e_count;

            // now make some convergence step
            // Note : it cost 15 to 20% performance lost
            //        and the result does not seem 15 et 20% better...
            if(this.convergence){
                Convergence_1.safeNewton3D(
                    this.blobtree,      // Scalar Field to eval
                    this.vertex,                  // 3D point where we start, must comply to THREE.Vector3 API
                    this.blobtree.getIsoValue(),               // iso value we are looking for
                    this.min_acc*this.convergence.ratio ,               // Geometrical limit to stop
                    this.convergence.step,                           // limit of number of step
                    this.min_acc,                     // Bounding volume inside which we look for the iso, getting out will make the process stop.
                    conv_res                          // the resulting point
                );
                this.vertex.copy(conv_res);
            }

            this.metaBlobtree.value(this.vertex, eval_res);

            eval_res.g.normalize();
            this.vertex_n.copy(eval_res.g).multiplyScalar(-1);
            this.vertex_m.copy(eval_res.m);
        };
    })();

    var SplitSMC_1 = SplitSMC;

    // require("three/examples/js/utils/BufferGeometryUtils");


    if (three.REVISION !== "122") {
        console.warn("Blobtree library is currently made for THREE revision 122. Using any other revision may lead to unexpected behavior.");
    }

    var Blobtree$1 = {};
    Blobtree$1.version = "1.0.0";

    Blobtree$1.Types              = Types_1;

    Blobtree$1.Element            = Element_1;
    Blobtree$1.Node               = Node_1;
    Blobtree$1.RootNode           = RootNode_1;

    Blobtree$1.RicciNode          = RicciNode_1;
    Blobtree$1.DifferenceNode     = DifferenceNode_1;
    Blobtree$1.MinNode            = MinNode_1;
    Blobtree$1.MaxNode            = MinNode_1;

    Blobtree$1.Primitive          = Primitive_1;

    Blobtree$1.ScalisMath         = ScalisMath_1;
    Blobtree$1.ScalisPrimitive    = ScalisPrimitive_1;
    Blobtree$1.ScalisPoint        = ScalisPoint_1;
    Blobtree$1.ScalisSegment      = ScalisSegment_1;
    Blobtree$1.ScalisTriangle     = ScalisTriangle_1;
    Blobtree$1.ScalisVertex       = ScalisVertex_1;

    Blobtree$1.DistanceFunctor    = DistanceFunctor_1;
    Blobtree$1.Poly6DistanceFunctor = Poly6DistanceFunctor_1;

    Blobtree$1.SDFRootNode        = SDFRootNode_1;
    Blobtree$1.SDFPrimitive       = SDFPrimitive_1;
    Blobtree$1.SDFPoint           = SDFPoint_1;
    Blobtree$1.SDFSegment         = SDFSegment_1;
    Blobtree$1.SDFSphere          = SDFSphere_1;
    Blobtree$1.SDFCapsule         = SDFCapsule_1;

    Blobtree$1.Material           = Material_1;

    Blobtree$1.Accuracies         = Accuracies_1;

    Blobtree$1.Area               = Area_1;
    Blobtree$1.AreaScalisSeg      = AreaScalisSeg_1;
    Blobtree$1.AreaScalisTri      = AreaScalisTri_1;
    Blobtree$1.AreaSphere         = AreaSphere_1;
    Blobtree$1.AreaCapsule        = AreaCapsule_1;

    Blobtree$1.SlidingMarchingCubes = SlidingMarchingCubes_1;
    Blobtree$1.SplitMaxPolygonizer = SplitMaxPolygonizer_1;
    Blobtree$1.SplitSMC = SplitSMC_1;

    /*
    try {
        if( window ) {
            window.Blobtree = Blobtree;
        }
    }
    catch(e) {}
    */

    three.Blobtree = Blobtree$1;

    var blobtree = Blobtree$1;

    return blobtree;
>>>>>>> 74acc6f8

})));<|MERGE_RESOLUTION|>--- conflicted
+++ resolved
@@ -4,9233 +4,6 @@
     (global.Blobtree = factory(global.THREE));
 }(this, (function (three) { 'use strict';
 
-<<<<<<< HEAD
-	three = three && three.hasOwnProperty('default') ? three['default'] : three;
-
-	( function () {
-
-		class BufferGeometryUtils {
-
-			static computeTangents( geometry ) {
-
-				geometry.computeTangents();
-				console.warn( 'THREE.BufferGeometryUtils: .computeTangents() has been removed. Use THREE.BufferGeometry.computeTangents() instead.' );
-
-			}
-			/**
-	   * @param  {Array<BufferGeometry>} geometries
-	   * @param  {Boolean} useGroups
-	   * @return {BufferGeometry}
-	   */
-
-
-			static mergeBufferGeometries( geometries, useGroups = false ) {
-
-				const isIndexed = geometries[ 0 ].index !== null;
-				const attributesUsed = new Set( Object.keys( geometries[ 0 ].attributes ) );
-				const morphAttributesUsed = new Set( Object.keys( geometries[ 0 ].morphAttributes ) );
-				const attributes = {};
-				const morphAttributes = {};
-				const morphTargetsRelative = geometries[ 0 ].morphTargetsRelative;
-				const mergedGeometry = new THREE.BufferGeometry();
-				let offset = 0;
-
-				for ( let i = 0; i < geometries.length; ++ i ) {
-
-					const geometry = geometries[ i ];
-					let attributesCount = 0; // ensure that all geometries are indexed, or none
-
-					if ( isIndexed !== ( geometry.index !== null ) ) {
-
-						console.error( 'THREE.BufferGeometryUtils: .mergeBufferGeometries() failed with geometry at index ' + i + '. All geometries must have compatible attributes; make sure index attribute exists among all geometries, or in none of them.' );
-						return null;
-
-					} // gather attributes, exit early if they're different
-
-
-					for ( const name in geometry.attributes ) {
-
-						if ( ! attributesUsed.has( name ) ) {
-
-							console.error( 'THREE.BufferGeometryUtils: .mergeBufferGeometries() failed with geometry at index ' + i + '. All geometries must have compatible attributes; make sure "' + name + '" attribute exists among all geometries, or in none of them.' );
-							return null;
-
-						}
-
-						if ( attributes[ name ] === undefined ) attributes[ name ] = [];
-						attributes[ name ].push( geometry.attributes[ name ] );
-						attributesCount ++;
-
-					} // ensure geometries have the same number of attributes
-
-
-					if ( attributesCount !== attributesUsed.size ) {
-
-						console.error( 'THREE.BufferGeometryUtils: .mergeBufferGeometries() failed with geometry at index ' + i + '. Make sure all geometries have the same number of attributes.' );
-						return null;
-
-					} // gather morph attributes, exit early if they're different
-
-
-					if ( morphTargetsRelative !== geometry.morphTargetsRelative ) {
-
-						console.error( 'THREE.BufferGeometryUtils: .mergeBufferGeometries() failed with geometry at index ' + i + '. .morphTargetsRelative must be consistent throughout all geometries.' );
-						return null;
-
-					}
-
-					for ( const name in geometry.morphAttributes ) {
-
-						if ( ! morphAttributesUsed.has( name ) ) {
-
-							console.error( 'THREE.BufferGeometryUtils: .mergeBufferGeometries() failed with geometry at index ' + i + '.  .morphAttributes must be consistent throughout all geometries.' );
-							return null;
-
-						}
-
-						if ( morphAttributes[ name ] === undefined ) morphAttributes[ name ] = [];
-						morphAttributes[ name ].push( geometry.morphAttributes[ name ] );
-
-					} // gather .userData
-
-
-					mergedGeometry.userData.mergedUserData = mergedGeometry.userData.mergedUserData || [];
-					mergedGeometry.userData.mergedUserData.push( geometry.userData );
-
-					if ( useGroups ) {
-
-						let count;
-
-						if ( isIndexed ) {
-
-							count = geometry.index.count;
-
-						} else if ( geometry.attributes.position !== undefined ) {
-
-							count = geometry.attributes.position.count;
-
-						} else {
-
-							console.error( 'THREE.BufferGeometryUtils: .mergeBufferGeometries() failed with geometry at index ' + i + '. The geometry must have either an index or a position attribute' );
-							return null;
-
-						}
-
-						mergedGeometry.addGroup( offset, count, i );
-						offset += count;
-
-					}
-
-				} // merge indices
-
-
-				if ( isIndexed ) {
-
-					let indexOffset = 0;
-					const mergedIndex = [];
-
-					for ( let i = 0; i < geometries.length; ++ i ) {
-
-						const index = geometries[ i ].index;
-
-						for ( let j = 0; j < index.count; ++ j ) {
-
-							mergedIndex.push( index.getX( j ) + indexOffset );
-
-						}
-
-						indexOffset += geometries[ i ].attributes.position.count;
-
-					}
-
-					mergedGeometry.setIndex( mergedIndex );
-
-				} // merge attributes
-
-
-				for ( const name in attributes ) {
-
-					const mergedAttribute = this.mergeBufferAttributes( attributes[ name ] );
-
-					if ( ! mergedAttribute ) {
-
-						console.error( 'THREE.BufferGeometryUtils: .mergeBufferGeometries() failed while trying to merge the ' + name + ' attribute.' );
-						return null;
-
-					}
-
-					mergedGeometry.setAttribute( name, mergedAttribute );
-
-				} // merge morph attributes
-
-
-				for ( const name in morphAttributes ) {
-
-					const numMorphTargets = morphAttributes[ name ][ 0 ].length;
-					if ( numMorphTargets === 0 ) break;
-					mergedGeometry.morphAttributes = mergedGeometry.morphAttributes || {};
-					mergedGeometry.morphAttributes[ name ] = [];
-
-					for ( let i = 0; i < numMorphTargets; ++ i ) {
-
-						const morphAttributesToMerge = [];
-
-						for ( let j = 0; j < morphAttributes[ name ].length; ++ j ) {
-
-							morphAttributesToMerge.push( morphAttributes[ name ][ j ][ i ] );
-
-						}
-
-						const mergedMorphAttribute = this.mergeBufferAttributes( morphAttributesToMerge );
-
-						if ( ! mergedMorphAttribute ) {
-
-							console.error( 'THREE.BufferGeometryUtils: .mergeBufferGeometries() failed while trying to merge the ' + name + ' morphAttribute.' );
-							return null;
-
-						}
-
-						mergedGeometry.morphAttributes[ name ].push( mergedMorphAttribute );
-
-					}
-
-				}
-
-				return mergedGeometry;
-
-			}
-			/**
-	   * @param {Array<BufferAttribute>} attributes
-	   * @return {BufferAttribute}
-	   */
-
-
-			static mergeBufferAttributes( attributes ) {
-
-				let TypedArray;
-				let itemSize;
-				let normalized;
-				let arrayLength = 0;
-
-				for ( let i = 0; i < attributes.length; ++ i ) {
-
-					const attribute = attributes[ i ];
-
-					if ( attribute.isInterleavedBufferAttribute ) {
-
-						console.error( 'THREE.BufferGeometryUtils: .mergeBufferAttributes() failed. InterleavedBufferAttributes are not supported.' );
-						return null;
-
-					}
-
-					if ( TypedArray === undefined ) TypedArray = attribute.array.constructor;
-
-					if ( TypedArray !== attribute.array.constructor ) {
-
-						console.error( 'THREE.BufferGeometryUtils: .mergeBufferAttributes() failed. THREE.BufferAttribute.array must be of consistent array types across matching attributes.' );
-						return null;
-
-					}
-
-					if ( itemSize === undefined ) itemSize = attribute.itemSize;
-
-					if ( itemSize !== attribute.itemSize ) {
-
-						console.error( 'THREE.BufferGeometryUtils: .mergeBufferAttributes() failed. THREE.BufferAttribute.itemSize must be consistent across matching attributes.' );
-						return null;
-
-					}
-
-					if ( normalized === undefined ) normalized = attribute.normalized;
-
-					if ( normalized !== attribute.normalized ) {
-
-						console.error( 'THREE.BufferGeometryUtils: .mergeBufferAttributes() failed. THREE.BufferAttribute.normalized must be consistent across matching attributes.' );
-						return null;
-
-					}
-
-					arrayLength += attribute.array.length;
-
-				}
-
-				const array = new TypedArray( arrayLength );
-				let offset = 0;
-
-				for ( let i = 0; i < attributes.length; ++ i ) {
-
-					array.set( attributes[ i ].array, offset );
-					offset += attributes[ i ].array.length;
-
-				}
-
-				return new THREE.BufferAttribute( array, itemSize, normalized );
-
-			}
-			/**
-	   * @param {Array<BufferAttribute>} attributes
-	   * @return {Array<InterleavedBufferAttribute>}
-	   */
-
-
-			static interleaveAttributes( attributes ) {
-
-				// Interleaves the provided attributes into an THREE.InterleavedBuffer and returns
-				// a set of InterleavedBufferAttributes for each attribute
-				let TypedArray;
-				let arrayLength = 0;
-				let stride = 0; // calculate the the length and type of the interleavedBuffer
-
-				for ( let i = 0, l = attributes.length; i < l; ++ i ) {
-
-					const attribute = attributes[ i ];
-					if ( TypedArray === undefined ) TypedArray = attribute.array.constructor;
-
-					if ( TypedArray !== attribute.array.constructor ) {
-
-						console.error( 'AttributeBuffers of different types cannot be interleaved' );
-						return null;
-
-					}
-
-					arrayLength += attribute.array.length;
-					stride += attribute.itemSize;
-
-				} // Create the set of buffer attributes
-
-
-				const interleavedBuffer = new THREE.InterleavedBuffer( new TypedArray( arrayLength ), stride );
-				let offset = 0;
-				const res = [];
-				const getters = [ 'getX', 'getY', 'getZ', 'getW' ];
-				const setters = [ 'setX', 'setY', 'setZ', 'setW' ];
-
-				for ( let j = 0, l = attributes.length; j < l; j ++ ) {
-
-					const attribute = attributes[ j ];
-					const itemSize = attribute.itemSize;
-					const count = attribute.count;
-					const iba = new THREE.InterleavedBufferAttribute( interleavedBuffer, itemSize, offset, attribute.normalized );
-					res.push( iba );
-					offset += itemSize; // Move the data for each attribute into the new interleavedBuffer
-					// at the appropriate offset
-
-					for ( let c = 0; c < count; c ++ ) {
-
-						for ( let k = 0; k < itemSize; k ++ ) {
-
-							iba[ setters[ k ] ]( c, attribute[ getters[ k ] ]( c ) );
-
-						}
-
-					}
-
-				}
-
-				return res;
-
-			}
-			/**
-	   * @param {Array<BufferGeometry>} geometry
-	   * @return {number}
-	   */
-
-
-			static estimateBytesUsed( geometry ) {
-
-				// Return the estimated memory used by this geometry in bytes
-				// Calculate using itemSize, count, and BYTES_PER_ELEMENT to account
-				// for InterleavedBufferAttributes.
-				let mem = 0;
-
-				for ( const name in geometry.attributes ) {
-
-					const attr = geometry.getAttribute( name );
-					mem += attr.count * attr.itemSize * attr.array.BYTES_PER_ELEMENT;
-
-				}
-
-				const indices = geometry.getIndex();
-				mem += indices ? indices.count * indices.itemSize * indices.array.BYTES_PER_ELEMENT : 0;
-				return mem;
-
-			}
-			/**
-	   * @param {BufferGeometry} geometry
-	   * @param {number} tolerance
-	   * @return {BufferGeometry>}
-	   */
-
-
-			static mergeVertices( geometry, tolerance = 1e-4 ) {
-
-				tolerance = Math.max( tolerance, Number.EPSILON ); // Generate an index buffer if the geometry doesn't have one, or optimize it
-				// if it's already available.
-
-				const hashToIndex = {};
-				const indices = geometry.getIndex();
-				const positions = geometry.getAttribute( 'position' );
-				const vertexCount = indices ? indices.count : positions.count; // next value for triangle indices
-
-				let nextIndex = 0; // attributes and new attribute arrays
-
-				const attributeNames = Object.keys( geometry.attributes );
-				const attrArrays = {};
-				const morphAttrsArrays = {};
-				const newIndices = [];
-				const getters = [ 'getX', 'getY', 'getZ', 'getW' ]; // initialize the arrays
-
-				for ( let i = 0, l = attributeNames.length; i < l; i ++ ) {
-
-					const name = attributeNames[ i ];
-					attrArrays[ name ] = [];
-					const morphAttr = geometry.morphAttributes[ name ];
-
-					if ( morphAttr ) {
-
-						morphAttrsArrays[ name ] = new Array( morphAttr.length ).fill().map( () => [] );
-
-					}
-
-				} // convert the error tolerance to an amount of decimal places to truncate to
-
-
-				const decimalShift = Math.log10( 1 / tolerance );
-				const shiftMultiplier = Math.pow( 10, decimalShift );
-
-				for ( let i = 0; i < vertexCount; i ++ ) {
-
-					const index = indices ? indices.getX( i ) : i; // Generate a hash for the vertex attributes at the current index 'i'
-
-					let hash = '';
-
-					for ( let j = 0, l = attributeNames.length; j < l; j ++ ) {
-
-						const name = attributeNames[ j ];
-						const attribute = geometry.getAttribute( name );
-						const itemSize = attribute.itemSize;
-
-						for ( let k = 0; k < itemSize; k ++ ) {
-
-							// double tilde truncates the decimal value
-							hash += `${~ ~ ( attribute[ getters[ k ] ]( index ) * shiftMultiplier )},`;
-
-						}
-
-					} // Add another reference to the vertex if it's already
-					// used by another index
-
-
-					if ( hash in hashToIndex ) {
-
-						newIndices.push( hashToIndex[ hash ] );
-
-					} else {
-
-						// copy data to the new index in the attribute arrays
-						for ( let j = 0, l = attributeNames.length; j < l; j ++ ) {
-
-							const name = attributeNames[ j ];
-							const attribute = geometry.getAttribute( name );
-							const morphAttr = geometry.morphAttributes[ name ];
-							const itemSize = attribute.itemSize;
-							const newarray = attrArrays[ name ];
-							const newMorphArrays = morphAttrsArrays[ name ];
-
-							for ( let k = 0; k < itemSize; k ++ ) {
-
-								const getterFunc = getters[ k ];
-								newarray.push( attribute[ getterFunc ]( index ) );
-
-								if ( morphAttr ) {
-
-									for ( let m = 0, ml = morphAttr.length; m < ml; m ++ ) {
-
-										newMorphArrays[ m ].push( morphAttr[ m ][ getterFunc ]( index ) );
-
-									}
-
-								}
-
-							}
-
-						}
-
-						hashToIndex[ hash ] = nextIndex;
-						newIndices.push( nextIndex );
-						nextIndex ++;
-
-					}
-
-				} // Generate typed arrays from new attribute arrays and update
-				// the attributeBuffers
-
-
-				const result = geometry.clone();
-
-				for ( let i = 0, l = attributeNames.length; i < l; i ++ ) {
-
-					const name = attributeNames[ i ];
-					const oldAttribute = geometry.getAttribute( name );
-					const buffer = new oldAttribute.array.constructor( attrArrays[ name ] );
-					const attribute = new THREE.BufferAttribute( buffer, oldAttribute.itemSize, oldAttribute.normalized );
-					result.setAttribute( name, attribute ); // Update the attribute arrays
-
-					if ( name in morphAttrsArrays ) {
-
-						for ( let j = 0; j < morphAttrsArrays[ name ].length; j ++ ) {
-
-							const oldMorphAttribute = geometry.morphAttributes[ name ][ j ];
-							const buffer = new oldMorphAttribute.array.constructor( morphAttrsArrays[ name ][ j ] );
-							const morphAttribute = new THREE.BufferAttribute( buffer, oldMorphAttribute.itemSize, oldMorphAttribute.normalized );
-							result.morphAttributes[ name ][ j ] = morphAttribute;
-
-						}
-
-					}
-
-				} // indices
-
-
-				result.setIndex( newIndices );
-				return result;
-
-			}
-			/**
-	   * @param {BufferGeometry} geometry
-	   * @param {number} drawMode
-	   * @return {BufferGeometry>}
-	   */
-
-
-			static toTrianglesDrawMode( geometry, drawMode ) {
-
-				if ( drawMode === THREE.TrianglesDrawMode ) {
-
-					console.warn( 'THREE.BufferGeometryUtils.toTrianglesDrawMode(): Geometry already defined as triangles.' );
-					return geometry;
-
-				}
-
-				if ( drawMode === THREE.TriangleFanDrawMode || drawMode === THREE.TriangleStripDrawMode ) {
-
-					let index = geometry.getIndex(); // generate index if not present
-
-					if ( index === null ) {
-
-						const indices = [];
-						const position = geometry.getAttribute( 'position' );
-
-						if ( position !== undefined ) {
-
-							for ( let i = 0; i < position.count; i ++ ) {
-
-								indices.push( i );
-
-							}
-
-							geometry.setIndex( indices );
-							index = geometry.getIndex();
-
-						} else {
-
-							console.error( 'THREE.BufferGeometryUtils.toTrianglesDrawMode(): Undefined position attribute. Processing not possible.' );
-							return geometry;
-
-						}
-
-					} //
-
-
-					const numberOfTriangles = index.count - 2;
-					const newIndices = [];
-
-					if ( drawMode === THREE.TriangleFanDrawMode ) {
-
-						// gl.TRIANGLE_FAN
-						for ( let i = 1; i <= numberOfTriangles; i ++ ) {
-
-							newIndices.push( index.getX( 0 ) );
-							newIndices.push( index.getX( i ) );
-							newIndices.push( index.getX( i + 1 ) );
-
-						}
-
-					} else {
-
-						// gl.TRIANGLE_STRIP
-						for ( let i = 0; i < numberOfTriangles; i ++ ) {
-
-							if ( i % 2 === 0 ) {
-
-								newIndices.push( index.getX( i ) );
-								newIndices.push( index.getX( i + 1 ) );
-								newIndices.push( index.getX( i + 2 ) );
-
-							} else {
-
-								newIndices.push( index.getX( i + 2 ) );
-								newIndices.push( index.getX( i + 1 ) );
-								newIndices.push( index.getX( i ) );
-
-							}
-
-						}
-
-					}
-
-					if ( newIndices.length / 3 !== numberOfTriangles ) {
-
-						console.error( 'THREE.BufferGeometryUtils.toTrianglesDrawMode(): Unable to generate correct amount of triangles.' );
-
-					} // build final geometry
-
-
-					const newGeometry = geometry.clone();
-					newGeometry.setIndex( newIndices );
-					newGeometry.clearGroups();
-					return newGeometry;
-
-				} else {
-
-					console.error( 'THREE.BufferGeometryUtils.toTrianglesDrawMode(): Unknown draw mode:', drawMode );
-					return geometry;
-
-				}
-
-			}
-			/**
-	   * Calculates the morphed attributes of a morphed/skinned THREE.BufferGeometry.
-	   * Helpful for Raytracing or Decals.
-	   * @param {Mesh | Line | Points} object An instance of Mesh, Line or Points.
-	   * @return {Object} An Object with original position/normal attributes and morphed ones.
-	   */
-
-
-			static computeMorphedAttributes( object ) {
-
-				if ( object.geometry.isBufferGeometry !== true ) {
-
-					console.error( 'THREE.BufferGeometryUtils: Geometry is not of type THREE.BufferGeometry.' );
-					return null;
-
-				}
-
-				const _vA = new THREE.Vector3();
-
-				const _vB = new THREE.Vector3();
-
-				const _vC = new THREE.Vector3();
-
-				const _tempA = new THREE.Vector3();
-
-				const _tempB = new THREE.Vector3();
-
-				const _tempC = new THREE.Vector3();
-
-				const _morphA = new THREE.Vector3();
-
-				const _morphB = new THREE.Vector3();
-
-				const _morphC = new THREE.Vector3();
-
-				function _calculateMorphedAttributeData( object, material, attribute, morphAttribute, morphTargetsRelative, a, b, c, modifiedAttributeArray ) {
-
-					_vA.fromBufferAttribute( attribute, a );
-
-					_vB.fromBufferAttribute( attribute, b );
-
-					_vC.fromBufferAttribute( attribute, c );
-
-					const morphInfluences = object.morphTargetInfluences;
-
-					if ( material.morphTargets && morphAttribute && morphInfluences ) {
-
-						_morphA.set( 0, 0, 0 );
-
-						_morphB.set( 0, 0, 0 );
-
-						_morphC.set( 0, 0, 0 );
-
-						for ( let i = 0, il = morphAttribute.length; i < il; i ++ ) {
-
-							const influence = morphInfluences[ i ];
-							const morph = morphAttribute[ i ];
-							if ( influence === 0 ) continue;
-
-							_tempA.fromBufferAttribute( morph, a );
-
-							_tempB.fromBufferAttribute( morph, b );
-
-							_tempC.fromBufferAttribute( morph, c );
-
-							if ( morphTargetsRelative ) {
-
-								_morphA.addScaledVector( _tempA, influence );
-
-								_morphB.addScaledVector( _tempB, influence );
-
-								_morphC.addScaledVector( _tempC, influence );
-
-							} else {
-
-								_morphA.addScaledVector( _tempA.sub( _vA ), influence );
-
-								_morphB.addScaledVector( _tempB.sub( _vB ), influence );
-
-								_morphC.addScaledVector( _tempC.sub( _vC ), influence );
-
-							}
-
-						}
-
-						_vA.add( _morphA );
-
-						_vB.add( _morphB );
-
-						_vC.add( _morphC );
-
-					}
-
-					if ( object.isSkinnedMesh ) {
-
-						object.boneTransform( a, _vA );
-						object.boneTransform( b, _vB );
-						object.boneTransform( c, _vC );
-
-					}
-
-					modifiedAttributeArray[ a * 3 + 0 ] = _vA.x;
-					modifiedAttributeArray[ a * 3 + 1 ] = _vA.y;
-					modifiedAttributeArray[ a * 3 + 2 ] = _vA.z;
-					modifiedAttributeArray[ b * 3 + 0 ] = _vB.x;
-					modifiedAttributeArray[ b * 3 + 1 ] = _vB.y;
-					modifiedAttributeArray[ b * 3 + 2 ] = _vB.z;
-					modifiedAttributeArray[ c * 3 + 0 ] = _vC.x;
-					modifiedAttributeArray[ c * 3 + 1 ] = _vC.y;
-					modifiedAttributeArray[ c * 3 + 2 ] = _vC.z;
-
-				}
-
-				const geometry = object.geometry;
-				const material = object.material;
-				let a, b, c;
-				const index = geometry.index;
-				const positionAttribute = geometry.attributes.position;
-				const morphPosition = geometry.morphAttributes.position;
-				const morphTargetsRelative = geometry.morphTargetsRelative;
-				const normalAttribute = geometry.attributes.normal;
-				const morphNormal = geometry.morphAttributes.position;
-				const groups = geometry.groups;
-				const drawRange = geometry.drawRange;
-				let i, j, il, jl;
-				let group, groupMaterial;
-				let start, end;
-				const modifiedPosition = new Float32Array( positionAttribute.count * positionAttribute.itemSize );
-				const modifiedNormal = new Float32Array( normalAttribute.count * normalAttribute.itemSize );
-
-				if ( index !== null ) {
-
-					// indexed buffer geometry
-					if ( Array.isArray( material ) ) {
-
-						for ( i = 0, il = groups.length; i < il; i ++ ) {
-
-							group = groups[ i ];
-							groupMaterial = material[ group.materialIndex ];
-							start = Math.max( group.start, drawRange.start );
-							end = Math.min( group.start + group.count, drawRange.start + drawRange.count );
-
-							for ( j = start, jl = end; j < jl; j += 3 ) {
-
-								a = index.getX( j );
-								b = index.getX( j + 1 );
-								c = index.getX( j + 2 );
-
-								_calculateMorphedAttributeData( object, groupMaterial, positionAttribute, morphPosition, morphTargetsRelative, a, b, c, modifiedPosition );
-
-								_calculateMorphedAttributeData( object, groupMaterial, normalAttribute, morphNormal, morphTargetsRelative, a, b, c, modifiedNormal );
-
-							}
-
-						}
-
-					} else {
-
-						start = Math.max( 0, drawRange.start );
-						end = Math.min( index.count, drawRange.start + drawRange.count );
-
-						for ( i = start, il = end; i < il; i += 3 ) {
-
-							a = index.getX( i );
-							b = index.getX( i + 1 );
-							c = index.getX( i + 2 );
-
-							_calculateMorphedAttributeData( object, material, positionAttribute, morphPosition, morphTargetsRelative, a, b, c, modifiedPosition );
-
-							_calculateMorphedAttributeData( object, material, normalAttribute, morphNormal, morphTargetsRelative, a, b, c, modifiedNormal );
-
-						}
-
-					}
-
-				} else if ( positionAttribute !== undefined ) {
-
-					// non-indexed buffer geometry
-					if ( Array.isArray( material ) ) {
-
-						for ( i = 0, il = groups.length; i < il; i ++ ) {
-
-							group = groups[ i ];
-							groupMaterial = material[ group.materialIndex ];
-							start = Math.max( group.start, drawRange.start );
-							end = Math.min( group.start + group.count, drawRange.start + drawRange.count );
-
-							for ( j = start, jl = end; j < jl; j += 3 ) {
-
-								a = j;
-								b = j + 1;
-								c = j + 2;
-
-								_calculateMorphedAttributeData( object, groupMaterial, positionAttribute, morphPosition, morphTargetsRelative, a, b, c, modifiedPosition );
-
-								_calculateMorphedAttributeData( object, groupMaterial, normalAttribute, morphNormal, morphTargetsRelative, a, b, c, modifiedNormal );
-
-							}
-
-						}
-
-					} else {
-
-						start = Math.max( 0, drawRange.start );
-						end = Math.min( positionAttribute.count, drawRange.start + drawRange.count );
-
-						for ( i = start, il = end; i < il; i += 3 ) {
-
-							a = i;
-							b = i + 1;
-							c = i + 2;
-
-							_calculateMorphedAttributeData( object, material, positionAttribute, morphPosition, morphTargetsRelative, a, b, c, modifiedPosition );
-
-							_calculateMorphedAttributeData( object, material, normalAttribute, morphNormal, morphTargetsRelative, a, b, c, modifiedNormal );
-
-						}
-
-					}
-
-				}
-
-				const morphedPositionAttribute = new THREE.Float32BufferAttribute( modifiedPosition, 3 );
-				const morphedNormalAttribute = new THREE.Float32BufferAttribute( modifiedNormal, 3 );
-				return {
-					positionAttribute: positionAttribute,
-					normalAttribute: normalAttribute,
-					morphedPositionAttribute: morphedPositionAttribute,
-					morphedNormalAttribute: morphedNormalAttribute
-				};
-
-			}
-
-		}
-
-		THREE.BufferGeometryUtils = BufferGeometryUtils;
-
-	} )();
-
-	/**
-	 *  Keep track of all Types added to the Blobtree library.
-	 *  For now just a list of strings registered by the classes.
-	 *  @constructor
-	 */
-	var Types = {
-	    types : {}
-	};
-
-	/**
-	 *  Register a type in the list.
-	 *  @param {string} name The name of the type.
-	 *  @param class The class of the registered type.
-	 */
-	Types.register = function(name, cls){
-	    if(this.types[name]){
-	        throw "Error : cannot register type " + name + ", this name is already registered.";
-	    }
-	    this.types[name] = cls;
-	};
-
-	/**
-	 *  Parse a JSON recursively to return a Blobtree or a blobtree element.
-	 *  @param {Object} json A javascript Object resulting from a JSON interpretation.
-	 *  @param class The class of the registered type.
-	 */
-	Types.fromJSON = function(json){
-	    var cls = this.types[json.type];
-	    if(!cls){
-	        throw "Error : type found in JSON (" + json.type + " is not registered in the Blobtree library.";
-	    }
-	    return cls.fromJSON(json);
-	};
-
-	var Types_1 = Types;
-
-	var elementIds = 0;
-
-	/**
-	 *  A superclass for Node and Primitive in the blobtree.
-	 *  @constructor
-	 */
-	var Element = function () {
-
-	    this.id = elementIds++;
-
-	    this.aabb = new three.Box3();
-	    this.valid_aabb = false;
-
-	    /** @type {Blobtree.Node} */
-	    this.parentNode = null;
-	};
-
-	Element.prototype.constructor = Element;
-
-	Element.type = "Element";
-	Types_1.register(Element.type, Element);
-
-	/**
-	 *  @abstract
-	 *  Return a Javscript Object respecting JSON convention.
-	 *  All classes must
-	 */
-	Element.prototype.toJSON = function(){
-	    return {
-	        type:this.getType()
-	    };
-	};
-	/**
-	 *  @abstract
-	 *  Clone the object.
-	 */
-	Element.prototype.clone = function(){
-	    return Types_1.fromJSON(this.toJSON());
-	};
-
-
-	/**
-	 *  @return {Blobtree.Node} The parent node of this primitive.
-	 */
-	Element.prototype.getParentNode = function() {
-	    return this.parentNode;
-	};
-	/**
-	 *  @return {string} Type of the element
-	 */
-	Element.prototype.getType = function() {
-	    return Element.type;
-	};
-
-	/**
-	 *  Perform precomputation that will help to reduce future processing time,
-	 *  especially on calls to value.
-	 *  @protected
-	 *  @abstract
-	 */
-	Element.prototype.computeHelpVariables = function() {
-	    this.computeAABB();
-	};
-
-	/**
-	 *  @abstract
-	 *  Compute the Axis Aligned Bounding Box (AABB) for the current primitive.
-	 *  By default, the AABB returned is the unionns of all vertices AABB (This is
-	 *  good for almost all basic primitives).
-	 */
-	Element.prototype.computeAABB = function() {
-	    throw "Error : computeAABB is abstract, should have been overwritten";
-	};
-
-	/**
-	 *  @return {THREE.Box3} The AABB of this Element (primitive or node). WARNING : call
-	 *  isValidAABB before to ensure the current AABB does correspond to the primitive
-	 *  settings.
-	 */
-	Element.prototype.getAABB = function() {
-	    return this.aabb;
-	};
-
-	/**
-	 *  @return {boolean} True if the current aabb is valid, ie it does
-	 *  correspond to the internal primitive parameters.
-	 */
-	Element.prototype.isValidAABB = function() {
-	    return this.valid_aabb;
-	};
-
-	/**
-	 *  Invalid the bounding boxes recursively up to the root
-	 */
-	Element.prototype.invalidAABB = function()
-	{
-	    this.valid_aabb = false;
-	    if(this.parentNode !== null && this.parentNode.isValidAABB()){
-	        this.parentNode.invalidAABB();
-	    }
-	};
-
-	/**
-	 *  Note : This function was made for Node to recursively invalidate
-	 *  children AABB. Default is to invalidate only this AABB.
-	 */
-	Element.prototype.invalidAll = function() {
-	    this.invalidAABB();
-	};
-
-	/**
-	 *  @abstract
-	 *  Prepare the element for a call to value.
-	 *  Important note: For now, a primitive is considered prepared for eval if and only
-	 *                  if its bounding box is valid (valid_aabb is true).
-	 *
-	 */
-	Element.prototype.prepareForEval = function() {
-	    var res = {del_obj:[], new_areas:[]};
-	    throw "ERROR : prepareForEval is a virtual function, should be re-implemented in all element(error occured in Element.js";
-	    return res;
-	};
-
-	/**
-	 *  @abstract
-	 *  Compute the value and/or gradient and/or material
-	 *  of the element at position p in space. return computations in res (see below)
-	 *
-	 *  @param {!THREE.Vector3} p Point where we want to evaluate the primitive field
-	 *  @param {!Object} res Computed values will be stored here. Each values should exist and
-	 *                       be allocated already.
-	 *  @param {number} res.v Value, must be defined
-	 *  @param {Material} res.m Material, must be allocated and defined if wanted
-	 *  @param {THREE.Vector3} res.g Gradient, must be allocated and defined if wanted
-	 */
-	Element.prototype.value = function(p,res) {
-	    throw "ERROR : value is an abstract function, should be re-implemented in all primitives(error occured in " + this.getType() + " primitive)";
-	    return 0.0;
-	};
-
-	Element.prototype.numericalGradient = (function(){
-	    var tmp = {v:0};
-	    var coord = ['x','y','z'];
-	    return function(p, res, epsilon) {
-	        var eps = epsilon || 0.00001;
-
-	        for(var i=0; i<3; ++i){
-	            p[coord[i]] = p[coord[i]]+eps;
-	            this.value(p,tmp);
-	            res[coord[i]] = tmp.v;
-	            p[coord[i]] = p[coord[i]]-2*eps;
-	            this.value(p,tmp);
-	            res[coord[i]] = (res[coord[i]]-tmp.v)/(2*eps);
-	            p[coord[i]] = p[coord[i]]+eps; // reset p
-	        }
-	    }
-	})();
-
-	/**
-	 *  @abstract
-	 *  Get the Area object.
-	 *  Area objects do provide methods useful when rasterizing, raytracing or polygonizing
-	 *  the area (intersections with other areas, minimum level of detail needed to
-	 *  capture the feature nicely, etc etc...).
-	 *  @return {Array.<Object>} The Areas object corresponding to the node/primitive, in an array
-	 *
-	 */
-	Element.prototype.getAreas = function() {
-	    return [];
-	};
-
-	/**
-	 *  @abstract
-	 *  This function is called when a point is outside of the potential influence of a primitive/node.
-	 *  @return {number} The next step length to do with respect to this primitive/node
-	 */
-	Element.prototype.distanceTo = function(p) {
-	    throw "ERROR : distanceTo is a virtual function, should be re-implemented in all primitives(error occured in " + this.getType() + " primitive)";
-	    return 0.5;
-	};
-
-	/**
-	 *  @abstract
-	 *  This function is called when a point is within the potential influence of a primitive/node.
-	 *  @return {number} The next step length to do with respect to this primitive/node.
-	 */
-	Element.prototype.heuristicStepWithin = function() {
-	    throw "ERROR : heuristicStepWithin is a virtual function, should be re-implemented in all primitives(error occured in " + this.getType() + " primitive)";
-	    return 0.1;
-	};
-
-	/**
-	 *  Trim the tree to keep only nodes influencing a given bounding box.
-	 *  The tree must be prepared for eval for this process to be working.
-	 *  Default behaviour is doing nothing, leaves cannot be sub-trimmed, only nodes.
-	 *  Note : only the root can untrim
-	 *
-	 *  @param {THREE.Box3} aabb
-	 *  @param {Array.<Blobtree.Element>} trimmed Array of trimmed Elements
-	 *  @param {Array.<Blobtree.Node>} parents Array of fathers from which each trimmed element has been removed.
-	 */
-	Element.prototype.trim = function(aabb, trimmed, parents){
-
-	};
-
-	/**
-	 *  count the number of elements of class cls in this node and subnodes
-	 *  @param {Object} cls the class of the elements we want to count
-	 *  @return {number}
-	 */
-	Element.prototype.count = function(cls){
-	    return 0;
-	};
-
-	var Element_1 = Element;
-
-	/**
-	 *  This class implements an abstract Node class for implicit blobtree.
-	 *  @constructor
-	 *  @extends {Element}
-	 */
-	var Node = function ()
-	{
-	    Element_1.call(this);
-
-	    /** @type {Array.<!Element>} */
-	    this.children = [];
-	};
-
-	Node.prototype = Object.create(Element_1.prototype);
-	Node.prototype.constructor = Node;
-
-	Node.type = "Node";
-	Types_1.register(Node.type, Node);
-
-	Node.prototype.getType = function(){
-	    return Node.type;
-	};
-
-	Node.prototype.toJSON = function(){
-	    var res = Element_1.prototype.toJSON.call(this);
-	    res.children = [];
-	    for(var i=0; i<this.children.length; ++i){
-	        res.children.push(this.children[i].toJSON());
-	    }
-	    return res;
-	};
-
-	/**
-	 *  Clone current node and itss hierarchy
-	 */
-	Node.prototype.clone = function(){
-	    return Types_1.fromJSON(this.toJSON());
-	};
-
-	/**
-	 *  @abstract
-	 *  Prepare the node and all its children for evaluation.
-	 *  That means setup all necessary elements for an incoming call to eval.
-	 *  Important note: For now, a node is considered prepared for eval if and only
-	 *                  if its bounding box is valid (valid_aabb is true).
-	 *
-	 */
-	Node.prototype.prepareForEval = function()
-	{
-	    console.error("prepareForEval is a pure virtual function, should be reimplemented in every node class");
-	};
-
-	/**
-	 *  Invalid the bounding boxes recursively down for all children
-	 */
-	Node.prototype.invalidAll = function() {
-	    this.invalidAABB();
-	    if( this.children ) {
-	        for(var i=0; i<this.children.length; i++) {
-	            this.children[i].invalidAll();
-	        }
-	    }
-	};
-
-	/**
-	 *  Destroy the node and its children. The node is removed from the blobtree
-	 *  (basically clean up the links between blobtree elements).
-	 */
-	Node.prototype.destroy = function() {
-	    // need to Copy the array since indices will change.
-	    var arr_c = this.children.slice(0,this.children.length);
-	    for(var i=0; i<arr_c.length; i++) {
-	        arr_c[i].destroy();
-	    }
-	    if(this.children.length !== 0){
-	        throw "Error : children length should be 0";
-	    }
-	    if(this.parentNode !== null){
-	        this.parentNode.removeChild(this);
-	    }
-	    if(this.parentNode !== null){
-	        throw "Error : parent node should be null at this point";
-	    }
-	    this.children.length = 0;
-	};
-
-	/**
-	 *  Only works with nary nodes, otherwise a set function would be more appropriate.
-	 *  -> TODO : check that if we have something else than n-ary nodes one day...
-	 *  If c already belongs to the tree, it is removed from its current parent
-	 *  children list before anything (ie it is "moved").
-	 *
-	 *  @param {Element} c The child to add.
-	 */
-	Node.prototype.addChild = function(c)
-	{
-	    if(c.parentNode !== null){
-	        c.parentNode.removeChild(c);
-	    }
-	    // TODO should ckeck that the node does not already belong to the children list
-	    this.children.push(c);
-	    c.parentNode = this;
-
-	    this.invalidAABB();
-	};
-
-	/**
-	 *  Only works with n-ary nodes, otherwise order matters and we therefore
-	 *  have to set "null" and node cannot be evaluated.
-	 *  -> TODO : check that if we have something else than n-ary nodes one day...
-	 *  WARNING:
-	 *      Should only be called when a Primitive is deleted.
-	 *      Otherwise :
-	 *          To move a node to another parent : use addChild.
-	 *  @param {Element} c The child to remove.
-	 */
-	Node.prototype.removeChild = function(c)
-	{
-	    var i=0;
-	    var cdn = this.children; // minimize the code
-
-	    // Note : if this becomes too long, sort this.children using ids
-	    while(cdn[i]!==c && i<cdn.length) ++i;
-
-	    if(i != cdn.length){
-	        cdn[i] = cdn[cdn.length-1];
-	        cdn.pop();
-	    }else{
-	        throw "c does not belong to the children of this node";
-	    }
-
-	    this.invalidAABB();
-
-	    c.parentNode = null;
-	};
-
-	// Abstract
-	Node.prototype.computeAABB = function() {
-	    this.aabb.makeEmpty();
-	    for (var i=0; i<this.children.length; i++) {
-	        this.children[i].computeAABB();
-	        this.aabb.union(this.children[i].getAABB());
-	    }
-	};
-
-	// Abstract
-	Node.prototype.getAreas = function() {
-	    if(!this.valid_aabb){
-	        throw "Error : cannot call getAreas on a not prepared for eval nod, please call PrepareForEval first. Node concerned is a " + this.getType();
-	    }
-	    var res = [];
-	    for (var i=0; i<this.children.length; i++) {
-	        res.push.apply(res,this.children[i].getAreas());
-	    }
-	    return res;
-	};
-
-	// Abstract
-	Node.prototype.distanceTo = function(p) {
-	    var res = 10000000;
-	    for (var i=0; i<this.children.length; i++) {
-	        res = Math.min(res,this.children[i].distanceTo(p));
-	    }
-	    return res;
-	};
-
-	// Abstract
-	Node.prototype.heuristicStepWithin = function() {
-	    var res = 10000000;
-	    for (var i=0; i<this.children.length; i++) {
-	        res = Math.min(res,this.children[i].heuristicStepWithin());
-	    }
-	    return res;
-	};
-
-	// [Abstract]
-	Node.prototype.trim = function(aabb, trimmed, parents)
-	{
-	    var idx = trimmed.length;
-	    for (var i=0; i<this.children.length; i++) {
-	        if(!this.children[i].getAABB().intersectsBox(aabb)){
-	            // trim the node
-	            trimmed.push(this.children[i]);
-	            parents.push(this);
-	        }
-	    }
-	    for(var i=idx; i<trimmed.length; ++i){
-	        this.removeChild(trimmed[i]);
-	    }
-	    // Trim remaining nodes
-	    for (var i=0; i<this.children.length; i++) {
-	        this.children[i].trim(aabb,trimmed,parents);
-	    }
-	};
-
-	// [Abstract]
-	Node.prototype.count = function(cls){
-	    var count = 0;
-
-	    if( this instanceof cls ) {
-	        count++;
-	    }
-
-	    for (var i=0; i<this.children.length; i++) {
-	        count += this.children[i].count(cls);
-	    }
-
-	    return count;
-	};
-
-	var Node_1 = Node;
-
-	var Convergence = {};
-
-	// Limitations: 3D only, but can easily be rewritten for nD
-	// The algorithm stops when :
-	// - 2 consecutive steps are smaller than epsilon
-	// - OR n_max_step is reached
-	// Optimization roads :
-	//      - 2 small steps may be too much, only 1 could be enough in most cases isn't it?
-	// @todo write documentation to talk about failure cases.
-	//
-	// Variable used in function. This avoid reallocation.
-	    Convergence.last_mov_pt = new three.Vector3();
-	    Convergence.grad = new three.Vector3();
-	    Convergence.eval_res_g = new three.Vector3(0,0,0);
-	    Convergence.eval_res = {v:0, g:null};
-	    Convergence.vec = new three.Vector3();
-
-	Convergence.safeNewton3D = function(    pot,              // Scalar Field to eval
-	                                        starting_point,   // 3D point where we start, must comply to THREE.Vector3 API
-	                                        value,            // iso value we are looking for
-	                                        epsilon,          // Geometrical limit to stop
-	                                        n_max_step,       // limit of number of step
-	                                        r_max,            // max distance where we look for the iso
-	                                        //bounding_v,       // Bounding volume inside which we look for the iso, getting out will make the process stop.
-	                                        res               // the resulting point
-	                                        )
-	{
-	        res.copy(starting_point);
-
-	        var i = 1;
-	        var consecutive_small_steps = 0;
-	        var broken = false;
-	        while( consecutive_small_steps != 2 && i<=n_max_step && !broken)
-	        {
-	            this.last_mov_pt.copy(res);
-
-	            this.eval_res.g = this.eval_res_g; // active gradient computation
-	            pot.value(res,this.eval_res) ;
-
-	            this.grad.copy(this.eval_res.g);
-	            if(this.grad.x !== 0.0 || this.grad.y !== 0.0 || this.grad.z !== 0.0 )
-	            {
-	                var g_l = this.grad.length();
-	                var step = (value-this.eval_res.v)/g_l;
-	                if(step < epsilon && step > -epsilon)
-	                {
-	                    if(step>0.0)
-	                    {
-	                        step = epsilon/g_l;
-	                    }
-	                    else
-	                    {
-	                        step = -epsilon/g_l;
-	                    }
-	                    consecutive_small_steps++;
-	                }
-	                else
-	                {
-	                    consecutive_small_steps = 0;
-	                }
-	                this.grad.normalize().multiplyScalar(step);
-	                res.add(this.grad);
-
-	                // If the newton step took us out of the bounding volume, we have to stop
-	                //if(!bounding_v.containsPoint(res))
-	                if( this.vec.subVectors(res,starting_point).lengthSq() > r_max*r_max)
-	                {
-	                    res.copy(starting_point);
-	                    return;
-	                }
-
-	                /*
-	                if( this.vec.subVectors(res,starting_point).lengthSq() > r_max*r_max)
-	                {
-	                    this.eval_res.g = null; // deactive gradient computation
-	                    var current_val = this.eval_res.v;
-	                    pot.value(res,this.eval_res);
-	                    if( (this.eval_res.v-value)*(current_val-value) < 0.0)   // can only use dichotomy if one point is inside and one outside among (res and last_mov_pt)
-	                    {
-	                        res.add(this.last_mov_pt);
-	                        res.multiplyScalar(0.5);
-	                    }
-	                    else
-	                    {
-	                        // In this case we have no clue what to do, so just break...
-	                        broken = true;
-	                    }
-	                }
-	                */
-	            }
-	            else
-	            {
-	                broken = true;
-	            }
-
-	            ++i;
-	        }
-
-	        if(broken){
-	            // return strating_point
-	            res.copy(starting_point);
-	            return;
-	        }
-
-	        /*
-	        if(broken){
-
-	            this.eval_res.g = null; // deactive gradient computation
-
-	            // Check the point between last_moving_point and starting_point which is closest to the surface and return it.
-	            pot.value(this.last_mov_pt,this.eval_res);
-	            var ev_last_mov_pt = this.eval_res.v;
-	            pot.value(starting_point,this.eval_res);
-	            var ev_st_pt = this.eval_res.v;
-	            if( Math.abs(ev_last_mov_pt-value) > Math.abs(starting_point-value) )
-	            {
-	                res.copy(starting_point);
-	                return;
-	            }
-	            else
-	            {
-	                res.copy(this.last_mov_pt);
-	                return;
-	            }
-	        }
-	        */
-	};
-
-
-	/** \brief This algorithm uses Newton convergence to find a point epsilon close to
-	*        a point "p" such that the given potential "pot" evaluated at "p" is "value".
-	*        The search is constrained on line defined by (origin, search_dir), and between bounds
-	*        defined by min_absc and max_absc which are the abscissae on the line with respect
-	*        to origin and search_dir. search_dir should be normalized.
-	*        The starting point is given with an abscissa : origin + starting_point_absc*search_dir
-	*
-	*   \param pot
-	*   \param origin Point choosen as origin in the search line frame.
-	*   \param search_dir unit vector that, together with origin, defines the searching line
-	*   \param min_absc Minimum abscissa on the line : the algorithm will not search for a point below this abscissa.
-	*   \param max_absc Maximum abscissa on the line : the algorithm will not search for a point above this abscissa.
-	*   \param starting_point_absc Abscissa of the starting point, with respect to the search dir.
-	*   \param value The potential value we are looking for on the line with respect to pot.Eval(..)
-	*   \param epsilon We want the result to be at least epsilon close to the surface with respect to the
-	*                   distance Vector.norm(), we suppose this norm to be the one associated with the dot product Vector.operator |
-	*   \param n_max_step Maximum of newton step before giving up.
-	*
-	*    \return true if a point p such that |pot.Eval(p) - value| < epsilon was found.
-	*           false and the current searching point otherwise.
-	*
-	*
-	*   @todo write documentation to talk about failure cases.
-	*   @todo Should not normalise search_dir. Change that here and in all part of code where this is used.
-	*/
-	Convergence.safeNewton1D = function(
-	                                        pot,
-	                                        origin,
-	                                        search_dir_unit,
-	                                        min_absc_inside,
-	                                        max_absc_outside,
-	                                        starting_point_absc,
-	                                        value,
-	                                        epsilon,
-	                                        n_max_step,
-	                                        res // resulting point res.p and gradient res.g (if res.g defined) resulting absc in res.p_absc
-	                                        )
-	{
-	    this.eval_res.g = this.eval_res_g; // active gradient computation
-
-	    if( !(search_dir_unit.x !== 0.0 || search_dir_unit.y !== 0.0 || search_dir_unit.z !== 0.0) ){
-	        throw "Error : search direction is null";
-	    }
-	    if(epsilon<=0){
-	        throw "Error: epsilon <= 0, convergence will nuke your face or loop";
-	    }
-	    if(starting_point_absc<min_absc_inside || starting_point_absc>max_absc_outside){
-	        throw "Error : starting absc is not in boundaries";
-	    }
-
-	    var curr_point_absc = starting_point_absc;
-	    var eval_pt = new three.Vector3();
-
-	    // Newton step until we overpass the surface
-	    // the minimum step is set to epsilon, that ensure we will cross the surface.
-	    var grad = 0;
-	    var step = 0;
-	    var i = 0;
-	    while( max_absc_outside - min_absc_inside > epsilon && i < n_max_step)
-	    {
-	        // curr_point_absc is guaranteed inside [min_absc_inside,max_absc_outside]
-	        pot.value(  eval_pt.copy(search_dir_unit).multiplyScalar(curr_point_absc).add(origin),
-	                    this.eval_res) ;
-	        // update bounding absc
-	        if(this.eval_res.v > value)
-	        {
-	            min_absc_inside = curr_point_absc;
-	        }
-	        else
-	        {
-	            max_absc_outside = curr_point_absc;
-	        }
-
-	        // Analytical gradient evaluation + dot product should be less than 2 evaluations in cost.
-	        grad = this.eval_res.g.dot(search_dir_unit);
-	        if(grad !== 0.0)
-	        {
-	            step = (value-this.eval_res.v)/grad;
-	            curr_point_absc += step;
-
-	            // Dichotomy step
-	            if(curr_point_absc >= max_absc_outside || curr_point_absc <= min_absc_inside)
-	            {
-	                curr_point_absc = (max_absc_outside+min_absc_inside)*0.5;
-	            }
-
-	        }
-	        else
-	        {
-	            // Dichotomy step
-	            curr_point_absc = (max_absc_outside+min_absc_inside)*0.5;
-	        }
-
-	        ++i;
-	    }
-
-	    res.p_absc = (max_absc_outside+min_absc_inside)*0.5; // approximate
-	    res.p.copy(search_dir_unit).multiplyScalar(curr_point_absc).add(origin);
-	    if(res.g !== undefined){
-	        if(i===0){
-	            pot.value(  res.p,
-	                        this.eval_res) ;
-	        }
-	        res.g.copy(this.eval_res.g);
-	    }
-	};
-
-	Convergence.dichotomy1D = function(
-	                                        pot,
-	                                        origin,
-	                                        search_dir_unit,
-	                                        startStepLength,
-	                                        value,
-	                                        epsilon,
-	                                        n_max_step, // TODO : Useless, since dichotomia is absolutely determinist, n step is startStepLength/(2^n) accuracy...
-	                                                    //        OR epsilon is the one useless...
-	                                        res // resulting point res.p and gradient res.g (if res.g defined) resulting absc in res.p_absc
-	                                        )
-	{
-
-	    this.eval_res.g = null; // deactive gradient computation
-
-	    var previousPos = new three.Vector3().copy(origin);
-	    var currentStep = new three.Vector3();
-	    // intersection
-	    // dichotomia: first step is going back half of the previous distance
-	    startStepLength /= 2;
-	    var dist = -startStepLength;
-	    var previousDist = dist;
-	    origin.sub(
-	        currentStep.copy(search_dir_unit)
-	            .multiplyScalar(startStepLength));
-	    var nstep = 0;
-	    while((startStepLength > epsilon) && (nstep < n_max_step))
-	    {
-	        nstep++;
-	        previousPos.copy(origin);
-	        previousDist=dist;
-
-	        startStepLength/=2;
-	        // not asking for the next step, which is always half of previous
-	        pot.value(
-	            origin,
-	            this.eval_res);
-
-	        if (this.eval_res.v < value)
-	        {
-	            // before the surface: go forward
-	            origin.add(
-	                currentStep.copy(search_dir_unit)
-	                    .multiplyScalar(startStepLength));
-	            dist+=startStepLength;
-	        }
-	        else
-	        {
-	            // after the surface: go backward
-	            origin.sub(
-	                currentStep.copy(search_dir_unit)
-	                    .multiplyScalar(startStepLength));
-	            dist-=startStepLength;
-	        }
-	    }
-	    // linear interpolation with previous pos
-	    res.p.copy(origin.add(previousPos).divideScalar(2));
-	    res.p_absc = (previousDist + dist)/2;
-
-	    // linear interpolation with previous pos
-	    res.p.copy(origin);
-	    res.p_absc = dist;
-
-	    // test wether the caller wanted to compute the gradient
-	    // (we assume that if res.g is defined, it's a request)
-	    if (res.g)
-	    {
-	        this.eval_res.g = this.eval_res_g; // active gradient computation
-	        pot.value(
-	            res.p,
-	            this.eval_res);
-	        res.g.copy(this.eval_res.g);
-	    }
-
-	};
-
-	var Convergence_1 = Convergence;
-
-	/**
-	 *  Material object for blobtree. It is an internal material, that should especially
-	 *  be used in implicit elements. It is the internal representation of the material,
-	 *  not the openGL material that will be used for display.
-	 *  @constructor
-	 *
-	 *  @param {!Object} params Parameters for the material. As a dictionary to be easily extended later.
-	 *
-	 *  @param {THREE.Color?}   params.color        Base diffuse color for the material.
-	 *                                              Defaults to #aaaaaa
-	 *
-	 *  @param {number?}        params.roughness    Roughness for the material.
-	 *                                              Defaults to 0.
-	 *
-	 *  @param {number?}        params.metalness    Metalness aspect of the material, 1 for metalness, 0 for dielectric.
-	 *                                              Defaults to 0.
-	 *
-	 *  @param {THREE.Color?} params.emissive       Emissive color for the material.
-	 *                                              Defaults to pitch black. (no light emission)
-	 */
-	var Material$1 = function (params) {
-
-	    params = params || {};
-
-	    if(arguments[1] !== undefined){
-	        throw "Error : Blobtree Material now takes only 1 argument.";
-	    }
-
-	    this.color = new three.Color(params.color !== undefined ? params.color : 0xaaaaaa);
-	    this.roughness = params.roughness !== undefined ? params.roughness : 0;
-	    this.metalness = params.metalness !== undefined ? params.metalness : 0;
-	    this.emissive = new three.Color( params.emissive !== undefined ? params.emissive : 0x000000 );
-
-	};
-
-	Material$1.prototype.toJSON = function()
-	{
-	    return {
-	        color: "#" + this.color.getHexString(),
-	        roughness: this.roughness,
-	        metalness: this.metalness,
-	        emissive: `#${this.emissive.getHexString()}`
-	    };
-	};
-
-	Material$1.fromJSON = function(json)
-	{
-	    return new Material$1({
-	        color: new three.Color( json.color ),
-	        roughness: json.roughness,
-	        metalness: json.metalness,
-	        emissive: json.emissive, // If undefined, will default to pitch black. If not, will load the hex string.
-	    });
-	};
-
-	/**
-	 *  Return a clone of the material
-	 *  @return {!Material} The new material
-	 */
-	Material$1.prototype.clone = function()
-	{
-	    return new Material$1({
-	        color: this.color,
-	        roughness: this.roughness,
-	        metalness: this.metalness,
-	        emissive: this.emissive,
-	    });
-	};
-
-	/**
-	 *  Copy the given material parameters
-	 *  @param {!Material} mat Material to be copied
-	 */
-	Material$1.prototype.copy = function(mat)
-	{
-	    this.color.copy(mat.color);
-	    this.roughness = mat.roughness;
-	    this.metalness = mat.metalness;
-	    this.emissive.copy( mat.emissive );
-	};
-
-	/**
-	 *  @deprecated Use setParams instead
-	 *  Set Material parameters at once. DEPRECATED. Use setParams
-	 *  @param {THREE.Color!} c Color
-	 *  @param {number!} r roughness
-	 *  @param {number!} m Metalness
-	 */
-	Material$1.prototype.set = function(c, r, m)
-	{
-	    this.color.copy(c);
-	    this.roughness = r;
-	    this.metalness = m;
-	};
-
-	/**
-	 *  Set Material parameters (all or just some)
-	 *
-	 *  @param {!Object} params Parameters for the material. As a dictionary to be easily extended later.
-	 *  @param {THREE.Color?}   params.color        Base diffuse color for the material.
-	 *  @param {number?}        params.roughness    Roughness for the material.
-	 *  @param {number?}        params.metalness    Metalness aspect of the material, 1 for metalness, 0 for dielectric.
-	 *  @param {THREE.Color?} params.emissive       Emissive color for the material.
-	 */
-	Material$1.prototype.setParams = function (params)
-	{
-	    this.color.copy(params.color ? params.color : this.color);
-	    this.roughness = params.roughness !== undefined ? params.roughness : this.roughness;
-	    this.metalness = params.metalness !== undefined ? params.metalness : this.metalness;
-	    this.emissive.copy( params.emissive !== undefined ? params.emissive : this.emissive );
-	};
-
-	/** @return {THREE.Color} */
-	Material$1.prototype.getColor = function()       { return this.color;    };
-
-	/** @return {number} */
-	Material$1.prototype.getRoughness = function()   { return this.roughness;};
-
-	/** @return {number} */
-	Material$1.prototype.getMetalness = function()  { return this.metalness;  };
-
-	/** @return {THREE.Color} */
-	Material$1.prototype.getEmissive = function() { return this.emissive; };
-
-
-	Material$1.prototype.equals = function(m)  {
-	    return this.color.equals(m.color) &&
-	        this.metalness=== m.metalness &&
-	        this.roughness === m.roughness &&
-	        this.emissive.equals( m.emissive );
-	};
-
-	/**
-	 *  Perform a linear interpolation between this material and a given other.
-	 * (1-s)*this + s*m = this +(m1-this)*s
-	 *  @param {!Material} m The material to interpolate with this
-	 *  @param {number} s the interpolation coefficient
-	 */
-	Material$1.prototype.lerp = function(m,s)
-	{
-	    this.color.lerp(m.color,s);
-	    this.roughness = (1-s)*this.roughness + s*m.roughness;
-	    this.metalness = (1-s)*this.metalness + s*m.metalness;
-	    this.emissive.lerp( m.emissive, s );
-	};
-	/**
-	 *  Used in triangles (ok it's specific, still we need it :)
-	 *  Linear interpolation over a triangle? Store the result in this
-	 *  @param {!Material} m1 The material of first corner
-	 *  @param {!Material} m2 The material of second corner
-	 *  @param {!Material} m3 The material of third corner
-	 *  @param {number} a1 the interpolation coefficient 1
-	 *  @param {number} a2 the interpolation coefficient 2
-	 *  @param {number} a3 the interpolation coefficient 3
-	 *  @param {number} denum Normalizing the result (division)
-	 *  @return {Material} this
-	 */
-	Material$1.prototype.triMean = function(m1,m2,m3,a1,a2,a3,denum)
-	{
-	    this.color.r = (a1*m1.color.r + a2*m2.color.r + a3*m3.color.r)/denum;
-	    this.color.g = (a1*m1.color.g + a2*m2.color.g + a3*m3.color.g)/denum;
-	    this.color.b = (a1*m1.color.b + a2*m2.color.b + a3*m3.color.b)/denum;
-
-	    this.roughness = (a1*m1.roughness + a2*m2.roughness + a3*m3.roughness)/denum;
-
-	    this.metalness = (a1*m1.metalness + a2*m2.metalness + a3*m3.metalness)/denum;
-
-	    this.emissive.r = (a1*m1.emissive.r + a2*m2.emissive.r + a3*m3.emissive.r)/denum;
-	    this.emissive.g = (a1*m1.emissive.g + a2*m2.emissive.g + a3*m3.emissive.g)/denum;
-	    this.emissive.b = (a1*m1.emissive.b + a2*m2.emissive.b + a3*m3.emissive.b)/denum;
-
-	    return this;
-	};
-
-	/**
-	 *  Perform a weighted mean over several materials and set to this.
-	 *  Note that m_arr.length must equals v_arr.length
-	 *  @param {Array.<!Material>} m_arr Array of materials
-	 *  @param {Array.<number>|Float32Array} v_arr Array of values being the corresponding weights
-	 *  @param {number=} n Can be set if you want to mean only the n first element of the arrays
-	 */
-	Material$1.prototype.weightedMean = function(m_arr,v_arr, n)
-	{
-	    this.color.setRGB(0,0,0);
-	    this.roughness = 0;
-	    this.metalness = 0;
-	    this.emissive.setScalar( 0 );
-	    const l = (n === undefined) ? m_arr.length : n;
-	    let sum_v = 0.0;
-
-	    for ( let i = 0; i < l; ++ i ) {
-
-	        this.color.r += v_arr[i]*m_arr[i].color.r;
-	        this.color.g += v_arr[i]*m_arr[i].color.g;
-	        this.color.b += v_arr[i]*m_arr[i].color.b;
-	        this.roughness += v_arr[i]*m_arr[i].roughness;
-	        this.metalness += v_arr[i]*m_arr[i].metalness;
-	        this.emissive.r += v_arr[i]*m_arr[i].emissive.r;
-	        this.emissive.g += v_arr[i]*m_arr[i].emissive.g;
-	        this.emissive.b += v_arr[i]*m_arr[i].emissive.b;
-	        sum_v += v_arr[i];
-
-	    }
-
-	    if(sum_v !== 0){
-	        this.color.r /= sum_v;
-	        this.color.g /= sum_v;
-	        this.color.b /= sum_v;
-	        this.roughness /= sum_v;
-	        this.metalness /= sum_v;
-	        this.emissive.r /= sum_v;
-	        this.emissive.g /= sum_v;
-	        this.emissive.b /= sum_v;
-	    }else{
-	        this.color.setScalar( 0 );
-	        this.roughness = 0;
-	        this.metalness = 0;
-	        this.emissive.setScalar( 0 );
-	    }
-
-	    return this;
-	};
-
-	// Other static functions
-	/**
-	 *  Compare arrays of materials.
-	 *
-	 *  @deprecated
-	 *
-	 *  @param {Array.<Material>} arr1
-	 *  @param {Array.<Material>} arr2
-	 *  @param {Array.<Material>=} arr3
-	 *  @param {Array.<Material>=} arr4
-	 *  @param {Array.<Material>=} arr5
-	 *
-	 *  @return {boolean} true if and only if all arguments are arrays of the same length and containing the same material values.
-	 */
-	Material$1.areEqualsArrays = function(arr1, arr2, arr3, arr4, arr5){
-
-	    console.warn("Material.areEqualsArrays is deprecated, please use your own comparison function using Material.equals.");
-
-	    var res = true;
-	    // check for nullity
-	    for (var i = 1; i < arguments.length; i++) {
-	        res = res && ((arr1 === null && arguments[i]===null) || (arr1 !== null && arguments[i]!==null));
-	    }
-	    if(!res){return res;} // Case : at least one arr is null but not all
-
-	    if(arr1 === null){return true;} // case all null
-
-	    for (var i = 1; i < arguments.length; i++) {
-	        var equals = true;
-	        if(arguments[i].length !== arr1.length){
-	            return false;
-	        }
-	        for(var k=0; k<arr1.length; ++k){
-	            equals = equals && arr1[k].equals(arguments[i][k]);
-	        }
-	        res = res && equals;
-	    }
-	    return res;
-	};
-
-	Material$1.defaultMaterial = new Material$1();
-
-	var Material_1 = Material$1;
-
-	/**
-	 *  This class implement a n-ary blend node which use a Ricci Blend.
-	 *  Ricci blend is : v = k-root( Sum(c.value^k) ) for all c in node children.
-	 *  Return 0 in regioin were no primitive is present.
-	 *  @constructor
-	 *  @extends Node
-	 *
-	 *  @param {number} ricci_n The value for ricci
-	 *  @param {Array.<Node>} children The children to add to this node. Just a convenient parameter, you can do it manually using addChild
-	 */
-	var RicciNode = function (ricci_n, children) {
-
-	    Node_1.call(this);
-
-	    this.ricci_n = ricci_n;
-
-	    if(children){
-	        var self = this;
-	        children.forEach(function(c){
-	            self.addChild(c);
-	        });
-	    }
-
-	    // Tmp vars to speed up computation (no reallocations)
-	    this.tmp_v_arr = new Float32Array(0);
-	    this.tmp_m_arr = new Array(0);
-
-	    // temp vars to speed up evaluation by avoiding allocations
-	    this.tmp_res = {v:0,g:null,m:null};
-	    this.tmp_g = new three.Vector3();
-	    this.tmp_m = new Material_1();
-	};
-
-	RicciNode.prototype = Object.create( Node_1.prototype );
-	RicciNode.prototype.constructor = RicciNode;
-
-	RicciNode.type = "RicciNode";
-	Types_1.register(RicciNode.type, RicciNode);
-
-	RicciNode.prototype.getType = function(){
-	    return RicciNode.type;
-	};
-
-	RicciNode.prototype.toJSON = function(){
-	    var res = Node_1.prototype.toJSON.call(this);
-	    res.ricci = this.ricci_n;
-
-	    return res;
-	};
-	RicciNode.fromJSON = function(json){
-	    var res = new RicciNode(json.ricci);
-	    for(var i=0; i<json.children.length; ++i){
-	        res.addChild(Types_1.fromJSON(json.children[i]));
-	    }
-	    return res;
-	};
-
-	// [Abstract] see Node for a complete description
-	RicciNode.prototype.prepareForEval = function()
-	{
-	    if(!this.valid_aabb){
-	        this.aabb = new three.Box3();  // Create empty BBox
-	        for(var i=0; i<this.children.length; ++i){
-	            var c = this.children[i];
-	            c.prepareForEval();
-	            this.aabb.union(c.getAABB());     // new aabb is computed according to remaining children aabb
-	        }
-
-	        this.valid_aabb = true;
-
-	        // Prepare tmp arrays
-	        if(this.tmp_v_arr.length<this.children.length){
-	            this.tmp_v_arr = new Float32Array(this.children.length*2);
-	            this.tmp_m_arr.length = this.children.length*2;
-	            for(var i=0; i<this.tmp_m_arr.length; ++i){
-	                this.tmp_m_arr[i] = new Material_1({roughness:0, metalness:0});
-	            }
-	        }
-	    }
-	};
-
-	// [Abstract] see Node for more details.
-	RicciNode.prototype.value = function(p,res)
-	{
-	    // TODO : check that all bounding box of all children and subchildrens are valid
-	    //        This enable not to do it in prim and limit the number of assert call (and string built)
-	    var l = this.children.length;
-	    var tmp = this.tmp_res;
-	    tmp.g = res.g ? this.tmp_g : null;
-	    tmp.m = res.m ? this.tmp_m : null;
-
-	    // Init res
-	    res.v = 0;
-	    if(res.m)  {
-	        res.m.copy(Material_1.defaultMaterial);
-	    }if(res.g) {
-	        res.g.set(0,0,0);
-	    }else if (res.step !== undefined) {
-	        // that, is the max distance
-	        // we want a value that loose any 'min'
-	        res.step = 1000000000;
-	    }
-
-	    if(this.aabb.containsPoint(p) && l !== 0){
-	        // arrays used for material mean
-	        var v_arr = this.tmp_v_arr;
-	        var m_arr = this.tmp_m_arr;
-	        var mv_arr_n = 0;
-
-	        // tmp var to compute the powered sum before the n-root
-	        // Kept for gradient computation
-	        var res_vv = 0;
-	        for(var i=0; i<l; ++i)
-	        {
-	            if( this.children[i].aabb.containsPoint(p) ) {
-
-	                this.children[i].value(p,tmp);
-	                if(tmp.v > 0) // actually just !=0 should be enough but for stability reason...
-	                {
-	                    var v_pow = Math.pow(tmp.v,this.ricci_n-1.0);
-	                    res_vv += tmp.v*v_pow;
-
-	                    // gradient if needed
-	                    if(res.g) {
-	                        tmp.g.multiplyScalar(v_pow);
-	                        res.g.add(tmp.g);
-	                    }
-	                    // material if needed
-	                    if(res.m){
-	                        v_arr[mv_arr_n] = tmp.v*v_pow;
-	                        m_arr[mv_arr_n].copy(tmp.m);
-	                        mv_arr_n++;
-	                    }
-	                    // within primitive potential
-	                    if (res.step || res.stepOrtho){
-	                        // we have to compute next step or nextStep z
-	                        res.step=Math.min(res.step,this.children[i].heuristicStepWithin());
-	                    }
-
-	                }
-	                // outside of the potential for this box, but within the box
-	                else {
-	                    if (res.step !== undefined) {
-	                        res.step=Math.min(res.step,
-	                                          this.children[i].distanceTo(p));
-	                    }
-
-	                }
-	            }
-	            else if (res.step || res.stepOrtho) {
-	                res.step = Math.min(res.step,
-	                                  this.children[i].distanceTo(p));
-	            }
-	        }
-
-	        // compute final result using ricci power function
-	        res.v = Math.pow(res_vv, 1/this.ricci_n);
-
-	        if(res.v !== 0){
-	            if(res.g){
-	                res.g.multiplyScalar(res.v/res_vv);
-	            }
-	            if(res.m){
-	                res.m.weightedMean(m_arr,v_arr,mv_arr_n);
-	            }
-	        }
-	        // else the default values should be OK.
-	    }else if (res.step !== undefined) {
-	        if(this.children.length !== 0){
-	            var add = this.children[0].heuristicStepWithin();
-	            for(var i=1; i<this.children.length; ++i){
-	                add = Math.min(add,this.children[i].heuristicStepWithin());
-	            }
-	            // return distance to aabb such that next time we'll hit from within the aabbb
-	            res.step = this.aabb.distanceToPoint(p) + add;
-	        }
-	    }
-
-	    if(res.stepOrtho !== undefined){
-	        res.stepOrtho = res.step;
-	    }
-	};
-
-	RicciNode.prototype.setRicciN = function(n)
-	{
-	    if(this.ricci_n != n){
-	        this.ricci_n = n;
-	        this.invalidAABB();
-	    }
-	};
-	RicciNode.prototype.getRicciN = function(){
-	    return this.ricci_n;
-	};
-
-	var RicciNode_1 = RicciNode;
-
-	/**
-	 *  The root of any implicit blobtree. Does behave computationaly like a RicciNode with n = 64.
-	 *  The RootNode is the only node to be its own parent.
-	 *  @constructor
-	 *  @extends RicciNode
-	 */
-	var RootNode = function() {
-	    // Default RootNode is a riccinode with ricci_n = 64 (almost a max)
-	    RicciNode_1.call(this, 64);
-
-	    this.valid_aabb = true;
-
-	    // Default iso value, value where the surface is present
-	    this.iso_value = 1.0;
-
-	    // Set some nodes as "trimmed", so they are not evaluated.
-	    this.trimmed = [];
-	    this.trim_parents = [];
-
-	};
-
-	RootNode.prototype = Object.create(RicciNode_1.prototype);
-	RootNode.prototype.constructor = RootNode;
-
-	RootNode.type = "RootNode";
-	Types_1.register(RootNode.type, RootNode);
-
-	RootNode.prototype.getType = function(){
-	    return RootNode.type;
-	};
-
-	RootNode.prototype.toJSON = function(){
-	    var res = RicciNode_1.prototype.toJSON.call(this);
-	    res.iso = this.iso_value;
-	    return res;
-	};
-	RootNode.fromJSON = function(json){
-	    var res = new RootNode(json.ricci);
-	    for(var i=0; i<json.children.length; ++i){
-	        res.addChild(Types_1.fromJSON(json.children[i]));
-	    }
-	    return res;
-	};
-
-	RootNode.prototype.getIsoValue = function() {
-	    return this.iso_value;
-	};
-	RootNode.prototype.setIsoValue = function(v) {
-	    this.iso_value = v;
-	};
-	/**
-	 *  @return {number} The neutral value of this tree, ie the value of the field in empty region of space.
-	 *                   This is an API for external use and future development. For now it is hard set to 0.
-	 */
-	RootNode.prototype.getNeutralValue = function() {
-	    return 0;
-	};
-
-	// [Abstract] see Node.invalidAABB
-	RootNode.prototype.invalidAABB = function() {
-	    this.valid_aabb = false;
-	};
-
-	/**
-	 *  Basically perform a trim but keep track of trimmed elements.
-	 *  This is usefull if you want to trim, then untrim, then trim, etc...
-	 *  For example, this is very useful for evaluation optim
-	 *  @param {THREE.Box3} aabb
-	 */
-	RootNode.prototype.internalTrim = function(aabb)
-	{
-	    if( !(this.trimmed.length === 0 && this.trim_parents.length === 0) ){
-	        throw "Error : you should not call internal trim if you have not untrimmed before. Call untrim or use externalTrim";
-	    }
-	    this.trim(aabb, this.trimmed, this.trim_parents);
-	};
-
-	/**
-	 *  Wrapper for trim, will help programmers to make the difference between
-	 *  internal and external trim.
-	 *  @param {THREE.Box3} aabb
-	 *  @param {Array.<Element>} trimmed Array of trimmed Elements
-	 *  @param {Array.<Node>} parents Array of fathers from which each trimmed element has been removed.
-	 */
-	RootNode.prototype.externalTrim = function(aabb, trimmed, parents){
-	    this.trim(aabb, trimmed, parents);
-	};
-
-	/**
-	 *  Reset the full blobtree
-	 */
-	RootNode.prototype.internalUntrim = function(){
-	    this.untrim(this.trimmed, this.trim_parents);
-	    this.trimmed.length = 0;
-	    this.trim_parents.length = 0;
-	};
-
-	/**
-	 *  Reset the full blobtree given previous trimming data.
-	 *  Note : don't forget to recall prepareForEval if you want to perform evaluation.
-	 *  @param {Array.<Element>} trimmed Array of trimmed Elements
-	 *  @param {Array.<Node>} parents Array of fathers from which each trimmed element has been removed.
-	 */
-	RootNode.prototype.untrim = function(trimmed, parents){
-	    if( !(trimmed.length === parents.length) ){
-	        throw "Error : trimmed and parents arrays should have the same length";
-	    }
-	    for(var i=0; i<trimmed.length; ++i){
-	        parents[i].addChild(trimmed[i]);
-	    }
-	};
-
-	/**
-	 *  Tell if the blobtree is empty
-	 *  @return true if blobtree is empty
-	 */
-	RootNode.prototype.isEmpty = function(){
-	    return this.children.length == 0;
-	};
-
-	/**
-	 *  @param {!THREE.Ray} ray Ray to cast for which intersection is seeked.
-	 *
-	 *  @param {Object} res The result of the intersection
-	 *  @param {number} res.distance distance from ray.origin to intersection point,
-	 *  @param {THREE.Vector3} res.point: intersection point,
-	 *  @param {THREE.Vector3} res.g: gradient at intersection, if required.
-	 *
-	 *  @param {number} maxDistance If the intersection is not located at a distance
-	 *                              lower than maxDistance, it will not be considered.
-	 *                              The smaller this is, the faster the casting will be.
-	 *  @param {number} precision Distance to the intersection under which we will
-	 *                            consider to be on the intersection point.
-	 *
-	 *  @return {boolean} True if an intersection has been found.
-	 */
-	RootNode.prototype.intersectRayBlob = function()
-	{
-	    var curPos = new three.Vector3();
-	    var marchingVector = new three.Vector3();
-	    var currentStep = new three.Vector3();
-
-	    var g = new three.Vector3();
-	    var tmp_res = {
-	        v:0,
-	        g : g,
-	        step:0
-	    };
-	    var conv_res = {
-	        p : new three.Vector3(),
-	        g : new three.Vector3(),
-	        p_absc : 0.0
-	    };
-	    var previousStepLength=0;
-	    var previousValue=0; // used for linear interp for a better guess
-	    var dist=0;
-
-	    return function(ray,res,maxDistance,precision) {
-	        curPos.copy(ray.origin);
-	        marchingVector.copy(ray.direction);
-
-	        marchingVector.normalize();
-	        dist=0;
-	        // compute first value to have next step length
-	        tmp_res.g = null;
-	        this.value(
-	            curPos,
-	            tmp_res);
-
-	        // march
-	        while ((tmp_res.v < this.iso_value) && (dist < maxDistance))
-	        {
-	            curPos.add(
-	                currentStep.copy(marchingVector).multiplyScalar(tmp_res.step)
-	            );
-	            dist+=tmp_res.step;
-
-	            previousStepLength=tmp_res.step;
-	            previousValue = tmp_res.v;
-
-	            this.value(
-	                curPos,
-	                tmp_res);
-	        }
-	        if (tmp_res.v >= this.iso_value)
-	        {
-	            // Convergence.dichotomy1D(
-	                                        // this,
-	                                        // curPos,
-	                                        // marchingVector,
-	                                        // previousStepLength,
-	                                        // iso_value,
-	                                        // previousStepLength/512.0,
-	                                        // 10,
-	                                        // conv_res
-	                                        // );
-	            // res.distance = dist + conv_res.absc;
-
-	            Convergence_1.safeNewton1D(
-	                                        this,
-	                                        curPos,
-	                                        marchingVector.multiplyScalar(-1.0),
-	                                        0.0,
-	                                        previousStepLength,
-	                                        previousStepLength*(this.iso_value-tmp_res.v)/(previousValue-tmp_res.v), // linear approx of the first position
-	                                        this.iso_value,
-	                                        previousStepLength/512.0, //deltaPix*(dist-previousStepLength), // should be the size of a pixel at the previous curPos BROKEN?
-	                                        10,
-	                                        conv_res
-	                                        );
-	            res.distance = dist-conv_res.p_absc;
-
-	            res.point = conv_res.p.clone();
-
-	            // test wether the caller wanted to compute the gradient
-	            // (we assume that if res.g is defined, it's a request)
-	            if (res.g)
-	            {
-	                res.g.copy(conv_res.g);
-	            }
-
-	            return true;
-	        }
-	        else
-	        {
-	            // no intersection
-	            return false;
-	        }
-	    };
-	}();
-
-
-	/**
-	 *  Kaiser function for some intersection and raycasting...
-	 *  Undocumented.
-	 *  TODO : check, it is probably an optimized intersection for blob intersection
-	 *         in X, Y or Z directions.
-	 */
-	RootNode.prototype.intersectOrthoRayBlob = function() {
-	// curpos and marching vector are only instanciated once,
-	// we are using closure method
-	    var curPos = new three.Vector3();
-	    var resumePos = new three.Vector3();
-	    var tmp_res = {step:0};
-	    var g = new three.Vector3();
-	    var dicho_res = {};
-	    var previousStepLength=0;
-	    var previousDist=0;
-	    // to ensure that we're within the aabb
-	    var epsilon = 0.0000001;
-	    var within = -1;
-	    return function(wOffset,hOffset,res,dim) {
-
-	        if (dim.axis.z) {
-	            curPos.set(this.aabb.min.x+wOffset,
-	                       this.aabb.min.y+hOffset,
-	                       this.aabb.min.z+epsilon);
-	        }
-	        else if (dim.axis.y) {
-	            curPos.set(this.aabb.min.x+wOffset,
-	                       this.aabb.min.y+epsilon,
-	                       this.aabb.min.z+hOffset);
-	        }
-	        else if (dim.axis.z) {
-	            curPos.set(this.aabb.min.x+epsilon,
-	                       this.aabb.min.y+wOffset,
-	                       this.aabb.min.z+hOffset);
-	        }
-
-	        // max depth step we can do (has to be set)
-	        tmp_res.step= dim.get(this.aabb.max) - dim.get(this.aabb.min);
-
-	        this.value(
-	            curPos,
-	            tmp_res);
-
-	        previousStepLength=epsilon;
-
-	        within=-1;
-
-	        // we're looking for all intersection, we won't stop before that
-	        while(dim.get(curPos) < dim.get(this.aabb.max))
-	        {
-	            // march
-	            // the '=0' case is important, otherwise there's an infinite loop
-	            while (((tmp_res.v - 1) * within >= 0) && (dim.get(curPos) < dim.get(this.aabb.max)))
-	            {
-	                // orthographic march
-	                // our tmp_res.step is valid as we know it's within the aabb
-	                dim.add(curPos,tmp_res.step);
-
-	                previousStepLength=tmp_res.step;
-
-	                // max depth step we can do (has to be set)
-	                tmp_res.step=dim.get(this.aabb.max)-dim.get(curPos);
-	                this.value(
-	                    curPos,
-	                    tmp_res);
-	            }
-	            // either a sign difference or we're out
-	            if(dim.get(curPos) < dim.get(this.aabb.max))
-	            {
-	                // we ain't out, so it was a sign difference
-	                within *= -1;
-	                // keep track of our current position in order to resume marching later
-	                resumePos.copy(curPos);
-	                previousDist=dim.get(curPos);
-
-	                // compute intersection
-	                // dichotomia: first step is going back half of the previous distance
-	                previousStepLength /= 2;
-
-	                dim.add(curPos,-previousStepLength);
-
-	                // we use dicho_res instead of tmp_res because we need
-	                // to keep track of previous results in order to resume later
-
-	                // dynamic number of dichotomia step
-	                dicho_res.g = null;
-	                while(previousStepLength>0.1)
-	                {
-	                    previousDist=dim.get(curPos);
-	                    previousStepLength/=2;
-	                    // not asking for the next step, which is always half of previous
-	                    this.value(
-	                        curPos,
-	                        dicho_res);
-
-	                    if ((dicho_res.v - 1) * within < 0)
-	                        // forward
-	                        dim.add(curPos,previousStepLength);
-	                    else
-	                        // backward
-	                        dim.add(curPos,-previousStepLength);
-	                }
-	                // linear interpolation with previous dist
-	                dim.add(curPos,previousDist);
-	                dim.divide(curPos,2);
-	                // get the gradient
-	                dicho_res.g = g;
-	                this.value(curPos,
-	                           dicho_res);
-	                res.push({
-	                    point : curPos.clone(),
-	                    gradient : dicho_res.g.clone()
-	                    // point : curPos
-	                });
-	                // set variable in order to resume to where we were
-	                curPos.copy(resumePos);
-	            }
-	        }
-	    };
-	}();
-
-	var RootNode_1 = RootNode;
-
-	/**
-	 *  This class implement a difference blending node.
-	 *  The scalar field of the second child of this node will be substracted to the first node field.
-	 *  The result is clamped to 0 to always keep a positive field value.
-	 *  @constructor
-	 *  @extends Node
-	 *  @param {!Node} node0 The first node
-	 *  @param {!Node} node1 The second node, its value will be substracted to the node 0 value.
-	 *  @param {number} alpha Power of the second field : the greater alpha the sharper the difference. Default is 1, must be > 1.
-	 */
-	var DifferenceNode = function (node0, node1, alpha) {
-
-	    Node_1.call(this);
-
-	    this.addChild(node0);
-	    this.addChild(node1);
-
-	    this.alpha = alpha || 1;
-
-	    // For now, this field value is clamped to 0
-	    this.clamped = 0.0;
-
-	    // Tmp vars to speed up computation (no reallocations)
-	    this.tmp_res0 = {v:0, g:new three.Vector3(0,0,0), m:new Material_1()};
-	    this.tmp_res1 = {v:0, g:new three.Vector3(0,0,0), m:new Material_1()};
-	    this.g0 = new three.Vector3();
-	    this.m0 = new Material_1();
-	    this.g1 = new three.Vector3();
-	    this.m1 = new Material_1();
-
-	    this.tmp_v_arr = new Float32Array(2);
-	    this.tmp_m_arr = [
-	        null,
-	        null
-	    ];
-
-
-	};
-
-	DifferenceNode.prototype = Object.create( Node_1.prototype );
-	DifferenceNode.prototype.constructor = DifferenceNode;
-
-	DifferenceNode.type = "DifferenceNode";
-	Types_1.register(DifferenceNode.type, DifferenceNode);
-
-	DifferenceNode.prototype.getAlpha = function(){
-	    return this.alpha;
-	};
-	DifferenceNode.prototype.setAlpha = function(alpha){
-	    if(this.alpha != alpha){
-	        this.alpha = alpha;
-	        this.invalidAABB();
-	    }
-	};
-
-	DifferenceNode.prototype.toJSON = function(){
-	    var res = Node_1.prototype.toJSON.call(this);
-	    res.alpha = this.alpha;
-	    return res;
-	};
-
-	DifferenceNode.fromJSON = function(json){
-	    var res = new DifferenceNode();
-	    this.children[0] = Types_1.fromJSON(json.children[0]);
-	    this.children[1] = Types_1.fromJSON(json.children[1]);
-	    return res;
-	};
-
-	// [Abstract] see Node for a complete description
-	DifferenceNode.prototype.prepareForEval = function()
-	{
-	    if(!this.valid_aabb){
-	        this.children[0].prepareForEval();
-	        this.children[1].prepareForEval();
-	        // Bounding box of this node is the same as the one of the positive children,
-	        // Since negative values will be clamped to 0.
-	        this.aabb.copy(this.children[0].getAABB());
-
-	        this.valid_aabb = true;
-	    }
-	};
-
-	// [Abstract] see Node for more details.
-	DifferenceNode.prototype.value = function(p,res)
-	{
-	    var l = this.children.length;
-	    var v_arr = this.tmp_v_arr;
-	    var m_arr = this.tmp_m_arr;
-
-	    var tmp0 = this.tmp_res0;
-	    var tmp1 = this.tmp_res1;
-
-	    tmp0.g = res.g ? this.g0 : null;
-	    tmp0.m = res.m ? this.m0 : null;
-	    tmp1.g = res.g ? this.g1 : null;
-	    tmp1.m = res.m ? this.m1 : null;
-
-	    // Init res
-	    res.v = 0;
-	    tmp1.v = 0;
-	    tmp0.v = 0;
-	    if(res.m)  {
-	        res.m.copy(Material_1.defaultMaterial);
-	        tmp1.m.copy(Material_1.defaultMaterial);
-	        tmp0.m.copy(Material_1.defaultMaterial);
-	    }if(res.g) {
-	        res.g.set(0,0,0);
-	        tmp1.g.set(0,0,0);
-	        tmp0.g.set(0,0,0);
-	    }else if (res.step !== undefined) {
-	        // that, is the max distance
-	        // we want a value that loose any 'min'
-	        res.step = 1000000000;
-	    }
-
-	    if(this.aabb.containsPoint(p)){
-	        if( this.children[0].aabb.containsPoint(p) ) {
-	            this.children[0].value(p,tmp0);
-	            if( this.children[1].aabb.containsPoint(p) ) {
-	                this.children[1].value(p,tmp1);
-	            }
-	            if( tmp1.v === 0 ){
-	                res.v = tmp0.v;
-	                if(res.g){
-	                    res.g.copy(tmp0.g);
-	                }
-	                if(res.m){
-	                    res.m.copy(tmp0.m);
-	                }
-	            }else{
-	                var v_pow = Math.pow(tmp1.v,this.alpha);
-	                res.v = Math.max(this.clamped,tmp0.v - tmp1.v*Math.pow(tmp1.v,this.alpha-1.0));
-	                if(res.g){
-	                    if(res.v === this.clamped){
-	                        res.g.set(0,0,0);
-	                    }else{
-	                        tmp1.g.multiplyScalar(v_pow);
-	                        res.g.subVectors(tmp0.g, tmp1.g);
-	                    }
-	                }
-	                if(res.m){
-	                    v_arr[0] = tmp0.v;
-	                    v_arr[1] = tmp1.v;
-	                    m_arr[0] = tmp0.m;
-	                    m_arr[1] = tmp1.m;
-	                    res.m.weightedMean(m_arr,v_arr,2);
-	                }
-	            }
-	        }
-	    }
-	    else if (res.step !== undefined) {
-	        // return distance to aabb such that next time we'll hit from within the aabbb
-	        res.step = this.aabb.distanceToPoint(p) + 0.3;
-	    }
-	};
-
-	// Trim must be redefined for DifferenceNode since in this node we cannot trim one of the 2 nodes without trimming the other.
-	DifferenceNode.prototype.trim = function(aabb, trimmed, parents)
-	{
-	    // Trim remaining nodes
-	    for (var i=0; i<this.children.length; i++) {
-	        this.children[i].trim(aabb,trimmed,parents);
-	    }
-	};
-
-	var DifferenceNode_1 = DifferenceNode;
-
-	/**
-	 *  This class implement a Min node.
-	 *  It will return the minimum value of the field of each primitive.
-	 *  Return 0 in regioin were no primitive is present.
-	 *  @constructor
-	 *  @extends Node
-	 *
-	 *  @param {Array.<Node>} children The children to add to this node. Just a convenient parameter, you can do it manually using addChild.
-	 */
-	var MinNode = function (children) {
-
-	    Node_1.call(this);
-
-	    if(children){
-	        var self = this;
-	        children.forEach(function(c){
-	            self.addChild(c);
-	        });
-	    }
-
-	    // temp vars to speed up evaluation by avoiding allocations
-	    this.tmp_res = {v:0,g:null,m:null};
-	    this.tmp_g = new three.Vector3();
-	    this.tmp_m = new Material_1();
-
-	};
-
-	MinNode.prototype = Object.create( Node_1.prototype );
-	MinNode.prototype.constructor = MinNode;
-
-	MinNode.type = "MinNode";
-	Types_1.register(MinNode.type, MinNode);
-
-	MinNode.prototype.getType = function(){
-	    return MinNode.type;
-	};
-
-	MinNode.fromJSON = function(json){
-	    var res = new MinNode();
-	    for(var i=0; i<json.children.length; ++i){
-	        res.addChild(Types_1.fromJSON(json.children[i]));
-	    }
-	    return res;
-	};
-
-	// [Abstract] see Node for a complete description
-	MinNode.prototype.prepareForEval = function()
-	{
-	    if(!this.valid_aabb){
-	        this.aabb = new three.Box3();  // Create empty BBox
-	        for(var i=0; i<this.children.length; ++i){
-	            var c = this.children[i];
-	            c.prepareForEval();
-	            this.aabb.union(c.getAABB());     // new aabb is computed according to remaining children aabb
-	        }
-
-	        this.valid_aabb = true;
-	    }
-	};
-
-	// [Abstract] see Node for more details.
-	MinNode.prototype.value = function(p,res)
-	{
-	    // TODO : check that all bounding box of all children and subchildrens are valid
-	    //        This enable not to do it in prim and limit the number of assert call (and string built)
-
-	    var l = this.children.length;
-	    var tmp = this.tmp_res;
-	    tmp.g = res.g ? this.tmp_g : null;
-	    tmp.m = res.m ? this.tmp_m : null;
-
-	    // Init res
-	    res.v = 0;
-	    if(res.m)  {
-	        res.m.copy(Material_1.defaultMaterial);
-	    }if(res.g) {
-	        res.g.set(0,0,0);
-	    }else if (res.step !== undefined) {
-	        // that, is the max distance
-	        // we want a value that loose any 'min'
-	        res.step = 1000000000;
-	    }
-
-	    if(this.aabb.containsPoint(p) && l !== 0){
-	        res.v = Number.MAX_VALUE;
-	        for(var i=0; i<l; ++i)
-	        {
-	            this.children[i].value(p,tmp);
-	            if(tmp.v < res.v){
-	                res.v = tmp.v;
-	                if(res.g) {
-	                    res.g.copy(tmp.g);
-	                }
-	                if(res.m){
-	                    res.m.copy(tmp.m);
-	                }
-	                // within primitive potential
-	                if (res.step || res.stepOrtho){
-	                    throw "Not implemented";
-	                }
-	            }
-	            res.v = Math.min(res.v,tmp.v);
-	        }
-	    }
-	    else if (res.steo || res.stepOrtho) {
-	        throw "Not implemented";
-	    }
-
-	};
-
-	// Trim must be redefined for DifferenceNode since in this node we cannot trim one of the 2 nodes without trimming the other.
-	MinNode.prototype.trim = function(aabb, trimmed, parents)
-	{
-	    // Trim remaining nodes
-	    for (var i=0; i<this.children.length; i++) {
-	        this.children[i].trim(aabb,trimmed,parents);
-	    }
-	};
-
-	var MinNode_1 = MinNode;
-
-	/**
-	 *  Represent a blobtree primitive.
-	 *
-	 *  @constructor
-	 *  @extends {Element}
-	 */
-	var Primitive = function() {
-	    Element_1.call(this);
-
-	    /** @type {!Array.<!Material>} */
-	    this.materials = [];
-	};
-
-	Primitive.prototype = Object.create(Element_1.prototype);
-	Primitive.prototype.constructor = Primitive;
-
-	Primitive.type = "Primitive";
-	Types_1.register(Primitive.type, Primitive);
-
-	Primitive.prototype.toJSON= function(mats) {
-	    var res = Element_1.prototype.toJSON.call(this);
-	    res.materials = [];
-	    for(var i=0; i<this.materials.length; ++i){
-	        res.materials.push(this.materials[i].toJSON());
-	    }
-	    return res;
-	};
-
-	/**
-	*  @param {Array.<!Material>} mats Array of materials to set. they will be copied to the primitive materials
-	*/
-	Primitive.prototype.setMaterials = function(mats) {
-	    if(mats.length !== this.materials.length){
-	        throw "Error : trying to set " + mats.length + " materials on a primitive with only " + this.materials.length;
-	    }
-	    for(var i=0; i<mats.length; ++i) {
-	        if (!mats[i].equals(this.materials[i])) {
-	            this.materials[i].copy(mats[i]);
-	            this.invalidAABB();
-	        }
-	    }
-	};
-
-	/**
-	*  @return {Array.<!Material>} Current primitive materials
-	*/
-	Primitive.prototype.getMaterials = function() {
-	     return this.materials;
-	};
-
-	// Abstract : default AABB computation for primitive
-	Primitive.prototype.computeAABB = function() {
-	    throw "Primitive.prototype.computeAABB  Must be reimplemented in all inherited class.";
-	};
-
-	/**
-	 *  @abstract
-	 *  Destroy the current primitive and remove it from the blobtree (basically
-	 *  clean up the links between blobtree elements).
-	 */
-	Primitive.prototype.destroy = function() {
-	    if(this.parentNode !== null){
-	        this.parentNode.removeChild(this);
-	    }
-	};
-
-	// Abstract
-	Primitive.prototype.getAreas = function() {
-	    throw "ERROR : getAreas is an abstract function, should be re-implemented in all primitives(error occured in " + this.getType() + " primitive)";
-	    return [];
-	};
-
-	// Abstract
-	Primitive.prototype.computeHelpVariables = function() {
-	    throw "ERROR : computeHelpVariables is a virtual function, should be re-implemented in all primitives(error occured in " + this.getType() + " primitive)";
-	}; // to override
-
-	// [Abstract]
-	Primitive.prototype.count = function(cls){
-	    return this instanceof cls ? 1 : 0;
-	};
-
-	var Primitive_1 = Primitive;
-
-	/**
-	 *  @global ScalisMath Contains some maths constant and functions for Scalis primitives.
-	 *          We use CompactPolynomial6 with 2.0 as Scale. Those parameters will be used by main primitives.
-	 *  @type {Object}
-	 *  @property {number} KS Kernel Scale
-	 *  @property {number} KS2 Kernel Scale Squared
-	 *  @property {number} KIS2 Kernel Inverse Scale Squared
-	 *  @property {} Poly6Eval
-	 */
-	var ScalisMath = {};
-
-	ScalisMath.KS = 2.0;
-	ScalisMath.KIS = 1/ScalisMath.KS;
-	ScalisMath.KS2 = 4.0;
-	ScalisMath.KIS2 = 1/(ScalisMath.KS*ScalisMath.KS);
-	/**
-	 *  Compact Polynomial of degree 6 evaluation function
-	 *  @param {number} r Radius (ie distance)
-	 */
-	ScalisMath.Poly6Eval = function(r)
-	{
-	    var aux = 1.0-ScalisMath.KIS2*r*r;
-
-	    if(aux > 0.0)
-	    {
-	        return aux*aux*aux;
-	    }else{
-	        return 0.0;
-	    }
-	};
-	/**
-	 *  Compact Polynomial of degree 6 evaluation function from a squared radius.
-	 *  (avoid square roots in some cases)
-	 *  @param {number} r2 Radius squared (ie distance squared)
-	 */
-	ScalisMath.Poly6EvalSq = function(r2)
-	{
-	    var aux = 1.0-ScalisMath.KIS2*r2;
-
-	    if(aux > 0.0)
-	    {
-	        return aux*aux*aux;
-	    }else{
-	        return 0.0;
-	    }
-	};
-
-	/**
-	 *  Compute the iso value at a given distance for a given polynomial degree
-	 *  and scale in 0 dimension (point)
-	 *
-	 *  @param {number} degree  Polynomial degree of the kernel
-	 *  @param {number} scale   Kernel scale
-	 *  @param {number} dist    Distance
-	 *  @return {number} The iso value at a given distance for a given polynomial degree and scale
-	 */
-	ScalisMath.GetIsoValueAtDistanceGeom0D = function(degree, scale, dist)
-	{
-	    if(degree%2!==0){
-	        throw "degree should be even";
-	    }
-
-	    if(dist < scale)
-	    {
-	        var func_dist_scale = 1.0 - (dist*dist) / (scale*scale);
-	        return Math.pow(func_dist_scale, degree/2.0);
-	    }
-	    else
-	    {
-	        return 0.0;
-	    }
-	};
-
-	/**
-	 * @global
-	 * @type {number} Normalization Factor for polynomial 4 in 0 dimension
-	 * @const
-	 */
-	ScalisMath.Poly4NF0D = 1.0/ScalisMath.GetIsoValueAtDistanceGeom0D(4,ScalisMath.KS,1.0);
-	/**
-	 * @global
-	 * @type {number} Normalization Factor for polynomial 6 in 0 dimension
-	 * @const
-	 */
-	ScalisMath.Poly6NF0D = 1.0/ScalisMath.GetIsoValueAtDistanceGeom0D(6,ScalisMath.KS,1.0);
-
-	/**
-	 *  Compute the iso value at a given distance for a given polynomial degree
-	 *  and scale in 1 dimension
-	 *
-	 *  @param {number} degree  Polynomial degree of the kernel
-	 *  @param {number} scale   Kernel scale
-	 *  @param {number} dist    Distance
-	 *  @return {number} The iso value at a given distance for a given polynomial degree and scale
-	 */
-	ScalisMath.GetIsoValueAtDistanceGeom1D = function (degree, scale, dist)
-	{
-	    if(degree%2!==0){
-	        throw "degree should be even";
-	    }
-
-	    if(dist < scale)
-	    {
-	        var func_dist_scale = 1.0 - (dist*dist) / (scale*scale);
-	        var iso_for_dist = 2.0 * scale * Math.sqrt(func_dist_scale);
-	        var k = 0;
-	        while(k!=degree)
-	        {
-	            k += 2;
-	            iso_for_dist *= k / (1.0 + k) * func_dist_scale;
-	        }
-	        return iso_for_dist;
-	    }
-	    else
-	    {
-	        return 0.0;
-	    }
-	};
-	/**
-	 * @global
-	 * @type {number} Normalization Factor for polynomial 4 in 1 dimension
-	 * @const
-	 */
-	ScalisMath.Poly4NF1D = 1.0/ScalisMath.GetIsoValueAtDistanceGeom1D(4,ScalisMath.KS,1.0);
-	/**
-	 * @global
-	 * @type {number} Normalization Factor for polynomial 6 in 1 dimension
-	 * @const
-	 */
-	ScalisMath.Poly6NF1D = 1.0/ScalisMath.GetIsoValueAtDistanceGeom1D(6,ScalisMath.KS,1.0);
-
-	/**
-	 *  Compute the iso value at a given distance for a given polynomial degree
-	 *  and scale in 2 dimensions
-	 *
-	 *  @param {number} degree  Polynomial degree of the kernel
-	 *  @param {number} scale   Kernel scale
-	 *  @param {number} dist    Distance
-	 *  @return {number} The iso value at a given distance for a given polynomial degree and scale
-	 */
-	ScalisMath.GetIsoValueAtDistanceGeom2D = function (degree, scale, dist)
-	{
-	    if(dist < scale)
-	    {
-	        var i_p_2 = degree+2;
-	        var func_dist_scale = 1.0 - (dist*dist) / (scale*scale);
-	        return (2.0 * Math.PI / i_p_2) * scale*scale * Math.pow(func_dist_scale, i_p_2 * 0.5);
-	    }
-	    else
-	    {
-	        return 0.0;
-	    }
-	};
-	/**
-	 * @global
-	 * @type {number} Normalization Factor for polynomial 4 in 2 dimension
-	 * @const
-	 */
-	ScalisMath.Poly4NF2D = 1.0/ScalisMath.GetIsoValueAtDistanceGeom2D(4,ScalisMath.KS,1.0);
-	/**
-	 * @global
-	 * @type {number} Normalization Factor for polynomial 6 in 2 dimension
-	 * @const
-	 */
-	ScalisMath.Poly6NF2D = 1.0/ScalisMath.GetIsoValueAtDistanceGeom2D(6,ScalisMath.KS,1.0);
-
-	var ScalisMath_1 = ScalisMath;
-
-	/**
-	 *  Represent an implicit primitive respecting the SCALIS model developped by Cedrric Zanni
-	 *
-	 *  @constructor
-	 *  @extends {Primitive}
-	 */
-	var ScalisPrimitive = function() {
-	    Primitive_1.call(this);
-
-	    // Type of volume (convolution or distance funtion)
-	    this.volType = ScalisPrimitive.DIST;
-
-	    /** @type {!Array.<!ScalisVertex>}
-	     *  @private
-	     */
-	    this.v = []; // vertex array
-	};
-
-	ScalisPrimitive.DIST = "dist";
-	ScalisPrimitive.CONVOL = "convol";
-
-	ScalisPrimitive.prototype = Object.create(Primitive_1.prototype);
-	ScalisPrimitive.prototype.constructor = ScalisPrimitive;
-
-	ScalisPrimitive.type = "ScalisPrimitive";
-	Types_1.register(ScalisPrimitive.type, ScalisPrimitive);
-
-	ScalisPrimitive.prototype.getType = function(){
-	    return ScalisPrimitive.type;
-	};
-
-	ScalisPrimitive.prototype.toJSON= function() {
-	    var res = Primitive_1.prototype.toJSON.call(this);
-	    res.v = [];
-	    res.volType = this.volType;
-	    for(var i=0; i<this.v.length; ++i){
-	        res.v.push(this.v[i].toJSON());
-	    }
-	    return res;
-	};
-
-	/**
-	 *  @abstract Specify if the voltype can be changed
-	 *  @return {boolean} True if and only if the VolType can be changed.
-	 */
-	ScalisPrimitive.prototype.mutableVolType = function() {
-	    return false;
-	};
-
-	/**
-	 *  @param {string} vt New VolType to set (Only for SCALIS primitives)
-	 */
-	ScalisPrimitive.prototype.setVolType = function(vt) {
-	    if(vt !== this.volType){
-	        this.volType = vt;
-	        this.invalidAABB();
-	    }
-	};
-	/**
-	 *  @return {string} Current volType
-	 */
-	ScalisPrimitive.prototype.getVolType = function() {
-	    return this.volType;
-	};
-
-	// Abstract : default AABB computation for ScalisPrimitive
-	ScalisPrimitive.prototype.computeAABB = function() {
-	    this.aabb.makeEmpty();
-	    for (var i=0; i<this.v.length; i++) {
-	        this.aabb.union(this.v[i].getAABB());
-	    }
-	};
-
-	var ScalisPrimitive_1 = ScalisPrimitive;
-
-	var verticesIds = 0;
-
-	/**
-	 *  A scalis ScalisVertex. Basically a point and a wanted thickness.
-	 *  @constructor
-	 *  @param {!THREE.Vector3} pos A position in space, as a THREE.Vector3
-	 *  @param {number} thickness Wanted thickness at this point. Misnamed parameter : this is actually half the thickness.
-	 */
-	var ScalisVertex$1 = function(pos, thickness) {
-	    this.pos       = pos.clone();
-	    this.thickness = thickness;
-
-	    // Only used for quick fix Zanni Correction. Should be removed as soon as it's not useful anymore.
-	    this.id = verticesIds++;
-
-	    // The primitive using this vertex
-	    this.prim = null;
-
-	    this.aabb = new three.Box3();
-	    this.valid_aabb = false;
-	};
-
-	/**
-	 *  Set an internal pointer to the primitive using this vertex.
-	 *  Should be called from primitive constructor.
-	 */
-	ScalisVertex$1.prototype.setPrimitive = function(prim){
-	    if(this.prim === null){
-	        this.prim = prim;
-	    }
-	};
-
-	ScalisVertex$1.prototype.toJSON = function() {
-	    return {
-	        position:{
-	            x:this.pos.x,
-	            y:this.pos.y,
-	            z:this.pos.z
-	        },
-	        thickness:this.thickness
-	    };
-	};
-	ScalisVertex$1.fromJSON = function(json) {
-	    return new ScalisVertex$1(new three.Vector3(json.position.x,json.position.y,json.position.z), json.thickness);
-	};
-
-	/**
-	 *  Set a new position.
-	 *  @param {!THREE.Vector3} pos A position in space, as a THREE.Vector3
-	 */
-	ScalisVertex$1.prototype.setPos = function(pos) {
-	    this.valid_aabb = false;
-	    this.pos.copy(pos);
-	    this.prim.invalidAABB();
-	};
-
-	/**
-	 *  Set a new thickness
-	 *  @param {number} thickness The new thickness
-	 */
-	ScalisVertex$1.prototype.setThickness = function(thickness) {
-	    this.valid_aabb = false;
-	    this.thickness = thickness;
-	    this.prim.invalidAABB();
-	};
-
-	/**
-	 *  Set a both position and thickness
-	 *  @param {number} thickness The new thickness
-	 *  @param {!THREE.Vector3} pos A position in space, as a THREE.Vector3
-	 */
-	ScalisVertex$1.prototype.setAll = function(pos, thickness)
-	{
-	    this.valid_aabb = false;
-	    this.pos = pos;
-	    this.thickness = thickness;
-	    this.prim.invalidAABB();
-	};
-
-	/**
-	 *  Get the current position
-	 *  @return {!THREE.Vector3} Current position, as a THREE.Vector3
-	 */
-	ScalisVertex$1.prototype.getPos = function() {
-	    return this.pos;
-	};
-
-	/**
-	 *  Get the current Thickness
-	 *  @return {number} Current Thickness
-	 */
-	ScalisVertex$1.prototype.getThickness = function() {
-	    return this.thickness;
-	};
-
-	/**
-	 *  Get the current AxisAlignedBoundingBox
-	 *  @return {THREE.Box3} The AABB of this vertex.
-	 */
-	ScalisVertex$1.prototype.getAABB = function() {
-	    if (!this.valid_aabb) {
-	        this.computeAABB();
-	        this.valid_aabb = true;
-	    }
-	    return this.aabb;
-	};
-
-	/**
-	 *  Compute the current AABB.
-	 *  @protected
-	 */
-	ScalisVertex$1.prototype.computeAABB = function() {
-	    var pos = this.getPos();
-	    var boundSupport = this.getThickness()*ScalisMath_1.KS;
-	    this.aabb.set(new three.Vector3(
-	                    pos.x-boundSupport,
-	                    pos.y-boundSupport,
-	                    pos.z-boundSupport
-	                  ),
-	                  new three.Vector3(
-	                      pos.x+boundSupport,
-	                      pos.y+boundSupport,
-	                      pos.z+boundSupport
-	                  )
-	    );
-	};
-
-	/**
-	 *  Check equality between 2 vertices
-	 *  @return {boolean}
-	 */
-	ScalisVertex$1.prototype.equals = function(other) {
-	    return this.pos.equals(other.pos) && this.thickness === other.thickness;
-	};
-
-	var ScalisVertex_1 = ScalisVertex$1;
-
-	/**
-	 *  Bounding area for a primitive
-	 *  It is the same for DIST and CONVOL primitives since the support of the convolution
-	 *  kernel is the same as the support for the distance field.
-	 *
-	 *  The Area must be able to return accuracy needed in a given zone (Sphere for now,
-	 *  since box intersections with such a complex shape are not trivial), and also
-	 *  propose an intersection test.
-	 *
-	 * @constructor
-	 */
-	var Area = function()
-	{
-
-	};
-
-	/**
-	 *  [Abstract]
-	 *  Test intersection of the shape with a sphere
-	 *  @return {boolean} true if the sphere and the area intersect
-	 *
-	 *  @param {!{radius:number,c:!THREE.Vector3}} sphere A aphere object, must define sphere.radius (radius) and sphere.center (center, as a THREE.Vector3)
-	 *
-	 */
-	Area.prototype.sphereIntersect = function(sphere)
-	{
-	    throw "Error : sphereIntersect is abstract, should have been overwritten";
-	};
-
-	/**
-	 * [Asbtract]
-	 *  Test if p is in the area.
-	 *
-	 *  @return {boolean} true if p is in the area, false otherwise.
-	 *
-	 *  @param {!THREE.Vector3} p A point in space
-	 *
-	 */
-	Area.prototype.contains = function(p)
-	{
-	    throw "Error : contains is abstract, should have been overwritten";
-	};
-
-	/**
-	 *  @abstract
-	 *  Return the minimum accuracy needed in the intersection of the sphere and the area.
-	 *         This function is a generic function used in both getNiceAcc and getRawAcc.
-	 *
-	 *  @return {number} the accuracy needed in the intersection zone, as a ratio of the linear variation
-	 *         of the radius along (this.p0,this.p1)
-	 *
-	 *  @param {!{radius:number,c:!THREE.Vector3}} sphere  A aphere object, must define sphere.radius (radius) and sphere.center (center, as a THREE.Vector3)
-	 *  @param {number}  factor  the ratio to determine the wanted accuracy.
-	 *                   Example : for an AreaScalisSeg, if thick0 is 1 and thick1 is 2, a sphere
-	 *                      centered at (p0+p1)/2 and of radius 0.2
-	 *                      will show its minimum accuracy at p0+0.3*unit_dir.
-	 *                      The linear interpolation of weights at this position
-	 *                      will give a wanted radius of 1.3
-	 *                      This function will return factor*1.3
-	 *
-	 */
-	Area.prototype.getAcc = function(sphere, factor)
-	{
-	    throw "Error : getAcc is abstract, should have been overwritten";
-	};
-
-	/**
-	 *  @abstract
-	 *  Convenience function, just call getAcc with Nice Accuracy parameters.
-	 *  @param {!{radius:number,c:!THREE.Vector3}} sphere A aphere object, must define sphere.radius (radius) and sphere.center (center, as a THREE.Vector3)
-	 *  @return {number} The Nice accuracy needed in the intersection zone
-	 */
-	Area.prototype.getNiceAcc = function(sphere)
-	{
-	    throw "Error : getNiceAcc is abstract, should have been overwritten";
-	};
-	/**
-	 *  @abstract
-	 *  Convenience function, just call getAcc with Current Accuracy parameters.
-	 *  @param {!{radius:number,c:!THREE.Vector3}} sphere A sphere object, must define sphere.radius (radius) and sphere.center (center, as a THREE.Vector3)
-	 *  @return {number} The Current accuracy needed in the intersection zone
-	 */
-	Area.prototype.getCurrAcc = function(sphere)
-	{
-	    throw "Error : getCurrAcc is abstract, should have been overwritten";
-	};
-
-	/**
-	 *  @abstract
-	 *  Convenience function, just call getAcc with Raw Accuracy parameters.
-	 *  @param {!{radius:number,c:!THREE.Vector3}} sphere A sphere object, must define sphere.radius (radius) and sphere.center (center, as a THREE.Vector3)
-	 *  @return {number} The raw accuracy needed in the intersection zone
-	 */
-	Area.prototype.getRawAcc = function(sphere)
-	{
-	    throw "Error : getRawAcc is abstract, should have been overwritten";
-	};
-
-	/**
-	 *  @abstract
-	 *  @return {number} the minimum accuracy needed in the whole area
-	 */
-	Area.prototype.getMinAcc = function()
-	{
-	    throw "Error : getRawAcc is abstract, should have been overwritten";
-	};
-	/**
-	 *  @abstract
-	 *  @return {number} the minimum raw accuracy needed in the whole area
-	 */
-	Area.prototype.getMinRawAcc = function()
-	{
-	    throw "Error : getRawAcc is abstract, should have been overwritten";
-	};
-
-	var Area_1 = Area;
-
-	/**
-	 * @global
-	 * @type {Object} Accuracies Contains the accuracies needed in Areas. Can be changed when importing blobtree.js.
-	 *                For classic segments and sphere, we setteled for a raw accuracy being proportional to
-	 *                the radii. 1/3 of the radius is considered nice, 1 radius is considered raw.
-	 *                For new primitives, feel free to create your own accuracies factors depending on the features.
-	 *
-	 * @property {number} nice Factor for the nice accuracy needed to represent the features nicely
-	 * @property {number} raw Factor for the raw accuracy needed to represent the features roughly
-	 * @property {number} curr Current accuracy factor, should be between Accuracies.nice and Accuracies.raw.
-	 *                         It will be the one used by rendering algorithms to decide to stop even if nice accuracy has not been reached.
-	 */
-	var Accuracies = {};
-
-	Accuracies.nice = 0.3;
-	Accuracies.raw = 1.0;
-	Accuracies.curr = 0.3;
-
-	var Accuracies_1 = Accuracies;
-
-	/**
-	 *  AreaSphere is a general representation of a spherical area.
-	 *  See Primitive.getArea for more details.
-	 *
-	 *  @constructor
-	 *  @extends {Area}
-	 *
-	 *  @param {!THREE.Vector3} p Point to locate the area
-	 *  @param {number} r Radius of the area
-	 *  @param {number} accFactor Accuracy factor. By default SphereArea will use global Accuracies parameters. However, you can setup a accFactor.
-	 *                            to change that. You will usually want to have accFactor between 0 (excluded) and 1. Default to 1.0.
-	 *                            Be careful not to set it too small as it can increase the complexity of some algorithms up to the crashing point.
-	 *
-	 */
-	var AreaSphere = function( p, r, accFactor )
-	{
-	    Area_1.call(this);
-
-	    this.p = new three.Vector3(p.x,p.y,p.z);
-	    this.r = r;
-
-	    this.accFactor = accFactor || 1.0;
-	};
-
-	AreaSphere.prototype = Object.create(Area_1.prototype);
-	AreaSphere.prototype.constructor = AreaSphere;
-
-	/**
-	 *  Test intersection of the shape with a sphere
-	 *  @return {boolean} true if the sphere and the area intersect
-	 *
-	 *  @param {!{r:number,c:!THREE.Vector3}} sphere A aphere object, must define sphere.radius (radius) and sphere.center (center, as a THREE.Vector3)
-	 */
-	AreaSphere.prototype.sphereIntersect = (function(){
-	    var v = new three.Vector3();
-	    return function(sphere)
-	    {
-	        v.subVectors(sphere.center,this.p);
-	        var tmp = sphere.radius+this.radius;
-	        return v.lengthSq() < tmp*tmp;
-	    };
-	})();
-
-	/**
-	 *  Test if p is in the area.
-	 *
-	 *  @return {boolean} true if p is in th area, false otherwise.
-	 *
-	 *  @param {!Object} p A point in space, must comply to THREE.Vector3 API.
-	 *
-	 */
-	AreaSphere.prototype.contains = (function(){
-	    var v = new three.Vector3();
-	    return function(p)
-	    {
-	        v.subVectors(p,this.p);
-	        return v.lengthSq() < this.r*this.r;
-	    };
-	})();
-
-	/**
-	 *  Return the minimum accuracy needed in the intersection of the sphere and the area.
-	 *         This function is a generic function used in both getNiceAcc and getRawAcc.
-	 *
-	 *  @return {number} the accuracy needed in the intersection zone
-	 *
-	 *  @param {!{r:number,c:!THREE.Vector3}}  sphere  A aphere object, must define sphere.radius (radius) and sphere.center (center, as a THREE.Vector3)
-	 *  @param {number}  factor  the ratio to determine the wanted accuracy.
-	 */
-	AreaSphere.prototype.getAcc = function(sphere, factor)
-	{
-	    return this.radius*factor;
-	};
-
-	/**
-	 *  Convenience function, just call getAcc with Nice Accuracy parameters.
-	 *  @param {!{r:number,c:!THREE.Vector3}}  sphere A aphere object, must define sphere.radius (radius) and sphere.center (center, as a THREE.Vector3)
-	 *  @return {number} The Nice accuracy needed in the intersection zone
-	 */
-	AreaSphere.prototype.getNiceAcc = function(sphere)
-	{
-	    return this.getAcc(sphere,Accuracies_1.nice*this.accFactor);
-	};
-	/**
-	 *  Convenience function, just call getAcc with Curr Accuracy parameters.
-	 *  @param {!{r:number,c:!THREE.Vector3}}  sphere A aphere object, must define sphere.radius (radius) and sphere.center (center, as a THREE.Vector3)
-	 *  @return {number} The Curr accuracy needed in the intersection zone
-	 */
-	AreaSphere.prototype.getCurrAcc = function(sphere)
-	{
-	    return this.getAcc(sphere,Accuracies_1.curr*this.accFactor);
-	};
-	/**
-	 *  Convenience function, just call getAcc with Raw Accuracy parameters.
-	 *  @param {!{r:number,c:!THREE.Vector3}}  sphere A aphere object, must define sphere.radius (radius) and sphere.center (center, as a THREE.Vector3)
-	 *  @return {number} The raw accuracy needed in the intersection zone
-	 */
-	AreaSphere.prototype.getRawAcc = function(sphere)
-	{
-	    return this.getAcc(sphere,Accuracies_1.raw*this.accFactor);
-	};
-
-	/**
-	 *  @return {number} the minimum accuracy needed for this primitive
-	 */
-	AreaSphere.prototype.getMinAcc = function()
-	{
-	    return Accuracies_1.curr*this.r*this.accFactor;
-	};
-
-	/**
-	 *  @return {number} the minimum raw accuracy needed for this primitive
-	 */
-	AreaSphere.prototype.getMinRawAcc = function()
-	{
-	    return Accuracies_1.raw*this.r*this.accFactor;
-	};
-
-	/**
-	 *  Return the minimum accuracy required at some point on the given axis.
-	 *  The returned accuracy is the one you would need when stepping in the axis
-	 *  direction when you are on the axis at coordinate t.
-	 *  @param {string} axis x, y or z
-	 *  @param {number} t Coordinate on the axis
-	 *  @return {number} The step you can safely do in axis direction
-	 */
-	AreaSphere.prototype.getAxisProjectionMinStep = function(axis,t){
-	    var step = 100000000;
-	    var diff = t-this.p[axis];
-	    if(diff<-2*this.r){
-	        step = Math.min(
-	            step,
-	            Math.max(
-	                Math.abs(diff+this.r),
-	                Accuracies_1.curr*this.r*this.accFactor
-	            )
-	        );
-	    }else if(diff<2*this.r){
-	        step = Math.min(
-	            step,
-	            Accuracies_1.curr*this.r*this.accFactor
-	        );
-	    }// else the area is behind us
-	    return step;
-	};
-
-	var AreaSphere_1 = AreaSphere;
-
-	// AreaScalisPoint is deprecated since the more genreal AreaSphere is now supposed to do the job.
-	// Uncomment if you see any difference.
-	// const AreaScalisPoint = require("../areas/deprecated/AreaScalisPoint.js");
-
-	/**
-	 *  @constructor
-	 *  @extends ScalisPrimitive
-	 *
-	 *  @param {!ScalisVertex} vertex The vertex with point parameters.
-	 *  @param {string} volType The volume type wanted for this primitive.
-	 *                          Note : "convolution" does not make sens for a point, so technically,
-	 *                                 ScalisPrimitive.DIST or ScalisPrimitive.CONVOL will give the same results.
-	 *                                 However, since this may be a simple way of sorting for later blending,
-	 *                                 you can still choose between the 2 options.
-	 *  @param {number} density Implicit field density.
-	 *                          Gives afiner control of the created implicit field.
-	 *  @param {!Material} mat Material for the point
-	 */
-	var ScalisPoint = function(vertex, volType, density, mat) {
-	    ScalisPrimitive_1.call(this);
-
-	    this.v.push(vertex);
-	    this.v[0].setPrimitive(this);
-
-	    this.volType     = volType;
-	    this.density     = density;
-	    this.materials.push(mat);
-
-	    // Temporary for eval
-	    // TODO : should be wrapped in the eval function scope if possible (ie not precomputed)
-	    this.v_to_p =  new three.Vector3();
-	};
-
-	ScalisPoint.prototype = Object.create(ScalisPrimitive_1.prototype);
-	ScalisPoint.prototype.constructor = ScalisPoint;
-
-	ScalisPoint.type = "ScalisPoint";
-	Types_1.register(ScalisPoint.type, ScalisPoint);
-
-	ScalisPoint.prototype.getType = function(){
-	    return ScalisPoint.type;
-	};
-
-	ScalisPoint.prototype.toJSON = function() {
-	    var res = ScalisPrimitive_1.prototype.toJSON.call(this);
-	    res.density = this.density;
-	    return res;
-	};
-	ScalisPoint.fromJSON = function(json){
-	    var v = ScalisVertex_1.fromJSON(json.v[0]);
-	    var m = Material_1.fromJSON(json.materials[0]);
-	    return new ScalisPoint(v, json.volType, json.density, m);
-	};
-
-	/**
-	 *  @param {number} d New density to set
-	 */
-	ScalisPoint.prototype.setDensity = function(d) {
-	    this.density = d;
-	    this.invalidAABB();
-	};
-
-	/**
-	 *  @return {number} Current density
-	 */
-	ScalisPoint.prototype.getDensity = function() {
-	    return this.density;
-	};
-
-	/**
-	 *  Set material for this point
-	 *  @param {!Material} m
-	 */
-	ScalisPoint.prototype.setMaterial = function(m) {
-	    this.materials[0].copy(m);
-	    this.invalidAABB();
-	};
-
-	// [Abstract] see ScalisPrimitive.computeHelpVariables
-	ScalisPoint.prototype.computeHelpVariables = function() {
-	    this.computeAABB();
-	};
-
-	// [Abstract] see ScalisPrimitive.prepareForEval
-	ScalisPoint.prototype.prepareForEval = function() {
-	    if(!this.valid_aabb)
-	    {
-	        this.computeHelpVariables();
-	        this.valid_aabb = true;
-	    }
-	};
-
-	// [Abstract] see ScalisPrimitive.getArea
-	ScalisPoint.prototype.getAreas = function() {
-	    if(!this.valid_aabb) {
-	        throw "ERROR : Cannot get area of invalid primitive";
-	        return [];
-	    }else{
-	        return [{
-	            aabb:this.aabb,
-	            bv: new AreaSphere_1(this.v[0].getPos(),ScalisMath_1.KS*this.v[0].getThickness(), ScalisMath_1.KIS),
-	            // AreaScalisPoint is deprecated and AreaSphere should be used instead. Uncomment if you notice accuracy issues.
-	            // bv: new AreaScalisPoint(this.v[0].getPos(),this.v[0].getThickness()),
-	            obj: this
-	        }];
-	    }
-	};
-
-	// [Abstract] see ScalisPrimitive.heuristicStepWithin
-	ScalisPoint.prototype.heuristicStepWithin = function() {
-	    return this.v[0].getThickness() / 3;
-	};
-
-	// [Abstract] see ScalisPrimitive.value
-	ScalisPoint.prototype.value = function(p,res) {
-	    if(!this.valid_aabb){
-	        throw "Error : PrepareForEval should have been called";
-	    }
-
-	    var thickness = this.v[0].getThickness();
-
-	    // Eval itself
-	    this.v_to_p.subVectors(p,this.v[0].getPos());
-	    var r2 = this.v_to_p.lengthSq()/(thickness*thickness);
-	    var tmp = 1.0-ScalisMath_1.KIS2*r2;
-	    if(tmp > 0.0)
-	    {
-	        res.v = this.density*tmp*tmp*tmp*ScalisMath_1.Poly6NF0D;
-
-	        if(res.g)
-	        {
-	            // Gradient computation is easy since the
-	            // gradient is radial. We use the analitical solution
-	            // to directionnal gradient (differential in this.v_to_p length)
-	            var tmp2 = -this.density * ScalisMath_1.KIS2 * 6.0 * this.v_to_p.length() * tmp * tmp * ScalisMath_1.Poly6NF0D/(thickness*thickness);
-	            res.g.copy(this.v_to_p).normalize().multiplyScalar(tmp2);
-	        }
-	        if(res.m)  { res.m.copy(this.materials[0]); }
-	    }
-	    else
-	    {
-	        res.v = 0.0;
-	        if(res.g) { res.g.set(0,0,0); }
-	        if(res.m)  { res.m.copy(Material_1.defaultMaterial); }
-	    }
-
-	};
-
-	// [Abstract]
-	ScalisPoint.prototype.distanceTo = function(p) {
-	    // return distance point/segment
-	    // don't take thickness into account
-	    return p.distanceTo(this.v[0].getPos());
-	    // return p.distanceTo(this.v[0].getPos()) - this.v[0].getThickness();
-	};
-
-	var ScalisPoint_1 = ScalisPoint;
-
-	/**
-	 *  Bounding area for the segment.
-	 *  It is the same for DIST and CONVOL primitives since the support of the convolution
-	 *  kernel is the same as the support for the distance field.
-	 *  The resulting volume is a clipped cone with spherical extremities, wich is
-	 *  actually the support of the primitive.
-	 *
-	 *  The Area must be able to return accuracy needed in a given zone (Sphere fr now,
-	 *  since box intersections with such a complex shape are not trivial), and also
-	 *  propose an intersection test.
-	 *
-	 *  @extends {Area}
-	 *
-	 *  @param {!THREE.Vector3} p0     first point of the shape
-	 *  @param {!THREE.Vector3} p1     second point of the shape
-	 *  @param {number}  thick0 radius at p0
-	 *  @param {number}  thick1 radius at p1
-	 *
-	 *  @todo should be possible to replace with an AreaCapsule
-	 *
-	 * @constructor
-	 */
-	var AreaScalisSeg = function(p0, p1, thick0, thick1)
-	{
-	    Area_1.call(this);
-
-	    this.p0 = new three.Vector3(p0.x,p0.y,p0.z);
-	    this.p1 = new three.Vector3(p1.x,p1.y,p1.z);
-	    this.thick0 = thick0;
-	    this.thick1 = thick1;
-
-	    this.unit_dir = new three.Vector3().subVectors(p1,p0);
-	    this.length = this.unit_dir.length();
-	    this.unit_dir.normalize();
-
-	    // tmp var for functions below
-	    this.vector = new three.Vector3();
-	    this.p0_to_p = this.vector; // basically the same as above + smart name
-	    this.p0_to_p_sqrnorm = 0;
-	    this.x_p_2D = 0;
-	    this.y_p_2D = 0;
-	    this.y_p_2DSq = 0;
-	    this.ortho_vec_x = this.thick0 - this.thick1; // direction orthogonal to the "line" getting from one weight to the other. Precomputed
-	    this.ortho_vec_y = this.length;
-	    this.p_proj_x = 0;
-	    this.p_proj_y = 0;
-
-	    this.abs_diff_thick = Math.abs(this.ortho_vec_x);
-	};
-
-	AreaScalisSeg.prototype = Object.create(Area_1.prototype);
-	AreaScalisSeg.prototype.constructor = AreaScalisSeg;
-
-	/**
-	 *  Compute some of the tmp variables.
-	 *  Used to factorized other functions code.
-	 *  @param {!THREE.Vector3} p A point as a THREE.Vector3
-	 *
-	 *  @protected
-	 */
-	AreaScalisSeg.prototype.proj_computation = function(p)
-	{
-	    this.p0_to_p = this.vector;
-	    this.p0_to_p.subVectors(p, this.p0);
-	    this.p0_to_p_sqrnorm = this.p0_to_p.lengthSq();
-	    this.x_p_2D = this.p0_to_p.dot(this.unit_dir);
-	    // pythagore inc.
-	    this.y_p_2DSq = this.p0_to_p_sqrnorm - this.x_p_2D*this.x_p_2D;
-	    this.y_p_2D = this.y_p_2DSq>0 ? Math.sqrt(this.y_p_2DSq) : 0; // because of rounded errors tmp can be <0 and this causes the next sqrt to return NaN...
-
-	    var t = -this.y_p_2D/this.ortho_vec_y;
-	    // P proj is the point at the intersection of:
-	    //              - the local X axis (computation in the unit_dir basis)
-	    //                  and
-	    //              - the line defined by P and the vector orthogonal to the weight line
-	    this.p_proj_x = this.x_p_2D + t*this.ortho_vec_x;
-	    this.p_proj_y = 0.0;
-	};
-
-	/**
-	 *  Sea documentation in parent class Area
-	 *  TODO :
-	 *      Check the Maths (Ask Cedric Zanni?)
-	 */
-	AreaScalisSeg.prototype.sphereIntersect = function(sphere)
-	{
-	    this.proj_computation(sphere.center);
-
-	    if(this.p_proj_x<0.0){
-	        return (Math.sqrt(this.p0_to_p_sqrnorm)-sphere.radius < this.thick0*ScalisMath_1.KS);
-	    }else{
-	        if(this.p_proj_x>this.length)
-	        {
-	            this.vector.subVectors(sphere.center, this.p1);
-	            return (Math.sqrt(this.vector.lengthSq())-sphere.radius < this.thick1*ScalisMath_1.KS);
-	        }else{
-	            var sub1 = this.x_p_2D-this.p_proj_x;
-	            //var sub2 = this.y_p_2D-this.p_proj_y; //this.p_proj_y is set at 0 by definition
-	            //var dist = Math.sqrt(sub1*sub1 +this.y_p_2DSq);//sub2*sub2);
-	            var dist = sub1*sub1 +this.y_p_2DSq;//sub2*sub2);
-	            var tt = this.p_proj_x/this.length;
-	            var inter_w = this.thick0*(1.0-tt) + tt*this.thick1;
-	            var tmp = sphere.radius + inter_w*ScalisMath_1.KS;
-	            //return (dist-sphere.radius < inter_w*ScalisMath.KS);
-	            return (dist<tmp*tmp);
-	        }
-	    }
-	};
-
-	/**
-	 *  Sea documentation in parent class Area
-	 */
-	AreaScalisSeg.prototype.contains = function(p)
-	{
-	    this.proj_computation(p);
-	    // P proj is the point at the intersection of:
-	    //              - the X axis
-	    //                  and
-	    //              - the line defined by P and the vector orthogonal to the weight line
-	    if(this.p_proj_x<0.0){
-	        // Proj is before the line segment beginning defined by P0: spherical containment
-	        return this.p0_to_p_sqrnorm < this.thick0*this.thick0*ScalisMath_1.KS2;
-	    }else{
-	        if(this.p_proj_x>this.length)
-	        {
-	            // Proj is after the line segment beginning defined by P1: spherical containment
-	            this.vector.subVectors(p, this.p1);
-	            return this.vector.lengthSq() < this.thick1*this.thick1*ScalisMath_1.KS2;
-	        }else{
-	            // Proj is in between the line segment P1-P0: Linear kind of containment
-	            var sub1 = this.x_p_2D-this.p_proj_x;
-	            var sub2 = this.y_p_2D-this.p_proj_y;
-	            var dist2 = sub1*sub1+sub2*sub2;
-	            var tt = this.p_proj_x/this.length;
-	            var inter_w = this.thick0*(1.0-tt) + tt*this.thick1;
-	            return dist2 < inter_w*inter_w*ScalisMath_1.KS2;
-	        }
-	    }
-	};
-
-	/**
-	 *
-	 *  TODO :
-	 *      check the Maths
-	 */
-	AreaScalisSeg.prototype.getAcc = function(sphere, factor)
-	{
-	    this.proj_computation(sphere.center);
-	/*
-	    // Following is a modified bit that improves acc computation outside of segments.
-	    // However, it appears that we are losing some quality in the models
-	    // (as the other computation gives a lower min acc bound by design)
-	    // TODO: decide if we uncomment or delete this
-
-	    // Get the point at the intersection of the line defined by the center of the sphere and of vector dir orthovec
-	    // and the weight line going through (0,thick0)  and orthogonal to orthovec
-	    var t = (thick0*this.ortho_vec_y - this.p_proj_x*this.ortho_vec_x)/(this.ortho_vec_x*this.ortho_vec_x+this.ortho_vec_y*this.ortho_vec_y);
-	    var inter_proj_x = this.p_proj_x +t*this.ortho_vec_x;
-	    var inter_proj_y = t*this.ortho_vec_y;
-	    // If inside the min acc is found according to the sphere normal radius
-	    var newR = sphere.radius;
-	    if (this.y_p_2D > inter_proj_y) {
-	        // If we are outside the segment, the sphere intersection with the weight line is computed
-	        var sub1 = this.x_p_2D-inter_proj_x;
-	        var sub2 = this.y_p_2D-inter_proj_y;
-	        var dist = Math.sqrt(sub1*sub1 +sub2*sub2);
-	        // Pythagore this
-	        newR = Math.sqrt(sphere.radius*sphere.radius-dist*dist);
-	    }
-	    var tmp = this.abs_diff_thick/this.length;
-	    var half_delta = newR*Math.sqrt(1+tmp*tmp)*0.5;
-	*/
-	    // Thales between two triangles that have the same angles gives us the dist of:
-	    // side A = sphere.radius*this.abs_diff_thick/this.length;
-	    // Then pythagore this shit up as A² + sphere.radius² = delta²
-	    // i.e delta² = (sphere.radius*this.abs_diff_thick/this.length)² + sphere.radius²
-	    // <=> delta = sphere.radius*Math.sqrt(1+(this.abs_diff_thick/this.length)²);
-
-	    var tmp = this.abs_diff_thick/this.length;
-	    var half_delta = sphere.radius*Math.sqrt(1+tmp*tmp)*0.5;
-
-	    // we check only the direction where the weight is minimum since
-	    // we will return minimum accuracy needed in the area.
-	    var absc = this.p_proj_x;
-	    absc += this.thick0 > this.thick1 ? half_delta : -half_delta;
-
-	    if(absc<0.0){
-	        return this.thick0*factor;
-	    }else if(absc>this.length)
-	    {
-	        return this.thick1*factor;
-	    }else{
-
-	        var tt = absc/this.length;
-	        var inter_w = this.thick0*(1.0-tt) + tt*this.thick1;
-	        return inter_w*factor;
-	    }
-	};
-
-	/**
-	 *  Sea documentation in parent class Area
-	 */
-	AreaScalisSeg.prototype.getNiceAcc = function(sphere)
-	{
-	    return this.getAcc(sphere,Accuracies_1.nice);
-	};
-	/**
-	 *  Sea documentation in parent class Area
-	 */
-	AreaScalisSeg.prototype.getCurrAcc = function(sphere)
-	{
-	    return this.getAcc(sphere,Accuracies_1.curr);
-	};
-	/**
-	 *  Sea documentation in parent class Area
-	 */
-	AreaScalisSeg.prototype.getRawAcc = function(sphere)
-	{
-	    return this.getAcc(sphere,Accuracies_1.raw);
-	};
-
-	/**
-	 *  Sea documentation in parent class Area
-	 */
-	AreaScalisSeg.prototype.getMinAcc = function()
-	{
-	    return Accuracies_1.curr*Math.min(this.thick0, this.thick1);
-	};
-	/**
-	 *  Sea documentation in parent class Area
-	 */
-	AreaScalisSeg.prototype.getMinRawAcc = function()
-	{
-	    return Accuracies_1.raw*Math.min(this.thick0, this.thick1);
-	};
-
-	/**
-	 *  Return the minimum accuracy required at some point on the given axis, according to Accuracies.curr
-	 *  The returned accuracy is the one you would need when stepping in the axis
-	 *  direction when you are on the axis at coordinate t.
-	 *  @param {string} axis x, y or z
-	 *  @param {number} t Coordinate on the axis
-	 *  @return {number} The step you can safely do in axis direction
-	 */
-	AreaScalisSeg.prototype.getAxisProjectionMinStep = function(axis,t){
-	    var step = Number.MAX_VALUE;
-	    var p0 = this.p0[axis] < this.p1[axis] ? this.p0 : this.p1;
-	    var p1, thick0, thick1;
-	    if(p0 === this.p0){
-	        p1 = this.p1;
-	        thick0 = this.thick0;
-	        thick1 = this.thick1;
-	    }else{
-	        p1 = this.p0;
-	        thick0 = this.thick1;
-	        thick1 = this.thick0;
-	    }
-
-	    var diff = t-p0[axis];
-	    if(diff<-2*thick0){
-	        step = Math.min(step,Math.max(Math.abs(diff+2*thick0),Accuracies_1.curr*thick0));
-	    }else if(diff<2*thick0){
-	        step = Math.min(step,Accuracies_1.curr*thick0);
-	    }// else the vertex is behind us
-	    diff = t-p1[axis];
-	    if(diff<-2*thick1){
-	        step = Math.min(step,Math.max(Math.abs(diff+2*thick1),Accuracies_1.curr*thick1));
-	    }else if(diff<2*thick1){
-	        step = Math.min(step,Accuracies_1.curr*thick1);
-	    }// else the vertex is behind us
-
-	    var tbis = t-p0[axis];
-	    var axis_l = p1[axis]-p0[axis];
-	    if(tbis>0 && tbis<axis_l && axis_l!==0){
-	        // t is in p0p1
-	        step = Math.min(step,Accuracies_1.curr*(thick0 + (tbis/axis_l)*(thick1 - thick0)));
-	    }
-
-	    return step;
-	};
-
-	var AreaScalisSeg_1 = AreaScalisSeg;
-
-	/**
-	 *  Implicit segment class in the blobtree.
-	 *
-	 *  @constructor
-	 *  @extends ScalisPrimitive
-	 *
-	 *  @param {!ScalisVertex} v0 First vertex for the segment
-	 *  @param {!ScalisVertex} v1 Second vertex for the segment
-	 *  @param {!string} volType Volume type, can be ScalisPrimitive.CONVOL
-	 *                 (homothetic convolution surfaces, Zanni and al), or
-	 *                 ScalisPrimitive.DIST (classic weighted distance field)
-	 *  @param {number} density Density is another constant to modulate the implicit
-	 *                  field. Used only for DIST voltype.
-	 *  @param {!Array.<Material>} mats Material for this primitive.
-	 *                                   Use [Material.defaultMaterial.clone(), Material.defaultMaterial.clone()] by default.
-	 *
-	 */
-	var ScalisSegment = function(v0, v1, volType, density, mats) {
-	    ScalisPrimitive_1.call(this);
-
-	    this.v.length   = 2;
-	    this.v[0]       = v0;
-	    this.v[1]       = v1;
-	    v0.setPrimitive(this);
-	    v1.setPrimitive(this);
-
-	    this.volType     = volType;
-	    this.density     = density;
-	    this.materials   = mats;
-
-	    // Temporary for eval
-	    // TODO : should be wrapped in the eval function scope if possible (ie not precomputed)
-	    // CONVOL
-	    this.clipped_l1 = 1.0;
-	    this.clipped_l2 = 0.0;
-	    this.vector = new three.Vector3();
-	    this.cycle  = new three.Vector3();
-	    this.proj   = new three.Vector3();
-	    // helper attributes
-	    this.v0_p = this.v[0].getPos();
-	    this.v1_p = this.v[1].getPos(); // this one is probably useless to be kept for eval since not used....
-	    this.dir = new three.Vector3();
-	    this.lengthSq = 0;
-	    this.length = 0;
-	    this.unit_dir = new three.Vector3();
-	    // weight_p1 is convol's weight_p2 ( >_< )
-	    this.weight_p1 = 0;
-	    // c0 and c1 are convol's weight_coeff
-	    this.c0 = 0;
-	    this.c1 = 0;
-
-	    this.increase_unit_dir = new three.Vector3();
-	    this.p_min = new three.Vector3();
-	    this.weight_min = 0;
-	    this.inv_weight_min = 0;
-	    this.unit_delta_weight = 0;
-	    this.maxbound = 0;
-	    this.maxboundSq = 0;
-	    this.cyl_bd0 = 0;
-	    this.cyl_bd1 = 0;
-	    this.f0f1f2 = new three.Vector3();
-
-	    this.tmpVec1 = new three.Vector3();
-	    this.tmpVec2 = new three.Vector3();
-
-	    this.computeHelpVariables();
-	};
-
-	ScalisSegment.prototype = Object.create(ScalisPrimitive_1.prototype);
-	ScalisSegment.constructor = ScalisSegment;
-
-	ScalisSegment.type = "ScalisSegment";
-	Types_1.register(ScalisSegment.type, ScalisSegment);
-
-	ScalisSegment.prototype.getType = function(){
-	    return ScalisSegment.type;
-	};
-
-	ScalisSegment.prototype.toJSON = function() {
-	    var res = ScalisPrimitive_1.prototype.toJSON.call(this);
-	    res.density = this.density;
-	    return res;
-	};
-	ScalisSegment.fromJSON = function(json){
-	    var v0 = ScalisVertex_1.fromJSON(json.v[0]);
-	    var v1 = ScalisVertex_1.fromJSON(json.v[1]);
-	    var m = [
-	        Material_1.fromJSON(json.materials[0]),
-	        Material_1.fromJSON(json.materials[1])
-	    ];
-	    return new ScalisSegment(v0, v1, json.volType, json.density, m);
-	};
-
-	//  [Abstract] See ScalisPrimitive.mutableVolType for more details
-	ScalisSegment.prototype.mutableVolType = function() {
-	    return true;
-	};
-
-	/**
-	 *  @param {number} d The new density
-	 */
-	ScalisSegment.prototype.setDensity = function(d) {
-	    this.density = d;
-	    this.invalidAABB();
-	};
-
-	/**
-	 *  @return {number} The current density
-	 */
-	ScalisSegment.prototype.getDensity = function() {
-	    return this.density;
-	};
-
-	// [Abstract] See Primitive.setVolType for more details
-	ScalisSegment.prototype.setVolType = function(vt)
-	{
-	    if( !(vt == ScalisPrimitive_1.CONVOL || vt == ScalisPrimitive_1.DIST) ){
-	        throw "ERROR : volType must be set to ScalisPrimitive.CONVOL or ScalisPrimitive.DIST";
-	    }
-
-	    if(this.volType != vt){
-	        this.volType = vt;
-	        this.invalidAABB();
-	    }
-	};
-
-	// [Abstract] See Primitive.getVolType for more details
-	ScalisSegment.prototype.getVolType = function()
-	{
-	    return this.volType;
-	};
-
-	// [Abstract] See Primitive.prepareForEval for more details
-	ScalisSegment.prototype.prepareForEval = function() {
-	    if(!this.valid_aabb)
-	    {
-	        this.computeHelpVariables();
-	        this.valid_aabb = true;
-	    }
-	};
-
-	// [Abstract] See Primtive.getArea for more details
-	ScalisSegment.prototype.getAreas = function() {
-	    if(!this.valid_aabb){
-	        throw "ERROR : Cannot get area of invalid primitive";
-	        return [];
-	    }else{
-	        return [{
-	            aabb:this.aabb,
-	            //new THREE.Box3(-256, -256, -256, 256,256,256),
-	            //new THREE.Box3(this.aabb.min_x-min_thick,this.aabb.min_y-min_thick,this.aabb.min_z-min_thick,
-	            //this.aabb.max_x+min_thick,this.aabb.max_y+min_thick,this.aabb.max_z+min_thick),
-	            bv: new AreaScalisSeg_1(
-	                this.v[0].getPos(),
-	                this.v[1].getPos(),
-	                this.v[0].getThickness(),
-	                this.v[1].getThickness(),
-	                this.length,
-	                this.unit_dir),
-	            obj: this
-	        }];
-	    }
-	};
-
-	// [Abstract] See Primitive.computeHelpVariables for more details
-	ScalisSegment.prototype.computeHelpVariables = function() {
-	    this.v0_p = this.v[0].getPos();
-	    this.v1_p = this.v[1].getPos(); // this one is probably useless to be kept for eval since not used....
-
-	    this.dir.subVectors(this.v1_p,this.v0_p);
-	    this.lengthSq = this.dir.lengthSq();
-	    this.length = Math.sqrt(this.lengthSq);
-	    this.unit_dir.copy(this.dir).normalize();
-
-	    this.weight_p1 = this.v[1].getThickness();
-	    this.c0 = this.v[0].getThickness();
-	    this.c1 = this.v[1].getThickness() - this.v[0].getThickness();
-
-	    // Bounding property
-	    // bounding box is axis aligned so the bounding is not very tight.
-	    var bound_supp0 = this.v[0].getThickness()*ScalisMath_1.KS;
-	    var bound_supp1 = this.v[1].getThickness()*ScalisMath_1.KS;
-
-	    this.maxbound = Math.max(bound_supp0,bound_supp1);
-	    this.maxboundSq = this.maxbound*this.maxbound;
-
-	    // Speed up var for cylinder bounding
-	    // Used only in evalConvol
-	    this.cyl_bd0 = Math.min(-bound_supp0, this.length-bound_supp1);
-	    this.cyl_bd1 = Math.max(this.length+bound_supp1, bound_supp0);
-
-	    this.increase_unit_dir.copy(this.unit_dir);
-	    // weight help variables
-	    if (this.c1 < 0)
-	    {
-	        this.p_min.copy(this.v1_p);
-	        this.weight_min = this.weight_p1;
-	        this.inv_weight_min = 1 / this.weight_p1;
-	        this.increase_unit_dir.negate();
-	        this.unit_delta_weight = -this.c1 / this.length;
-	    }
-	    else
-	    {
-	        this.p_min.copy(this.v0_p);
-	        // weight_p0 is c0
-	        this.weight_min = this.c0;
-	        this.inv_weight_min = 1 / this.c0;
-	        this.unit_delta_weight = this.c1/ this.length;
-	    }
-
-	    this.computeAABB();
-	};
-
-	// [Abstract] See Primitive.value for more details
-	ScalisSegment.prototype.value = function(p,res) {
-	    switch(this.volType){
-	    case ScalisPrimitive_1.DIST:
-	        this.evalDist(p,res);
-	        break;
-	    case ScalisPrimitive_1.CONVOL:
-	        this.evalConvol(p,res);
-	        break;
-	    default:
-	        throw "Unknown volType, cannot evaluate.";
-	        break;
-	    }
-	};
-
-	///////////////////////////////////////////////////////////////////////////
-	// Distance Evaluation functions and auxiliaary functions
-	// Note : for the mech primitive we use a CompactPolynomial6 kernel.
-	//        TODO : the orga should use the same for better smoothness
-
-	/**
-	 *  value function for Distance volume type (distance field).
-	 */
-	ScalisSegment.prototype.evalDist = (function(){
-	    var ev_eps = {v:0};
-	    var p_eps = new three.Vector3();
-	    return function(p,res) {
-
-	        var p0_to_p = this.vector;
-	        p0_to_p.subVectors(p,this.v[0].getPos());
-
-	        // Documentation : see DistanceHomothetic.pdf in convol/Documentation/Convol-Core/
-	        var orig_p_scal_dir = p0_to_p.dot(this.dir);
-	        var orig_p_sqr = p0_to_p.lengthSq();
-
-	        var denum = this.lengthSq * this.c0 + orig_p_scal_dir * this.c1;
-	        var t = (this.c1<0) ? 0 : 1;
-	        if(denum > 0.0)
-	        {
-	            t = orig_p_scal_dir * this.c0 + orig_p_sqr * this.c1;
-	            t = (t<0.0) ? 0.0 : ((t>denum) ? 1.0 : t/denum) ; // clipping (nearest point on segment not line)
-	        }
-
-	        // Optim the below code... But keep the old code it's more understandable
-	        var proj_p_l = Math.sqrt(t*(t*this.lengthSq-2*orig_p_scal_dir)+orig_p_sqr);
-	        //var proj_to_point = this.proj;
-	        //proj_to_point.set(
-	        //    t*this.dir.x - p0_to_p.x,
-	        //    t*this.dir.y - p0_to_p.y,
-	        //    t*this.dir.z - p0_to_p.z
-	        //);
-	        //var proj_p_l = proj_to_point.length();
-
-	        var weight_proj = this.c0 + t*this.c1;
-	        res.v = this.density*ScalisMath_1.Poly6Eval(proj_p_l/weight_proj)*ScalisMath_1.Poly6NF0D;
-
-	        ///////////////////////////////////////////////////////////////////////
-	        // Material computation : by orthogonal projection
-	        if(res.m){
-	            this.evalMat(p,res);
-	        }
-
-	        // IMPORTANT NOTE :
-	        // We should use an analytical gradient here. It should be possible to
-	        // compute.
-	        if(res.g){
-	            var epsilon = 0.00001;
-	            var d_over_eps = this.density/epsilon;
-	            p_eps.copy(p);
-	            p_eps.x += epsilon;
-	            this.evalDist(p_eps, ev_eps);
-	            res.g.x = d_over_eps*(ev_eps.v-res.v);
-	            p_eps.x -= epsilon;
-
-	            p_eps.y += epsilon;
-	            this.evalDist(p_eps,ev_eps);
-	            res.g.y = d_over_eps*(ev_eps.v-res.v);
-	            p_eps.y -= epsilon;
-
-	            p_eps.z += epsilon;
-	            this.evalDist(p_eps,ev_eps);
-	            res.g.z = d_over_eps*(ev_eps.v-res.v);
-	        }
-	    };
-	})();
-
-	/**
-	 *
-	 * @param {THREE.Vector3} p Evaluation point
-	 * @param {Object} res Resulting material will be in res.m
-	 */
-	ScalisSegment.prototype.evalMat = function(p,res){
-	    var p0_to_p = this.vector;
-	    p0_to_p.subVectors(p,this.v[0].getPos());
-	    var udir_dot = this.unit_dir.dot(p0_to_p);
-	    var s = (udir_dot/this.length);
-
-	    // Material interpolation
-	    if(s>1.0)
-	    {
-	        res.m.copy(this.materials[1]);
-	    }
-	    else
-	    {
-	        if(s<=0.0)
-	        {
-	            res.m.copy(this.materials[0]);
-	        }
-	        else
-	        {
-	            // (1-s)*m0 + s*m1
-	            res.m.copy(this.materials[0]);
-	            res.m.lerp(this.materials[1], s);
-	        }
-	    }
-	};
-
-	/**
-	 *  @param {!THREE.Vector3} w special_coeff
-	 *  @return {boolean}
-	 */
-	ScalisSegment.prototype.HomotheticClippingSpecial = function(w)
-	{
-	    // we search solution t \in [0,1] such that at^2-2bt+c<=0
-	    var a = -w.z;
-	    var b = -w.y;
-	    var c = -w.x;
-
-	    var delta = b*b - a*c;
-	    if(delta>=0.0)
-	    {
-	        var b_p_sqrt_delta = b+Math.sqrt(delta);
-	        if( (b_p_sqrt_delta<0.0) || (this.length*b_p_sqrt_delta<c) )
-	        {
-	            return false;
-	        }
-	        else
-	        {
-	            var main_root = c / b_p_sqrt_delta;
-	            this.clipped_l1 = (main_root<0.0) ? 0.0 : main_root;
-	            var a_r = a*main_root;
-	            this.clipped_l2 = (2.0*b<a_r+a*this.length) ? c/(a_r) : this.length;
-	            return true;
-	        }
-	    }
-	    return false;
-	};
-
-	// [Abstract] see ScalisPrimitive.heuristicStepWithin
-	ScalisSegment.prototype.heuristicStepWithin = function() {
-	        return this.weight_min / 3;
-	};
-
-	///////////////////////////////////////////////////////////////////////////
-	// Convolution Evaluation functions and auxiliaary functions
-	/**
-	 *  value function for Convol volume type (Homothetic convolution).
-	 */
-	ScalisSegment.prototype.evalConvol = function(p, res) {
-	    if(!this.valid_aabb){
-	        throw "Error : prepareForEval should have been called";
-	    }
-	    // init
-	    if(res.g)
-	        res.g.set(0,0,0);
-	    res.v=0;
-
-	    var p_min_to_point = this.tmpVec1;
-	    p_min_to_point.subVectors(p,this.p_min);
-
-	    var uv = this.increase_unit_dir.dot(p_min_to_point);
-	    var d2 = p_min_to_point.lengthSq();
-
-	    var special_coeff = this.tmpVec2;
-	    special_coeff.set(
-	        this.weight_min*this.weight_min - ScalisMath_1.KIS2 * d2,
-	            -this.unit_delta_weight*this.weight_min - ScalisMath_1.KIS2 * uv ,
-	        this.unit_delta_weight*this.unit_delta_weight - ScalisMath_1.KIS2 );
-
-	    // clipped_l1, clipped_l2 are members of segment
-	    if(this.HomotheticClippingSpecial(special_coeff))
-	    {
-	        var inv_local_min_weight = 1.0 / (this.weight_min + this.clipped_l1 * this.unit_delta_weight);
-	        special_coeff.x = 1.0 - ScalisMath_1.KIS2 * ( this.clipped_l1*(this.clipped_l1-2.0*uv) + d2 ) * inv_local_min_weight*inv_local_min_weight;
-	        special_coeff.y = - this.unit_delta_weight - ScalisMath_1.KIS2*(uv-this.clipped_l1) * inv_local_min_weight;
-
-	        if (res.g) //both grad and value
-	        {
-	            if(this.unit_delta_weight >= 0.06) { // ensure a maximum relative error of ??? (for degree i up to 8)
-	                this.HomotheticCompactPolynomial_segment_FGradF_i6( (this.clipped_l2-this.clipped_l1) *
-	                                                                    inv_local_min_weight,
-	                                                                    this.unit_delta_weight,
-	                                                                    special_coeff);
-	            }else{
-	                this.HomotheticCompactPolynomial_approx_segment_FGradF_i6( (this.clipped_l2-this.clipped_l1) *
-	                                                                           inv_local_min_weight,
-	                                                                           this.unit_delta_weight,
-	                                                                           this.inv_weight_min,
-	                                                                           special_coeff);
-	            }
-
-
-	            res.v = ScalisMath_1.Poly6NF1D * this.f0f1f2.x;
-	            this.f0f1f2.y *= inv_local_min_weight;
-	            res.g
-	                .copy(this.increase_unit_dir)
-	                .multiplyScalar(this.f0f1f2.z + this.clipped_l1 * this.f0f1f2.y)
-	                .sub(p_min_to_point.multiplyScalar(this.f0f1f2.y))
-	                .multiplyScalar(ScalisMath_1.Poly6NF1D*6.0*ScalisMath_1.KIS2*inv_local_min_weight);
-	        }
-	        else //value only
-	        {
-	            if(this.unit_delta_weight >= 0.06) { // ensure a maximum relative error of ??? (for degree i up to 8)
-	                res.v=ScalisMath_1.Poly6NF1D *
-	                    this.HomotheticCompactPolynomial_segment_F_i6( (this.clipped_l2-this.clipped_l1) *
-	                                                                   inv_local_min_weight,
-	                                                                   this.unit_delta_weight,
-	                                                                   special_coeff);
-	            }else{
-	                res.v=ScalisMath_1.Poly6NF1D *
-	                    this.HomotheticCompactPolynomial_approx_segment_F_i6( (this.clipped_l2-this.clipped_l1) *
-	                                                                          inv_local_min_weight,
-	                                                                          this.unit_delta_weight,
-	                                                                          inv_local_min_weight,
-	                                                                          special_coeff);
-	            }
-	        }
-
-	        if(res.m){
-	            this.evalMat(p,res);
-	        }
-	    }
-	};
-
-	/**
-	 *  Clamps a number. Based on Zevan's idea: http://actionsnippet.com/?p=475
-	 *  @param {number} a
-	 *  @param {number} b
-	 *  @param {number} c
-	 *  @return {number} Clamped value
-	 *  Author: Jakub Korzeniowski
-	 *  Agency: Softhis
-	 *  http://www.softhis.com
-	 */
-	ScalisSegment.prototype.clamp = function (a,b,c){return Math.max(b,Math.min(c,a));};
-
-	// [Abstract] see ScalisPrimitive.distanceTo
-	ScalisSegment.prototype.distanceTo = function ()
-	{
-	    var tmpVector = new three.Vector3();
-	    var tmpVectorProj = new three.Vector3();
-	    return function(p) {
-	        // var thickness = Math.min(this.c0,this.c0+this.c1);
-
-	        // return distance point/segment
-	        // don't take thickness into account
-	        var t = tmpVector.subVectors(p,this.v[0].getPos())
-	            .dot(this.dir) / this.lengthSq;
-
-	        // clamp is our own function declared there
-	        t=this.clamp(t,0,1);
-	        tmpVectorProj.copy(this.dir)
-	            .multiplyScalar(t)
-	            .add(this.v[0].getPos());
-	        return p.distanceTo(tmpVectorProj);
-	    };
-	}();
-
-	/**
-	 *  Sub-function for optimized convolution value computation (Homothetic Compact Polynomial).*
-	 *  Function designed by Cedric Zanni, optimized for C++ using matlab.
-	 *  @param {number} l
-	 *  @param {number} d
-	 *  @param {!Object} w
-	 *  @return {number} the value
-	 */
-	ScalisSegment.prototype.HomotheticCompactPolynomial_segment_F_i6 = function( l,  d,  w)
-	{
-	    var t6247 = d * l + 0.1e1;
-	    var t6241 = 0.1e1 / t6247;
-	    var t6263 = t6247 * t6247;
-	    var t2 = t6263 * t6263;
-	    var t6244 = 0.1e1 / t2;
-	    var t6252 = w.y;
-	    var t6249 = t6252 * t6252;
-	    var t6273 = 0.12e2 * t6249;
-	    var t6258 = 0.1e1 / d;
-	    var t6271 = t6252 * t6258;
-	    var t6264 = t6247 * t6263;
-	    var t6257 = l * l;
-	    var t6260 = t6257 * t6257;
-	    var t6259 = l * t6257;
-	    var t6254 = l * t6260;
-	    var t6253 = w.x;
-	    var t6251 = w.z;
-	    var t6250 = t6253 * t6253;
-	    var t6248 = t6251 * t6251;
-	    var t3 = t6264 * t6264;
-	    var t6246 = 0.1e1 / t3;
-	    var t6245 = t6241 * t6244;
-	    var t6243 = 0.1e1 / t6264;
-	    var t6242 = 0.1e1 / t6263;
-	    var t71 = Math.log(t6247);
-	    var t93 = t6259 * t6259;
-	    return  -t6248 * (((((-(t6241 - 0.1e1) * t6258 - l * t6242) * t6258 - t6257 * t6243) * t6258 - t6259 * t6244) * t6258 - t6260 * t6245) * t6258 - t6254 * t6246) * t6271 + (-t6253 * (t6246 - 0.1e1) * t6258 / 0.6e1 - (-(t6245 - 0.1e1) * t6258 / 0.5e1 - l * t6246) * t6271) * t6250 + ((t6253 * t6273 + 0.3e1 * t6251 * t6250) * (0.2e1 / 0.5e1 * (-(t6244 - 0.1e1) * t6258 / 0.4e1 - l * t6245) * t6258 - t6257 * t6246) + (0.3e1 * t6248 * t6253 + t6251 * t6273) * (0.4e1 / 0.5e1 * (0.3e1 / 0.4e1 * (0.2e1 / 0.3e1 * (-(t6242 - 0.1e1) * t6258 / 0.2e1 - l * t6243) * t6258 - t6257 * t6244) * t6258 - t6259 * t6245) * t6258 - t6260 * t6246) + t6251 * t6248 * (0.6e1 / 0.5e1 * (0.5e1 / 0.4e1 * (0.4e1 / 0.3e1 * (0.3e1 / 0.2e1 * (0.2e1 * (t71 * t6258 - l * t6241) * t6258 - t6257 * t6242) * t6258 - t6259 * t6243) * t6258 - t6260 * t6244) * t6258 - t6254 * t6245) * t6258 - t93 * t6246) + (-0.12e2 * t6251 * t6253 - 0.8e1 * t6249) * (0.3e1 / 0.5e1 * ((-(t6243 - 0.1e1) * t6258 / 0.3e1 - l * t6244) * t6258 / 0.2e1 - t6257 * t6245) * t6258 - t6259 * t6246) * t6252) * t6258 / 0.6e1;
-	};
-
-	/**
-	 *  Sub-function for optimized convolution value computation (Homothetic Compact Polynomial).
-	 *  (Approximation? Faster?).
-	 *  Function designed by Cedric Zanni, optimized for C++ using matlab.
-	 *  @param {number} l
-	 *  @param {number} d
-	 *  @param {number} q
-	 *  @param {!Object} w
-	 */
-	ScalisSegment.prototype.HomotheticCompactPolynomial_approx_segment_F_i6 = function ( l,  d,  q,  w)
-	{
-	    var t6386 = q * d;
-	    var t6361 = t6386 + 0.1e1;
-	    var t6387 = 0.1e1 / t6361;
-	    var t1 = t6361 * t6361;
-	    var t2 = t1 * t1;
-	    var t6359 = t6387 / t2 / t1;
-	    var t6363 = w.z;
-	    var t6364 = w.y;
-	    var t6365 = w.x;
-	    var t6366 = l * l;
-	    var t6356 = t6363 * t6366 - 0.2e1 * t6364 * l + t6365;
-	    var t9 = t6364 * t6364;
-	    var t6357 = t6363 * t6365 - t9;
-	    var t6358 = t6363 * l - t6364;
-	    var t6377 = t6365 * t6365;
-	    var t6381 = t6364 * t6377;
-	    var t6369 = t6356 * t6356;
-	    var t6383 = t6358 * t6369;
-	    var t6362 = 0.1e1 / t6363;
-	    var t6384 = t6357 * t6362;
-	    var t6385 = 0.6e1 / 0.35e2 * (0.4e1 / 0.3e1 * (0.2e1 * t6357 * l + t6358 * t6356 + t6364 * t6365) * t6384 + t6383 + t6381) * t6384 + t6356 * t6383 / 0.7e1 + t6365 * t6381 / 0.7e1;
-	    var t6380 = t6362 * t6385;
-	    var t6360 = t6387 * t6359;
-	    var t6355 = t6369 * t6369;
-	    var t27 = t6377 * t6377;
-	    var t6353 = t6364 * t6380 + t6355 / 0.8e1 - t27 / 0.8e1;
-	    var t6352 = -l * t6355 + (-0.10e2 * t6364 * t6353 + t6365 * t6385) * t6362;
-	    var t65 = q * q;
-	    return  t6380 - 0.7e1 * d * t6353 * t6362 + (-0.1111111111e0 * (0.3e1 * t6359 - 0.300e1 + 0.7e1 * (0.2e1 + t6360) * t6386) * t6352 - 0.1000000000e0 * (0.2e1 - 0.200e1 * t6359 - 0.7e1 * (0.1e1 + t6360) * t6386) / q * (-0.1e1 * t6366 * t6355 + (0.1333333333e1 * t6364 * t6352 + 0.2e1 * t6365 * t6353) * t6362)) * t6362 / t65;
-	};
-
-	/**
-	 *  Sub-function for optimized convolution value and gradient computation (Homothetic Compact Polynomial).
-	 *  Function designed by Cedric Zanni, optimized for C++ using matlab.
-	 *  Result is stored in this.f0f1f2
-	 *  @param {number} l
-	 *  @param {number} d
-	 *  @param {!Object} w
-	 *
-	 */
-	ScalisSegment.prototype.HomotheticCompactPolynomial_segment_FGradF_i6 = function( l,  d,  w)
-	{
-	    var t6320 = d * l + 0.1e1;
-	    var t6314 = 0.1e1 / t6320;
-	    var t6336 = t6320 * t6320;
-	    var t2 = t6336 * t6336;
-	    var t6317 = 0.1e1 / t2;
-	    var t6325 = w.y;
-	    var t6322 = t6325 * t6325;
-	    var t6351 = 0.2e1 * t6322;
-	    var t6324 = w.z;
-	    var t6326 = w.x;
-	    var t6350 = t6324 * t6326 / 0.3e1 + 0.2e1 / 0.3e1 * t6322;
-	    var t6321 = t6324 * t6324;
-	    var t6349 = t6321 / 0.6e1;
-	    var t6348 = -0.2e1 / 0.3e1 * t6324;
-	    var t6337 = t6320 * t6336;
-	    var t6316 = 0.1e1 / t6337;
-	    var t6318 = t6314 * t6317;
-	    var t7 = t6337 * t6337;
-	    var t6319 = 0.1e1 / t7;
-	    var t6330 = l * l;
-	    var t6331 = 0.1e1 / d;
-	    var t6332 = l * t6330;
-	    var t6309 = 0.3e1 / 0.5e1 * ((-(t6316 - 0.1e1) * t6331 / 0.3e1 - l * t6317) * t6331 / 0.2e1 - t6330 * t6318) * t6331 - t6332 * t6319;
-	    var t6347 = t6309 * t6325;
-	    var t6311 = -(t6318 - 0.1e1) * t6331 / 0.5e1 - l * t6319;
-	    var t6323 = t6326 * t6326;
-	    var t6346 = t6323 * t6311;
-	    var t6310 = 0.2e1 / 0.5e1 * (-(t6317 - 0.1e1) * t6331 / 0.4e1 - l * t6318) * t6331 - t6330 * t6319;
-	    var t6345 = t6326 * t6310;
-	    var t6344 = -t6323 * (t6319 - 0.1e1) / 0.6e1;
-	    var t6333 = t6330 * t6330;
-	    var t6327 = l * t6333;
-	    var t6315 = 0.1e1 / t6336;
-	    var t6308 = 0.4e1 / 0.5e1 * (0.3e1 / 0.4e1 * (0.2e1 / 0.3e1 * (-(t6315 - 0.1e1) * t6331 / 0.2e1 - l * t6316) * t6331 - t6330 * t6317) * t6331 - t6332 * t6318) * t6331 - t6333 * t6319;
-	    var t6307 = ((((-(t6314 - 0.1e1) * t6331 - l * t6315) * t6331 - t6330 * t6316) * t6331 - t6332 * t6317) * t6331 - t6333 * t6318) * t6331 - t6327 * t6319;
-	    var t81 = t6332 * t6332;
-	    var t92 = Math.log(t6320);
-	    this.f0f1f2.x = (t6326 * t6344 - t6325 * t6346 + t6345 * t6351 - 0.4e1 / 0.3e1 * t6322 * t6347 + (t6323 * t6310 / 0.2e1 + t6308 * t6351 - 0.2e1 * t6326 * t6347) * t6324 + (t6326 * t6308 / 0.2e1 - t6325 * t6307 + (-t81 * t6319 / 0.6e1 + (-t6327 * t6318 / 0.5e1 + (-t6333 * t6317 / 0.4e1 + (-t6332 * t6316 / 0.3e1 + (-t6330 * t6315 / 0.2e1 + (t92 * t6331 - l * t6314) * t6331) * t6331) * t6331) * t6331) * t6331) * t6324) * t6321) * t6331;
-	    this.f0f1f2.y = (t6344 + t6310 * t6350 + t6308 * t6349 + (-0.2e1 / 0.3e1 * t6326 * t6311 + t6309 * t6348) * t6325) * t6331;
-	    this.f0f1f2.z = (t6346 / 0.6e1 + t6309 * t6350 + t6307 * t6349 + (-0.2e1 / 0.3e1 * t6345 + t6308 * t6348) * t6325) * t6331;
-	};
-
-	/**
-	 *  Sub-function for optimized convolution value and gradient computation (Homothetic Compact Polynomial).
-	 *  Function designed by Cedric Zanni, optimized for C++ using matlab.
-	 *  Result is stored in this.f0f1f2
-	 *  @param {number} l
-	 *  @param {number} d
-	 *  @param {!Object} w
-	 */
-	ScalisSegment.prototype.HomotheticCompactPolynomial_approx_segment_FGradF_i6 = function ( l,  d,  q,  w)
-	{
-	    var t6478 = q * d;
-	    var t6443 = t6478 + 0.1e1;
-	    var t6479 = 0.1e1 / t6443;
-	    var t1 = q * q;
-	    var t6449 = 0.1e1 / t1;
-	    var t2 = t6443 * t6443;
-	    var t3 = t2 * t2;
-	    var t6441 = t6479 / t3 / t2;
-	    var t6448 = w.x;
-	    var t6477 = 0.2e1 * t6448;
-	    var t6446 = w.z;
-	    var t6444 = 0.1e1 / t6446;
-	    var t6476 = d * t6444;
-	    var t6447 = w.y;
-	    var t6451 = l * l;
-	    var t6438 = t6446 * t6451 - 0.2e1 * t6447 * l + t6448;
-	    var t6455 = t6438 * t6438;
-	    var t6437 = t6438 * t6455;
-	    var t6463 = t6448 * t6448;
-	    var t6445 = t6448 * t6463;
-	    var t10 = t6447 * t6447;
-	    var t6439 = t6446 * t6448 - t10;
-	    var t6440 = t6446 * l - t6447;
-	    var t6470 = t6439 * t6444;
-	    var t6433 = 0.4e1 / 0.3e1 * (0.2e1 * t6439 * l + t6440 * t6438 + t6447 * t6448) * t6470 + t6440 * t6455 + t6447 * t6463;
-	    var t6473 = t6433 / 0.5e1;
-	    var t6432 = t6447 * t6444 * t6473 + t6437 / 0.6e1 - t6445 / 0.6e1;
-	    var t6429 = -l * t6437 + (-0.8e1 * t6447 * t6432 + t6448 * t6473) * t6444;
-	    var t6469 = t6451 * t6437;
-	    var t6427 = -t6469 + (0.10e2 / 0.7e1 * t6447 * t6429 + t6432 * t6477) * t6444;
-	    var t6475 = -t6427 / 0.8e1;
-	    var t6474 = 0.6e1 / 0.35e2 * t6433 * t6470 + t6440 * t6437 / 0.7e1 + t6447 * t6445 / 0.7e1;
-	    var t6442 = t6479 * t6441;
-	    var t6472 = (0.3e1 * t6441 - 0.300e1 + 0.7e1 * (0.2e1 + t6442) * t6478) * t6449;
-	    var t6471 = (0.2e1 - 0.200e1 * t6441 - 0.7e1 * (0.1e1 + t6442) * t6478) / q * t6449;
-	    var t6468 = t6444 * t6472;
-	    var t6467 = t6444 * t6471;
-	    var t6466 = t6444 * t6474;
-	    var t6436 = t6455 * t6455;
-	    var t57 = t6463 * t6463;
-	    var t6430 = t6447 * t6466 + t6436 / 0.8e1 - t57 / 0.8e1;
-	    var t6428 = -l * t6436 + (-0.10e2 * t6447 * t6430 + t6448 * t6474) * t6444;
-	    this.f0f1f2.x = t6466 - 0.7e1 * t6430 * t6476 - t6428 * t6468 / 0.9e1 - (-t6451 * t6436 + (0.4e1 / 0.3e1 * t6447 * t6428 + t6430 * t6477) * t6444) * t6467 / 0.10e2;
-	    this.f0f1f2.y = (t6473 - 0.7e1 * d * t6432 - t6429 * t6472 / 0.7e1 + t6471 * t6475) * t6444;
-	    this.f0f1f2.z = t6432 * t6444 + t6429 * t6476 + t6468 * t6475 - (-l * t6469 + (0.3e1 / 0.2e1 * t6447 * t6427 - 0.3e1 / 0.7e1 * t6448 * t6429) * t6444) * t6467 / 0.9e1;
-	};
-	// End of organic evaluation functions
-	////////////////////////////////////////////////////////////////////////////
-
-	var ScalisSegment_1 = ScalisSegment;
-
-	var EPSILON = 0.000001;
-
-	var TriangleUtils = {};
-
-	/*
-	  ! Triangle extends Primitive and must have the following properties in constructor: !
-
-	    this.p0p1  = new THREE.Vector3();
-	    this.p1p2 = new THREE.Vector3();
-	    this.p2p0 = new THREE.Vector3();
-	    this.unit_normal = new THREE.Vector3();
-	    this.unit_p0p1 = new THREE.Vector3();
-	    this.unit_p1p2 = new THREE.Vector3();
-	    this.unit_p2p0 = new THREE.Vector3();
-	    this.length_p0p1 = 0;
-	    this.length_p1p2 = 0;
-	    this.length_p2p0 = 0;
-	    this.diffThick_p0p1 = 0;
-	    this.diffThick_p0p1 = 0;
-	    this.diffThick_p0p1 = 0;
-	    this.main_dir = new THREE.Vector3();
-	    this.point_iso_zero = new THREE.Vector3();
-	    this.ortho_dir      = new THREE.Vector3();
-	    this.unsigned_ortho_dir = new THREE.Vector3();
-	    this.proj_dir       = new THREE.Vector3();
-	    this.equal_weights = false; // Use to skip computations for a specific case
-
-	    this.coord_max           = 0;
-	    this.coord_middle        = 0;
-	    this.unit_delta_weight   = 0;
-	    this.longest_dir_special = 0;
-	    this.max_seg_length      = 0;
-	    this.half_dir_1 = new THREE.Vector3();
-	    this.point_half = new THREE.Vector3();
-	    this.half_dir_2 = new THREE.Vector3();
-	    this.point_min = new THREE.Vector3();
-	    this.weight_min = 0;
-
-	*/
-
-	// intermediary functions used in computeVectorsDirs
-	var cleanIndex = function(ind, lengthArray) {
-	    var res =ind;
-	    if (lengthArray === 0 ){
-	        throw "Lenght of the array should not be null";
-	        return res;
-	    }
-	    if (lengthArray ===1){
-	        return 0;
-	    }
-	    // negative index are looped back at the end of the array
-	    if (ind < 0) res = (lengthArray+ind) % lengthArray;
-	    // index greater than the array length are looped back at the beginning
-	    if (ind >= lengthArray) {
-	        res = ind % lengthArray;
-	    }
-	    return res;
-	};
-
-	/**
-	 *  Compute some internal vars for triangle
-	 *  @param {!Object} triangle The triangle to compute vars for (blobtree or skel)
-	 */
-	TriangleUtils.computeVectorsDirs = function(triangle){
-
-	    var v0_p = triangle.v[0].getPos();
-	    var v1_p = triangle.v[1].getPos();
-	    var v2_p = triangle.v[2].getPos();
-
-	    triangle.p0p1.subVectors(v1_p,v0_p);
-	    triangle.p1p2.subVectors(v2_p,v1_p);
-	    triangle.p2p0.subVectors(v0_p,v2_p);
-
-	    //triangle.unit_normal.crossVectors(triangle.p0p1,triangle.p1p2);
-	    triangle.unit_normal.crossVectors(triangle.p0p1,triangle.p2p0);
-	    triangle.unit_normal.normalize();
-
-	    triangle.length_p0p1 = triangle.p0p1.length();
-	    triangle.unit_p0p1.copy(triangle.p0p1);
-	    triangle.unit_p0p1.divideScalar(triangle.length_p0p1);
-	    triangle.diffThick_p0p1 = triangle.v[0].getThickness()-triangle.v[1].getThickness();
-
-	    triangle.length_p1p2 = triangle.p1p2.length();
-	    triangle.unit_p1p2.copy(triangle.p1p2);
-	    triangle.unit_p1p2.divideScalar(triangle.length_p1p2);
-	    triangle.diffThick_p1p2 = triangle.v[1].getThickness()-triangle.v[2].getThickness();
-
-	    triangle.length_p2p0 = triangle.p2p0.length();
-	    triangle.unit_p2p0.copy(triangle.p2p0);
-	    triangle.unit_p2p0.divideScalar(triangle.length_p2p0);
-	    triangle.diffThick_p2p0 = triangle.v[2].getThickness()-triangle.v[0].getThickness();
-
-	    // Precomputation Used in mech computation
-	    // So we first find the direction of maximum weight variation.
-
-	    var sortingArr = [];
-	    sortingArr.push({ vert: triangle.v[0].getPos(), thick: triangle.v[0].getThickness(), idx:0});
-	    sortingArr.push({ vert: triangle.v[1].getPos(), thick: triangle.v[1].getThickness(), idx:1});
-	    sortingArr.push({ vert: triangle.v[2].getPos(), thick: triangle.v[2].getThickness(), idx:2});
-
-	    // sort by the min thickness
-	    sortingArr.sort(function(a, b) { return a.thick - b.thick;});
-	    triangle.point_min = sortingArr[0].vert;
-	    triangle.weight_min = sortingArr[0].thick;
-	    // Cycle throught the other points
-	    var idx = cleanIndex(sortingArr[0].idx+1,3);
-	    var point_1 = triangle.v[idx].getPos();
-	    var weight_1 = triangle.v[idx].getThickness();
-	    idx = cleanIndex(sortingArr[0].idx+2,3);
-	    var point_2 = triangle.v[idx].getPos();
-	    var weight_2 = triangle.v[idx].getThickness();
-	    var dir_1 = new three.Vector3();
-	    dir_1 = dir_1.subVectors(point_1, triangle.point_min);
-	    var dir_2 = new three.Vector3();
-	    dir_2 = dir_2.subVectors(point_2, triangle.point_min);
-	    var delta_1 = weight_1 - triangle.weight_min;
-	    var delta_2 = weight_2 - triangle.weight_min;
-	    if(delta_1 < EPSILON || delta_2 < EPSILON)
-	    {
-	        if(delta_1 < delta_2)
-	        { //delta_1 is closer to 0
-	            triangle.ortho_dir = dir_1.clone();
-	            triangle.ortho_dir.normalize();
-
-	            // direction of fastest variation of weight
-	            triangle.main_dir.crossVectors(triangle.ortho_dir, triangle.unit_normal);
-	            triangle.main_dir.normalize();
-	            if( (triangle.main_dir.dot(dir_2)) < 0.0) {
-	                triangle.main_dir.multiplyScalar( -1.0);
-	            }
-	            var coord_iso_zero_dir = - triangle.weight_min / delta_2;
-	            triangle.point_iso_zero = new three.Vector3( triangle.point_min.x + coord_iso_zero_dir*dir_2.x,
-	                                                triangle.point_min.y + coord_iso_zero_dir*dir_2.y,
-	                                                triangle.point_min.z + coord_iso_zero_dir*dir_2.z);
-	        }
-	        else
-	        { //delta_2 is closer to 0
-	            triangle.ortho_dir = dir_2.clone();
-	            triangle.ortho_dir.normalize();
-
-	            // direction of fastest variation of weight
-	            triangle.main_dir.crossVectors(triangle.ortho_dir, triangle.unit_normal);
-	            triangle.main_dir.normalize();
-	            if( (triangle.main_dir.dot(dir_1)) < 0.0) {
-	                triangle.main_dir.multiplyScalar( -1.0);
-	            }
-	            var coord_iso_zero_dir = - triangle.weight_min / delta_1;
-	            triangle.point_iso_zero = new three.Vector3(triangle.point_min.x + coord_iso_zero_dir*dir_1.x,
-	                                                triangle.point_min.y + coord_iso_zero_dir*dir_1.y,
-	                                                triangle.point_min.z + coord_iso_zero_dir*dir_1.z);
-	        }
-	        if(Math.abs(delta_1-delta_2)< EPSILON) {
-	            triangle.proj_dir = triangle.unit_normal.clone().multiplyScalar(-1);
-	            triangle.equal_weights = true;
-	        }
-	    }
-	    else
-	    { // WARNING : numerically instable if delta_ close to zero !
-	        // find the point were weight equal zero along the two edges that leave from point_min
-	        var coord_iso_zero_dir1 = - triangle.weight_min / delta_1;
-	        var point_iso_zero1 = new three.Vector3(triangle.point_min.x + coord_iso_zero_dir1*dir_1.x,
-	                                            triangle.point_min.y + coord_iso_zero_dir1*dir_1.y,
-	                                            triangle.point_min.z + coord_iso_zero_dir1*dir_1.z);
-	        triangle.point_iso_zero = point_iso_zero1;
-	        var coord_iso_zero_dir2 = - triangle.weight_min / delta_2;
-	        var point_iso_zero2 = new three.Vector3(triangle.point_min.x + coord_iso_zero_dir2*dir_2.x,
-	                                            triangle.point_min.y + coord_iso_zero_dir2*dir_2.y,
-	                                            triangle.point_min.z + coord_iso_zero_dir2*dir_2.z);
-
-	        // along ortho_dir the weight are const
-	        triangle.ortho_dir.subVectors(point_iso_zero2, point_iso_zero1);
-	        triangle.ortho_dir.normalize();
-
-	        // direction of fastest variation of weight
-	        triangle.main_dir.crossVectors(triangle.ortho_dir, triangle.unit_normal);
-	        triangle.main_dir.normalize();
-	        if( (triangle.main_dir.dot(dir_1)) < 0.0 || (triangle.main_dir.dot(dir_2)) < 0.0) {
-	            triangle.main_dir.multiplyScalar( -1.0);
-	        }
-	    }
-
-	    var coord_1 = dir_1.dot(triangle.main_dir);    // not normalized !
-	    var coord_2 = dir_2.dot(triangle.main_dir);    // not normalized !
-
-	    // due to previous approximation for stability
-	    coord_1 = (coord_1<0.0) ? 0.0 : coord_1;
-	    coord_2 = (coord_2<0.0) ? 0.0 : coord_2;
-
-	    var longest_dir = null;
-	    if(coord_1 > coord_2)
-	    {
-	        longest_dir = dir_1;
-
-	        triangle.half_dir_1 = dir_2;
-	        triangle.point_half = point_2;
-	        triangle.half_dir_2 = point_1.clone().subVectors(point_1,point_2);
-
-	        triangle.coord_max = coord_1;
-	        triangle.coord_middle = (coord_2/coord_1) * triangle.coord_max;
-
-	        triangle.unit_delta_weight = delta_1 / triangle.coord_max;
-	    }
-	    else
-	    {
-	        longest_dir = dir_2;
-
-	        triangle.half_dir_1 = dir_1;
-	        triangle.point_half = point_1;
-	        triangle.half_dir_2 = point_2.clone().subVectors(point_2,point_1);
-
-	        triangle.coord_max = coord_2;
-	        triangle.coord_middle = (coord_1/coord_2) * triangle.coord_max;
-
-	        triangle.unit_delta_weight = delta_2 / triangle.coord_max;
-	    }
-
-	    triangle.longest_dir_special = longest_dir.divideScalar(triangle.coord_max);
-
-	    // Length of the longest segment during numerical integration
-	    var tmp = new three.Vector3();
-	    tmp.subVectors(triangle.half_dir_1, triangle.longest_dir_special.clone().multiplyScalar(triangle.coord_middle));
-	    triangle.max_seg_length = tmp.length();
-	    triangle.unsigned_ortho_dir = triangle.ortho_dir.clone();
-	    if( (triangle.ortho_dir.dot(tmp)) < 0.0 ) {
-	        triangle.ortho_dir.multiplyScalar(-1.0);
-	    }
-	};
-
-	/**
-	 *  @param {!Object} triangle
-	 *     u parametrisation of the point to compute along the axis V0->V1
-	 *     v parametrisation of the point to compute along the axis V0->V2
-	 *  @return {{pos:!THREE.Vector3, thick:number}} An object with the computed pos and thickness
-	 */
-	TriangleUtils.getParametrisedVertexAttr = function(triangle, u, v){
-	    var meanThick = TriangleUtils.getMeanThick(triangle, u, v);
-	    // create new point
-	    var pos = new three.Vector3();
-	    var uAdd = pos.subVectors(triangle.v[1].getPos(), triangle.v[0].getPos()).multiplyScalar(u);
-	    var vAdd = pos.clone().subVectors(triangle.v[2].getPos(), triangle.v[0].getPos()).multiplyScalar(v);
-	    pos.addVectors(triangle.v[0].getPos(), uAdd);
-	    pos.addVectors(pos, vAdd);
-
-	    return {"pos": pos, "thick": meanThick};
-	};
-
-	/**
-	 *  @param {!Object} triangle The concerned triangle
-	 *  @param {number} u u coordinate
-	 *  @param {number} v v coordinate
-	 *  @return {number}
-	 */
-	TriangleUtils.getMeanThick = function(triangle, u, v){
-	    return triangle.v[0].getThickness()*(1-u-v) + triangle.v[1].getThickness()*u + triangle.v[2].getThickness()*v;
-	};
-
-	/**
-	 *  @param {!Object} triangle The concerned triangle
-	 *  @param {number} u u coordinate
-	 *  @param {number} v v coordinate
-	 *  @return {!Material} Interpolated material
-	 */
-	TriangleUtils.getMeanMat = function(triangle, u, v){
-	    var res = new Material();
-	    var m_arr = triangle.materials === null?
-	        [triangle.v[0].getMaterial(),triangle.v[0].getMaterial(),triangle.v[0].getMaterial()] :
-	        [triangle.materials[0],triangle.materials[1],triangle.materials[2]];
-	    res.weightedMean(
-	        m_arr,
-	        [1-u-v,u,v]
-	    );
-	    return res;
-	};
-
-
-	/*  Cf. http://math.stackexchange.com/questions/148199/equation-for-non-orthogonal-projection-of-a-point-onto-two-vectors-representing
-	    eq1: W=uU+vV with u and v the parametrisation and V and U the basis vectors
-	     -> eq 1.dot(U) gives us eq A/   and eq 1.dot(V) gives us eq B/
-
-	    A/ u(U⋅U)+v(U⋅V)=W⋅U
-	    B/ u(V⋅U)+v(V⋅V)=W⋅V
-	    <=>
-	    u*a + v*b = c;
-	    u*d + v*e = f;
-	    <=>
-	    v = (f-d*(c/a))*(1/(e-d*b/a));
-	    u = (c-v*b)/a;
-	    with:
-	    a = U.lengthSq();
-	    b = U.dot(V);
-	    c = p.dot(U);
-	    d = V.dot(U);
-	    e = V.lengthSq();
-	    f = W.dot(V);
-	*/
-	/**
-	 *  Get the triangle barycenter coordinates. The projection is non orthogonal.
-	 *  WTF is that? Barycentirc coordinates are 3 components, not 2 !
-	 *  @param {!THREE.Vector3} p0p1 Vector from p0 to p1
-	 *  @param {!THREE.Vector3} p2p0 Vector from p2 to p0
-	 *  @param {!THREE.Vector3} p0 Point 0 in triangle
-	 *  @param {!THREE.Vector3} p Point in space
-	 *
-	 *  @return {{u:number,v:number}} Coordinate of barycenter
-	 */
-	TriangleUtils.getTriBaryCoord = function(p0p1, p2p0, p0, p){
-	    var U = p0p1;
-	    var V = p2p0.clone().multiplyScalar(-1);
-	    var W = new three.Vector3().subVectors(p, p0);
-
-	    // b == d
-	    var a = U.lengthSq();
-	    var b = U.dot(V);
-	    var c = W.dot(U);
-	    var d = V.lengthSq();
-	    var e = W.dot(V);
-	    var v = (a*e-b*c)/(a*d-b*b);
-	    var u = (c-v*b)/a;
-	    return {"u":u, "v":v};
-	};
-
-	TriangleUtils.getUVCoord = function(U, V, p0, p){
-	    var W = new three.Vector3();
-	    W.crossVectors(U,V);
-	    var mat = new three.Matrix4();
-	    mat.set(U.x, V.x, W.x,0,
-	            U.y, V.y, W.y,0,
-	            U.z, V.z, W.z,0,
-	              0,   0,   0,1);
-	    var mat1 = new three.Matrix4();
-	    mat1.copy(mat).invert();
-	    var vec = new three.Vector3().subVectors(p, p0);
-	    vec.applyMatrix4(mat1);
-
-	    return {u:vec.x,v:vec.y};
-	};
-
-	var TriangleUtils_1 = TriangleUtils;
-
-	/**
-	 *  Bounding area for the triangle.
-	 *  It is the same for DIST and CONVOL primitives since the support of the convolution
-	 *  kernel is the same as the support for the distance field.
-	 *
-	 *  The Area must be able to return accuracy needed in a given zone (Sphere fr now,
-	 *  since box intersections with such a complex shape are not trivial), and also
-	 *  propose an intersection test.
-	 *
-	 *  @extends {Area}
-	 *
-	 *  @param {Array.<!ScalisVertex>} v Array or vertices
-	 *  @param {!THREE.Vector3} unit_normal Normal to the plane made by the 3 vertices, as a THREE.Vector3
-	 *  @param {!THREE.Vector3} main_dir Main direction dependeing on thicknesses
-	 *  @param {!Object}  segParams
-	 *  @param {number}  min_thick Minimum thickness in the Triangle
-	 *  @param {number} max_thick Maximum thickness in the triangle
-	 *
-	 * @constructor
-	 */
-	var AreaScalisTri = function(v,unit_normal,main_dir,segParams,min_thick,max_thick)
-	{
-	    Area_1.call(this);
-
-	    this.tmpVect = new three.Vector3();
-	    this.min_thick = min_thick;
-	    this.max_thick = max_thick;
-	    this.v = v;
-	    this.p0p1 = this.tmpVect.clone().subVectors(this.v[1].getPos(), this.v[0].getPos());
-	    this.p2p0 = this.tmpVect.clone().subVectors(this.v[0].getPos(), this.v[2].getPos());
-	    this.unit_normal = unit_normal; // Normal computed from crossVectors of p0p1 and P2p1
-	    this.main_dir = main_dir;
-	    var delta_1 = Math.abs(this.v[0].getThickness() - this.v[1].getThickness());
-	    var delta_2 = Math.abs(this.v[1].getThickness() - this.v[2].getThickness());
-	    this.equal_weights = (delta_1/Math.abs(this.v[0].getThickness()+this.v[1].getThickness()) < 0.001
-	                         && delta_2/Math.abs(this.v[1].getThickness()+this.v[2].getThickness()) < 0.001);
-	    /* segParams is defined as: (e.g for segment p0p1)
-	    segParams.push({"norm":         this.length_p0p1,
-	                    "diffThick":    this.diffThick_p0p1,
-	                    "dir":          this.unit_p0p1,
-	                    "v":            [this.v[0], this.v[1]],
-	                    "ortho_vec_x":  this.v[0].getThickness() - this.v[1].getThickness(),
-	                    "ortho_vec_y":  this.length_p0p1});
-	    */
-	    this.segParams = segParams;
-
-	    // Store tmp computation parameters when doing computation on one segment of the triangle
-	    this.segAttr = {"p0_to_p": 0,
-	                    "p0_to_p_sqrnorm": 0,
-	                    "x_p_2D": 0,
-	                    "y_p_2D": 0,
-	                    "y_p_2DSq": 0,
-	                    "p_proj_x": 0 };
-
-
-	    // Construct the triangular prism going through each vertices
-	    var n1 = this.tmpVect.clone().crossVectors(this.segParams[0].dir, this.unit_normal ).normalize();
-	    var n2 = this.tmpVect.clone().crossVectors(this.segParams[1].dir, this.unit_normal ).normalize();
-	    var n3 = this.tmpVect.clone().crossVectors(this.segParams[2].dir, this.unit_normal ).normalize();
-	    // Compute the prism vertices
-	    this.tmpVect.copy(this.unit_normal);
-	    var pri = [];
-	    pri.push(this.tmpVect.clone().addVectors(this.v[0].getPos(), this.tmpVect.multiplyScalar(this.v[0].getThickness()*ScalisMath_1.KS)));
-	    this.tmpVect.copy(this.unit_normal);
-	    pri.push(this.tmpVect.clone().addVectors(this.v[1].getPos(), this.tmpVect.multiplyScalar(this.v[1].getThickness()*ScalisMath_1.KS)));
-	    this.tmpVect.copy(this.unit_normal);
-	    pri.push(this.tmpVect.clone().addVectors(this.v[2].getPos(), this.tmpVect.multiplyScalar(this.v[2].getThickness()*ScalisMath_1.KS)));
-	    this.tmpVect.copy(this.unit_normal);
-	    pri.push(this.tmpVect.clone().addVectors(this.v[0].getPos(), this.tmpVect.multiplyScalar(-this.v[0].getThickness()*ScalisMath_1.KS)));
-	    this.tmpVect.copy(this.unit_normal);
-	    pri.push(this.tmpVect.clone().addVectors(this.v[1].getPos(), this.tmpVect.multiplyScalar(-this.v[1].getThickness()*ScalisMath_1.KS)));
-	    this.tmpVect.copy(this.unit_normal);
-	    pri.push(this.tmpVect.clone().addVectors(this.v[2].getPos(), this.tmpVect.multiplyScalar(-this.v[2].getThickness()*ScalisMath_1.KS)));
-	    // Compute the normals of top and bottom faces of the prism
-	    var tmp2 = new three.Vector3();
-	    this.tmpVect.subVectors(pri[1], pri[0]);
-	    tmp2.subVectors(pri[2], pri[0]);
-	    var n4 = this.tmpVect.clone().crossVectors(this.tmpVect, tmp2).normalize();
-	    this.tmpVect.subVectors(pri[5], pri[3]);
-	    tmp2.subVectors(pri[4], pri[3]);
-	    var n5 = this.tmpVect.clone().crossVectors(this.tmpVect, tmp2).normalize();
-
-	    // planeParams contains the definition of the prism 5 faces {normal, orig}
-	    this.planeParams = [];
-	    this.planeParams.push({"orig":this.v[0].getPos(), "n":n1});
-	    this.planeParams.push({"orig":this.v[1].getPos(), "n":n2});
-	    this.planeParams.push({"orig":this.v[2].getPos(), "n":n3});
-	    this.planeParams.push({"orig":pri[0], "n":n4});
-	    this.planeParams.push({"orig":pri[3], "n":n5});
-
-	    // use segments areas to factoirize some code.
-	    this.segAreas = [];
-	    for(var i=0; i<3; ++i){
-	        this.segAreas.push(
-	            new AreaScalisSeg_1(
-	                this.segParams[i].v[0].getPos(),this.segParams[i].v[1].getPos(),
-	                this.segParams[i].v[0].getThickness(), this.segParams[i].v[1].getThickness(),
-	                this.segParams[i].norm, this.segParams[i].dir)
-	        );
-	    }
-
-	};
-
-	AreaScalisTri.prototype = Object.create(Area_1.prototype);
-	AreaScalisTri.prototype.constructor = AreaScalisTri;
-
-
-	/**
-	 *  Compute projection (used in other functions)
-	 *  @param {!THREE.Vector3} p Point to proj
-	 *  @param {!Object} segParams A seg param object
-	 *
-	 *  @protected
-	 */
-	AreaScalisTri.prototype.proj_computation = function(p, segParams){
-	    this.segAttr.p0_to_p = this.tmpVect;
-	    this.segAttr.p0_to_p.subVectors(p, segParams.v[0].getPos());
-	    this.segAttr.p0_to_p_sqrnorm = this.segAttr.p0_to_p.lengthSq();
-	    this.segAttr.x_p_2D = this.segAttr.p0_to_p.dot(segParams.dir);
-	    // pythagore inc.
-	    this.segAttr.y_p_2DSq = this.segAttr.p0_to_p_sqrnorm - this.segAttr.x_p_2D*this.segAttr.x_p_2D;
-	    this.segAttr.y_p_2D = this.segAttr.y_p_2DSq>0 ? Math.sqrt(this.segAttr.y_p_2DSq) : 0; // because of rounded errors tmp can be <0 and this causes the next sqrt to return NaN...
-
-	    var t = -this.segAttr.y_p_2D/segParams.ortho_vec_y;
-	    // P proj is the point at the intersection of:
-	    //              - the local X axis (computation in the unit_dir basis)
-	    //                  and
-	    //              - the line defined by P and the vector orthogonal to the weight line
-	    this.segAttr.p_proj_x = this.segAttr.x_p_2D + t*segParams.ortho_vec_x;
-	    //this.segAttr.p_proj_y = 0.0;
-	};
-
-	/**
-	 *  Test intersection of the shape with a sphere
-	 *  @return {boolean} true if the sphere and the area intersect
-	 *
-	 *  @param {!{r:number,c:!THREE.Vector3}} sphere A aphere object, must define sphere.radius (radius) and sphere.center (center, as a THREE.Vector3)
-	 *
-	 */
-	AreaScalisTri.prototype.sphereIntersect = function(sphere)
-	{
-	    // First: Test the intersection of the sphere to all three segments as they are included in the triangle bv
-	    for(var i=0; i<3; i++) {
-	        var intersectSeg = this.sphereIntersectSegment(sphere, this.segParams[i], ScalisMath_1.KS);
-	        // The sphere intersecting ones the angle means the sphere intersect the Bounding Volume
-	        if (intersectSeg) {return true;}
-	    }
-	    // Second: Test the intersection of the sphere with the triangular prism defined by
-	    // the 2D triangle constructed from the vertices and of half heights Ti*KS along the unit_normal for each vertices Vi
-	    for (var i=0, inside = true; i<5; i++) {
-	        this.tmpVect.subVectors(sphere.center, this.planeParams[i].orig);
-	        // Get the signed dist to the plane
-	        var dist = this.tmpVect.dot(this.planeParams[i].n);
-	        // if the dist to the plane is positive, we are in the part where the normal is
-	        inside = inside && (dist+sphere.r>0); // Modulation by the sphere radius
-	    }
-	    // If the sphere is outside one of the plane-> BLAM OUTSIDE SON
-	    return inside;
-	};
-
-	/**
-	 *  Adapted from the segment sphere intersection. Could be factorised!
-	 *  @return {boolean} true if the sphere and the area intersect
-	 *
-	 *  @param {!{r:number,c:!THREE.Vector3}} sphere A aphere object, must define sphere.radius (radius) and sphere.center (center, as a THREE.Vector3)
-	 *  @param {!Object} segParams A segParams object containing data for a segment
-	 *  @param {number} KS Kernel Scale, ie ScalisMath.KS (Why is it a parameter, its global!?)
-	 *
-	 */
-	AreaScalisTri.prototype.sphereIntersectSegment = function(sphere, segParams, KS)
-	{
-	    this.proj_computation(sphere.center, segParams);
-
-	    var thick0 = segParams.v[0].getThickness();
-	    var thick1 = segParams.v[1].getThickness();
-	    if(this.segAttr.p_proj_x<0.0){
-	        return (Math.sqrt(this.segAttr.p0_to_p_sqrnorm)-sphere.r < thick0*KS);
-	    }else{
-	        if( this.segAttr.p_proj_x > segParams.norm)
-	        {
-	            this.segAttr.p0_to_p.subVectors(sphere.center, segParams.v[1].getPos());
-	            return this.segAttr.p0_to_p.length()-sphere.r < thick1*KS;
-	        }else{
-	            var sub1 = this.segAttr.x_p_2D - this.segAttr.p_proj_x;
-	            var dist = sub1*sub1 + this.segAttr.y_p_2DSq;
-	            var tt = this.segAttr.p_proj_x/segParams.norm;
-	            var inter_w = thick0*(1.0-tt) + tt*thick1;
-	            var tmp = sphere.r + inter_w*KS;
-	            return (dist<tmp*tmp);
-	        }
-	    }
-	};
-
-	/**
-	 *  Test if p is in the area.
-	 *
-	 *  @return {boolean} true if p is in th area, false otherwise.
-	 *
-	 *  @param {!THREE.Vector3} p A point in space
-	 *
-	 */
-	AreaScalisTri.prototype.contains = function(p)
-	{
-	    var sphere = {r:0, c:p};
-	    return this.sphereIntersect(sphere);
-	};
-
-	/**
-	 *  Copied from AreaSeg.getAcc
-	 *
-	 *  @param {!{r:number,c:!THREE.Vector3}} sphere A aphere object, must define sphere.radius (radius) and sphere.center (center, as a THREE.Vector3)
-	 *  @param {!Object} segParams A segParams object containing data for a segment area
-	 *
-	 *  @return {!Object} Object containing intersect (boolean) and currAcc (number) attributes
-	 */
-	AreaScalisTri.prototype.getAccSegment = function(sphere, segParams)
-	{
-	    var allReturn = {intersect:false, currAcc:Accuracies_1.nice*this.min_thick};
-	    if (this.sphereIntersectSegment(sphere, segParams, 1)) {
-	        // Thales between two triangles that have the same angles gives us the dist of:
-	        // side A = sphere.r*this.abs_diff_thick/this.length;
-	        // Then pythagore this shit up as A² + sphere.r² = delta²
-	        // i.e delta² = (sphere.r*this.abs_diff_thick/this.length)² + sphere.r²
-	        // <=> delta = sphere.r*Math.sqrt(1+(this.abs_diff_thick/this.length)²);
-	        var tmp = Math.abs(segParams.diffThick)/segParams.norm;
-	        var half_delta = sphere.r*Math.sqrt(1+tmp*tmp)*0.5;
-
-	        var thick0 = segParams.v[0].getThickness();
-	        var thick1 = segParams.v[1].getThickness();
-	        // we check only the direction where the weight is minimum since
-	        // we will return minimum accuracy needed in the area.
-	        var absc = this.segAttr.p_proj_x;
-	        absc += thick0 > thick1 ? half_delta : -half_delta;
-
-	        if(absc<=0.0){
-	            allReturn.currAcc   = thick0;
-	        }else if(absc>=segParams.norm)
-	        {
-	            allReturn.currAcc   = thick1;
-	        }else{
-	            var tt = absc/segParams.norm;
-	            allReturn.currAcc = thick0*(1.0-tt) + tt*thick1;
-	        }
-	        allReturn.intersect = true;
-	    }
-	    return allReturn;
-	};
-
-	/**
-	 *  Get accuracy for the inner triangle (do not consider segment edges)
-	 *  @param {!{r:number,c:!THREE.Vector3}} sphere A aphere object, must define sphere.radius (radius) and sphere.center (center, as a THREE.Vector3)
-	 */
-	AreaScalisTri.prototype.getAccTri = function(sphere)
-	{
-	    // Inequal thickness triangle case:
-	    if (!this.equal_weights) {
-	        var v0 = this.v[0].getPos(); // Should be the min thickness point on the triangle
-	        // Get the main dir furthest point
-	        var main_dir_point = this.tmpVect.addVectors(sphere.center, this.main_dir.clone().multiplyScalar(sphere.r));
-	        // Get the proj of this point
-	        // 1/ get the ortho coord 2D wise
-	        this.tmpVect.subVectors(main_dir_point, v0);
-	        var distLineSq = this.tmpVect.lengthSq();
-	        // Get the dist to the plane (signed)
-	        var y_p_2D = this.tmpVect.dot(this.unit_normal); // Should do some test here to know if we are above or below the plane
-	        var x_p_2D = Math.sqrt(distLineSq - y_p_2D*y_p_2D);
-	        // Get the ortho proj point in the triangle plane
-	        // Cf. http://geomalgorithms.com/a04-_planes.html
-	        var proj_ortho_point = this.tmpVect.clone().addVectors(sphere.center, this.unit_normal.clone().multiplyScalar(-y_p_2D));
-	        // Get the thickness at this point
-	        var params = TriangleUtils_1.getTriBaryCoord(this.p0p1, this.p2p0, this.v[0].getPos(), proj_ortho_point);
-	        var thick_ortho_point = TriangleUtils_1.getMeanThick(this, params.u, params.v);
-	        // Ortho vector to the weight varies along where the sphere is relative to the plane
-	        thick_ortho_point = y_p_2D>=0? thick_ortho_point: -thick_ortho_point;
-	        var ortho_vec_x = this.v[0].getThickness() - thick_ortho_point;
-	        var ortho_vec_y = x_p_2D;
-	        var t = -y_p_2D/ortho_vec_y;
-	        // P proj is the point at the intersection of:
-	        //              - the local X axis (computation in the unit_dir basis)
-	        //                  and
-	        //              - the line defined by P and the vector orthogonal to the weight line
-	        var p_proj_x = x_p_2D + t*ortho_vec_x;
-
-	        var dirVect = this.tmpVect.subVectors(v0, proj_ortho_point).normalize();
-	        var p_proj = this.tmpVect.addVectors(proj_ortho_point, dirVect.multiplyScalar(x_p_2D-p_proj_x));
-	        // Get the barycentric parameters of the non orthogonal point
-	        params = TriangleUtils_1.getTriBaryCoord(this.p0p1, this.p2p0, this.v[0].getPos(), p_proj);
-	        if (params.u<=1 && params.v <=1 && params.u+ params.v <=1 && params.u >= 0 && params.v >= 0 ) {
-	            // Return the barycentered thickness (yes barycentered is a proper english terminology)
-	            return TriangleUtils_1.getMeanThick(this, params.u, params.v);
-	        } else {
-	            return this.max_thick*10000;
-	        }
-	    } else {
-	        // Case of equal weights
-	        return this.min_thick;
-	    }
-	};
-
-	/**
-	 *  Return the minimum accuracy needed in the intersection of the sphere and the area.
-	 *         This function is a generic function used in both getNoceAcc and getRawAcc.
-	 *
-	 *  @return {number} the accuracy needed in the intersection zone, as a ratio of the linear variation
-	 *         of the radius in the triangle
-	 *
-	 *  @param {!{r:number,c:!THREE.Vector3}} sphere  A aphere object, must define sphere.r (radius) and sphere.center (center, as a THREE.Vector3)
-	 *  @param {number}  factor  the ratio to determine the wanted accuracy.
-	 */
-	AreaScalisTri.prototype.getAcc = function(sphere, factor) {
-
-	    // First: Test the intersection of the sphere to all three segments to get the min Acc for segments
-	    for(var i=0, minForSeg=this.max_thick*100000; i<3; i++) {
-	        var intersectSeg = this.getAccSegment(sphere, this.segParams[i]);
-	        // The sphere intersecting ones the angle means the sphere intersect the Bounding Volume
-	        if (intersectSeg.intersect) {
-	            minForSeg = minForSeg > intersectSeg.currAcc ? intersectSeg.currAcc: minForSeg;
-	        }
-	    }
-	    // Second: Test the inner triangle
-	    var minForTri = this.max_thick*100000;
-	    if (minForSeg !== this.min_thick) {
-	        minForTri = this.getAccTri(sphere);
-	    }
-
-	    var minThick = Math.min(minForSeg, minForTri);
-	    if (minThick !== this.max_thick*100000) {
-	        //minThick = Math.min(Math.max(minThick, this.min_thick), this.max_thick);
-	        return minThick*factor;
-	    } else {
-	        // Sphere does not intersect with the segments, or the inner triangle
-	        return this.max_thick*factor;
-	    }
-
-	    //return this.min_thick*factor;
-	};
-
-	/**
-	 *  Convenience function, just call getAcc with Nice Accuracy parameters.
-	 *  @param {!{r:number,c:!THREE.Vector3}} sphere A aphere object, must define sphere.radius (radius) and sphere.center (center, as a THREE.Vector3)
-	 *  @return {number} The Nice accuracy needed in the intersection zone
-	 */
-	AreaScalisTri.prototype.getNiceAcc = function(sphere)
-	{
-	    return this.getAcc(sphere,Accuracies_1.nice);
-	};
-	/**
-	 *  Convenience function, just call getAcc with Curr Accuracy parameters.
-	 *  @param {!{r:number,c:!THREE.Vector3}} sphere A aphere object, must define sphere.radius (radius) and sphere.center (center, as a THREE.Vector3)
-	 *  @return {number} The Current accuracy needed in the intersection zone
-	 */
-	AreaScalisTri.prototype.getCurrAcc = function(sphere)
-	{
-	    return this.getAcc(sphere,Accuracies_1.curr);
-	};
-	/**
-	 *  Convenience function, just call getAcc with Raw Accuracy parameters.
-	 *  @param {!{r:number,c:!THREE.Vector3}} sphere A aphere object, must define sphere.radius (radius) and sphere.center (center, as a THREE.Vector3)
-	 *  @return {number} The raw accuracy needed in the intersection zone
-	 */
-	AreaScalisTri.prototype.getRawAcc = function(sphere)
-	{
-	    return this.getAcc(sphere,Accuracies_1.raw);
-	};
-
-	/**
-	 *  @return {number} the minimum accuracy needed for the triangle
-	 */
-	AreaScalisTri.prototype.getMinAcc = function()
-	{
-	    return Accuracies_1.curr*this.min_thick;
-	};
-
-	/**
-	 *  @return {number} the minimum accuracy needed for the triangle
-	 */
-	AreaScalisTri.prototype.getMinRawAcc = function()
-	{
-	    return Accuracies_1.raw*this.min_thick;
-	};
-
-	/**
-	 *  Return the minimum accuracy required at some point on the given axis.
-	 *  The returned accuracy is the one you would need when stepping in the axis
-	 *  direction when you are on the axis at coordinate t.
-	 *  @param {string} axis x, y or z
-	 *  @param {number} t Coordinate on the axis
-	 *  @return {number} The step you can safely do in axis direction
-	 */
-	AreaScalisTri.prototype.getAxisProjectionMinStep = function(axis,t){
-	    var step = Number.MAX_VALUE;
-	    for(var i=0;i<3;++i){
-	        step = Math.min(step,this.segAreas[i].getAxisProjectionMinStep(axis,t));
-	    }
-	    return step;
-	};
-
-	var AreaScalisTri_1 = AreaScalisTri;
-
-	// Number of sample in the Simpsons integration.
-	var sampleNumber = 10;
-
-	/**
-	 *  This class implements a ScalisTriangle primitive.
-	 *  CONVOL Evaluation is not exact so we use simpsons numerical integration.
-	 *
-	 *  @constructor
-	 *  @param {!Array.<!ScalisVertex>} v the 3 vertices for the triangle
-	 *  @param {string} volType type of volume
-	 *  @param {number} density Density like for other Scalis Primitives. This parameter is here only to ensure signature consistancy.
-	 *                          It is not implemented for now and will therefore be set to 1.0.
-	 *  @param {!Array.<!Material>} mats the triangle materials per vertices
-	 *  @extends ScalisPrimitive
-	 */
-	var ScalisTriangle = function(v, volType, density, mats) {
-	    // Calling parent class initialize function
-	    ScalisPrimitive_1.call(this);
-
-	    if(density !== 1.0){
-	        throw "Error in ScalisTriangle : cannot use a density different from 1.0, not implemented.";
-	    }
-
-	    this.volType = volType;
-	    this.materials     = mats !== null? mats : [Material_1.defaultMaterial.clone(), Material_1.defaultMaterial.clone(), Material_1.defaultMaterial.clone()];
-
-	    this.v = v;
-	    this.v[0].setPrimitive(this);
-	    this.v[1].setPrimitive(this);
-	    this.v[2].setPrimitive(this);
-	    this.min_thick = Math.min(this.v[0].getThickness(), this.v[1].getThickness(), this.v[2].getThickness());
-	    this.max_thick = Math.max(this.v[0].getThickness(), this.v[1].getThickness(), this.v[2].getThickness());
-
-	    // Temporary for eval
-	    // TODO : should be wrapped in the eval function scope if possible (ie not precomputed)
-	    this.res_gseg = {};
-	    this.tmp_res_gseg = {};
-
-	    this.p0p1  = new three.Vector3();
-	    this.p1p2 = new three.Vector3();
-	    this.p2p0 = new three.Vector3();
-	    this.unit_normal = new three.Vector3();
-	    this.unit_p0p1 = new three.Vector3();
-	    this.unit_p1p2 = new three.Vector3();
-	    this.unit_p2p0 = new three.Vector3();
-	    this.length_p0p1 = 0;
-	    this.length_p1p2 = 0;
-	    this.length_p2p0 = 0;
-	    this.diffThick_p0p1 = 0;
-	    this.diffThick_p0p1 = 0;
-	    this.diffThick_p0p1 = 0;
-	    this.main_dir       = new three.Vector3();
-	    this.point_iso_zero = new three.Vector3();
-	    this.ortho_dir      = new three.Vector3();
-	    this.unsigned_ortho_dir= new three.Vector3();
-	    this.proj_dir       = new three.Vector3();
-	    this.equal_weights = false; // Use to skip computations for a specific case
-
-	    this.coord_max           = 0;
-	    this.coord_middle        = 0;
-	    this.unit_delta_weight   = 0;
-	    this.longest_dir_special = 0;
-	    this.max_seg_length      = 0;
-	    this.half_dir_1 = new three.Vector3();
-	    this.point_half = new three.Vector3();
-	    this.half_dir_2 = new three.Vector3();
-	    this.point_min = new three.Vector3();
-	    this.weight_min = 0;
-
-	    this.valid_aabb = false;
-	};
-
-	// inherits from Primitive
-	ScalisTriangle.prototype = Object.create(ScalisPrimitive_1.prototype);
-	ScalisTriangle.prototype.constructor = ScalisTriangle;
-
-	ScalisTriangle.type = "ScalisTriangle";
-	Types_1.register(ScalisTriangle.type, ScalisTriangle);
-
-	ScalisTriangle.prototype.getType = function(){
-	    return ScalisTriangle.type;
-	};
-
-	ScalisTriangle.prototype.toJSON = function() {
-	    var res = ScalisPrimitive_1.prototype.toJSON.call(this);
-	    return res;
-	};
-	ScalisTriangle.fromJSON = function(json){
-	    var v = [
-	        ScalisVertex_1.fromJSON(json.v[0]),
-	        ScalisVertex_1.fromJSON(json.v[1]),
-	        ScalisVertex_1.fromJSON(json.v[2])
-	    ];
-	    var m = [
-	        Material_1.fromJSON(json.materials[0]),
-	        Material_1.fromJSON(json.materials[1]),
-	        Material_1.fromJSON(json.materials[2])
-	    ];
-	    return new ScalisTriangle(v, json.volType, 1.0, m);
-	};
-
-	// [Abstract] See Primitive.prepareForEval for more details
-	ScalisTriangle.prototype.prepareForEval = function() {
-	    if(!this.valid_aabb)
-	    {
-	        this.computeHelpVariables();
-	        this.valid_aabb = true;
-	    }
-	};
-
-
-	// [Abstract] See Primtive.getArea for more details
-	ScalisTriangle.prototype.getAreas = function() {
-	    if(!this.valid_aabb){
-	        console.log("ERROR : Cannot get area of invalid primitive");
-	        return [];
-	    }else{
-	        var segParams = [];
-	        segParams.push({"norm":         this.length_p0p1,
-	                        "diffThick":    this.diffThick_p0p1,
-	                        "dir":          this.unit_p0p1,
-	                        "v":            [this.v[0], this.v[1]],
-	                        "ortho_vec_x":  this.v[0].getThickness() - this.v[1].getThickness(),
-	                        "ortho_vec_y":  this.length_p0p1});
-	        segParams.push({"norm":         this.length_p1p2,
-	                        "diffThick":    this.diffThick_p1p2,
-	                        "dir":          this.unit_p1p2,
-	                        "v":            [this.v[1], this.v[2]],
-	                        "ortho_vec_x":  this.v[1].getThickness() - this.v[2].getThickness(),
-	                        "ortho_vec_y":  this.length_p1p2});
-	        segParams.push({"norm":         this.length_p2p0,
-	                        "diffThick":    this.diffThick_p2p0,
-	                        "dir":          this.unit_p2p0,
-	                        "v":            [this.v[2], this.v[0]],
-	                        "ortho_vec_x":  this.v[2].getThickness() - this.v[0].getThickness(),
-	                        "ortho_vec_y":  this.length_p2p0});
-	        return [{
-	            aabb:this.aabb,
-	            bv: new AreaScalisTri_1(this.v,
-	                                this.unit_normal,
-	                                this.main_dir,
-	                                segParams,
-	                                this.min_thick,
-	                                this.max_thick),
-	            obj: this
-	        }];
-	    }
-	};
-
-	// [Abstract] See Primitive.computeHelpVariables for more details
-	ScalisTriangle.prototype.computeHelpVariables = function() {
-	    TriangleUtils_1.computeVectorsDirs(this);
-	    // Compute the AABB from the union of the BBox of the vertices
-	    this.computeAABB();
-	};
-
-	// [Abstract] See ScalisPrimitive.mutableVolType for more details
-	ScalisTriangle.prototype.mutableVolType = function() {
-	    return true;
-	};
-
-	// [Abstract] See Primitive.setVolType for more details
-	ScalisTriangle.prototype.setVolType = function(vt)
-	{
-	    if( !(vt == ScalisPrimitive_1.CONVOL || vt == ScalisPrimitive_1.DIST) ){
-	        throw "ERROR : volType must be set to ScalisPrimitive.CONVOL or ScalisPrimitive.DIST";
-	    }
-
-	    if(this.volType != vt){
-	        this.volType = vt;
-	        this.invalidAABB();
-	    }
-	};
-
-	// [Abstract] See Primitive.getVolType for more details
-	ScalisTriangle.prototype.getVolType = function()
-	{
-	    return this.volType;
-	};
-
-	/**
-	 *  Clamps a number. Based on Zevan's idea: http://actionsnippet.com/?p=475
-	 *  @param {number} a
-	 *  @param {number} b
-	 *  @param {number} c
-	 *  @return {number} Clamped value
-	 *  Author: Jakub Korzeniowski
-	 *  Agency: Softhis
-	 *  http://www.softhis.com
-	 */
-	ScalisTriangle.prototype.clamp = function (a,b,c){
-	    return Math.max(b,Math.min(c,a));
-	};
-
-	// [Abstract] See Primitive.distanceTo for more details
-	ScalisTriangle.prototype.distanceTo = (function() {
-	    var p0p = new three.Vector3();
-	    var p1p = new three.Vector3();
-	    var p2p = new three.Vector3();
-	    var tmp = new three.Vector3();
-	    return function(p) {
-
-	        p0p.subVectors(p,this.v[0].getPos());
-	        p1p.subVectors(p,this.v[1].getPos());
-	        p2p.subVectors(p,this.v[2].getPos());
-	        if( tmp.crossVectors(this.p0p1,p0p).dot(this.unit_normal)>0 &&
-	            tmp.crossVectors(this.p1p2,p1p).dot(this.unit_normal)>0 &&
-	            tmp.crossVectors(this.p2p0,p2p).dot(this.unit_normal)>0)
-	        {
-	            // p is in the triangle
-	            return Math.abs(p0p.dot(this.unit_normal));
-	        }else{
-	            var t0 = p0p.dot(this.p0p1) / this.length_p0p1;
-	            // clamp is our own function declared there
-	            t0=this.clamp(t0,0,1);
-	            tmp.copy(this.p0p1)
-	                .multiplyScalar(t0)
-	                .add(this.v[0].getPos());
-	            t0 = p.distanceToSquared(tmp);
-
-	            var t1 = p1p.dot(this.p1p2) / this.length_p1p2;
-	            // clamp is our own function declared there
-	            t1=this.clamp(t1,0,1);
-	            tmp.copy(this.p1p2)
-	                .multiplyScalar(t1)
-	                .add(this.v[1].getPos());
-	            t1 = p.distanceToSquared(tmp);
-
-	            var t2 = p2p.dot(this.p2p0) / this.length_p2p0;
-	            // clamp is our own function declared there
-	            t2=this.clamp(t2,0,1);
-	            tmp.copy(this.p2p0)
-	                .multiplyScalar(t2)
-	                .add(this.v[2].getPos());
-	            t2 = p.distanceToSquared(tmp);
-
-	            return Math.sqrt(Math.min(Math.min(t0,t1),t2));
-	        }
-	    };
-	})();
-
-	// [Abstract] See Primitive.heuristicStepWithin for more details
-	ScalisTriangle.prototype.heuristicStepWithin = function() {
-	    return this.weight_min/3;
-	};
-
-	// [Abstract] See Primitive.value for more details
-	ScalisTriangle.prototype.value = function(p,res) {
-	    switch(this.volType){
-	        case ScalisPrimitive_1.DIST:
-	            return this.evalDist(p,res);
-	        case ScalisPrimitive_1.CONVOL:
-	            // for now rings are just evaluated as distance surface
-	            return this.evalConvol(p,res);
-	        default:
-	            throw "Unknown volType, use Orga";
-	        break;
-	    }
-	};
-
-	/**
-	 *  value function for Distance volume type (distance field).
-	 */
-	// jshint maxstatements:150
-	ScalisTriangle.prototype.evalDist = (function(){
-	    var ev_eps = {v:0};
-	    var p_eps = new three.Vector3();
-	    return function(p,res)
-	    {
-	    /*
-	        // bounding box check (could/should be done in the node ?)
-	        if( p.x > this.aabb.min_x && p.x < this.aabb.max_x &&
-	            p.y > this.aabb.min_y && p.y < this.aabb.max_y &&
-	            p.z > this.aabb.min_z && p.z < this.aabb.max_z
-	            )
-	        {
-	    */
-	            // First compute the distance to the triangle and find the nearest point
-	            // Code taken from EuclideanDistance functor, can be optimized.
-	            var p0_to_p = new three.Vector3();
-	            p0_to_p.subVectors(p,this.v[0].getPos());
-	            var normal_inv = this.unit_normal.clone().multiplyScalar(-1);
-	            ///////////////////////////////////////////////////////////////////////
-	            // We must generalize the principle used for the segment
-	            if(!this.equal_weights){
-
-	                // Now look for the point equivalent to the Z point for the segment.
-	                // This point Z is the intersection of 3 orthogonal planes :
-	                //      plane 1 : triangle plane
-	                //      plane 2 : n = ortho_dir, passing through point
-	                //      plane 3 : n = main_dir, passing through point_iso_zero_dir1 and point_iso_zero_dir2
-	                // Formula for a unique intersection of 3 planes : http://geomalgorithms.com/a05-_intersect-1.html
-	                //  Plane equation from a normal n and a point p0 : <n.(x,y,z)> - <n.p0> = 0
-	                //
-	                // TODO : this formula can probably be optimized :
-	                //        - some elements can be stored
-	                //        - some assertion are verified and may help to simplify the computation, for example : n3 = n2%n1
-	                var n1 = normal_inv;
-	                var n2 = this.unsigned_ortho_dir;
-	                var n3 = this.main_dir.clone().multiplyScalar(-1);
-	                var d1 = -this.v[0].getPos().dot(n1);
-	                var d2 = -p.dot(n2);
-	                var d3 = -this.point_iso_zero.dot(n3);
-
-	                var d1n2n3 = new three.Vector3();
-	                d1n2n3.crossVectors(n2,n3);
-	                d1n2n3.multiplyScalar(-d1);
-	                var d2n3n1 = new three.Vector3();
-	                d2n3n1.crossVectors(n3,n1);
-	                d2n3n1.multiplyScalar(-d2);
-	                var d3n1n2 = new three.Vector3();
-	                d3n1n2.crossVectors(n1,n2);
-	                d3n1n2.multiplyScalar(-d3);
-	                var n2cn3 = new three.Vector3();
-	                n2cn3.crossVectors(n2,n3);
-	                var Z = new three.Vector3(  d1n2n3.x+d2n3n1.x+d3n1n2.x,
-	                                            d1n2n3.y+d2n3n1.y+d3n1n2.y,
-	                                            d1n2n3.z+d2n3n1.z+d3n1n2.z);
-	                Z.divideScalar(n1.dot(n2cn3));
-
-	                // Now we want to project in the direction orthogonal to (pZ) and ortho_dir
-	                var pz = new three.Vector3(Z.x-p.x,Z.y-p.y,Z.z-p.z);
-
-	                // set proj_dir
-	                this.proj_dir = new three.Vector3();
-	                this.proj_dir.crossVectors(pz,this.unsigned_ortho_dir);
-	                this.proj_dir.normalize(); // should be useless
-	            }
-
-	            // Project along the given direction
-	            var non_ortho_proj = new three.Vector3();
-	            non_ortho_proj.copy(this.proj_dir);
-	            non_ortho_proj.multiplyScalar( -p0_to_p.dot(normal_inv)/this.proj_dir.dot(normal_inv));
-	            non_ortho_proj.add(p);
-
-	            var tmp_vec = new three.Vector3();
-	            var tmp_vec0 = new three.Vector3();
-	            var tmp_vec1 = new three.Vector3();
-	            var tmp_vec2 = new three.Vector3();
-	            tmp_vec0.subVectors(non_ortho_proj,this.v[0].getPos());
-	            tmp_vec1.subVectors(non_ortho_proj,this.v[1].getPos());
-	            tmp_vec2.subVectors(non_ortho_proj,this.v[2].getPos());
-
-	            if( tmp_vec.crossVectors(this.unit_p0p1,tmp_vec0).dot(normal_inv) > 0.0 &&
-	                tmp_vec.crossVectors(this.unit_p1p2,tmp_vec1).dot(normal_inv) > 0.0 &&
-	                tmp_vec.crossVectors(this.unit_p2p0,tmp_vec2).dot(normal_inv) > 0.0)
-	            {
-	                tmp_vec.subVectors(p,non_ortho_proj);
-	                res.v = tmp_vec.lengthSq();
-
-	                // get barycentric coordinates of nearest_point (which is necessarily in the triangle
-	                var p0 = this.v[0].getPos();
-	                var p1 = this.v[1].getPos();
-	                var p2 = this.v[2].getPos();
-
-	                var tmp_vec_bis = new three.Vector3();
-	                tmp_vec.subVectors(p1,p0);
-	                tmp_vec_bis.subVectors(p2,p0);
-	                var n = new three.Vector3();
-	                n.crossVectors(tmp_vec,tmp_vec_bis);
-	                tmp_vec.subVectors(p2,p1);
-	                var n1 = new three.Vector3();
-	                n1.crossVectors(tmp_vec,tmp_vec1);
-	                tmp_vec.subVectors(p0,p2);
-	                var n2 = new three.Vector3();
-	                n2.crossVectors(tmp_vec,tmp_vec2);
-	                tmp_vec.subVectors(p1,p0);
-	                var n3 = new three.Vector3();
-	                n3.crossVectors(tmp_vec,tmp_vec0);
-
-	                var nsq = n.lengthSq();
-	                var a1 = n.dot(n1);
-	                var a2 = n.dot(n2);
-	                var a3 = n.dot(n3);
-
-	                var inter_weight = (a1*this.v[0].getThickness()+a2*this.v[1].getThickness()+a3*this.v[2].getThickness())/nsq;
-
-	                res.v = ScalisMath_1.Poly6Eval(Math.sqrt(res.v)/inter_weight)*ScalisMath_1.Poly6NF0D;
-
-	                if(res.m){
-	                    res.m.triMean(this.materials[0],this.materials[1],this.materials[2],a1,a2,a3,nsq);
-	                }
-	            }
-	            else
-	            {
-	                // Use to keep the case selected in case we need to compute the material
-	                var seg_case = 0;
-	                // do the same as for a segment on all triangle sides
-	                this.GenericSegmentComputation(
-	                    p,
-	                    this.v[0].getPos(),
-	                    this.p0p1,
-	                    this.length_p0p1,
-	                    this.length_p0p1*this.length_p0p1,
-	                    this.v[0].getThickness(),
-	                    this.v[1].getThickness()-this.v[0].getThickness(),
-	                    this.res_gseg
-	                );
-
-	                this.res_gseg.sqrdist = this.res_gseg.proj_to_p.lengthSq();
-	                this.res_gseg.ratio = this.res_gseg.sqrdist/(this.res_gseg.weight_proj*this.res_gseg.weight_proj);
-
-	                this.GenericSegmentComputation(
-	                    p,
-	                    this.v[1].getPos(),
-	                    this.p1p2,
-	                    this.length_p1p2,
-	                    this.length_p1p2*this.length_p1p2,
-	                    this.v[1].getThickness(),
-	                    this.v[2].getThickness()-this.v[1].getThickness(),
-	                    this.tmp_res_gseg
-	                );
-	                this.tmp_res_gseg.sqrdist = this.tmp_res_gseg.proj_to_p.lengthSq();
-	                this.tmp_res_gseg.ratio = this.tmp_res_gseg.sqrdist/(this.tmp_res_gseg.weight_proj*this.tmp_res_gseg.weight_proj);
-	                if(this.res_gseg.ratio>this.tmp_res_gseg.ratio){
-	                    this.res_gseg.sqrdist         = this.tmp_res_gseg.sqrdist;
-	                    this.res_gseg.proj_to_p       = this.tmp_res_gseg.proj_to_p;
-	                    this.res_gseg.weight_proj     = this.tmp_res_gseg.weight_proj;
-	                    this.res_gseg.ratio           = this.tmp_res_gseg.ratio;
-	                    this.res_gseg.t               = this.tmp_res_gseg.t;
-	                    seg_case = 1;
-	                }
-
-	                this.GenericSegmentComputation(
-	                    p,
-	                    this.v[2].getPos(),
-	                    this.p2p0,
-	                    this.length_p2p0,
-	                    this.length_p2p0*this.length_p2p0,
-	                    this.v[2].getThickness(),
-	                    this.v[0].getThickness()-this.v[2].getThickness(),
-	                    this.tmp_res_gseg
-	                );
-	                this.tmp_res_gseg.sqrdist = this.tmp_res_gseg.proj_to_p.lengthSq();
-	                this.tmp_res_gseg.ratio = this.tmp_res_gseg.sqrdist/(this.tmp_res_gseg.weight_proj*this.tmp_res_gseg.weight_proj);
-	                if(this.res_gseg.ratio>this.tmp_res_gseg.ratio){
-	                    this.res_gseg.sqrdist         = this.tmp_res_gseg.sqrdist;
-	                    this.res_gseg.proj_to_p       = this.tmp_res_gseg.proj_to_p;
-	                    this.res_gseg.weight_proj     = this.tmp_res_gseg.weight_proj;
-	                    this.res_gseg.ratio           = this.tmp_res_gseg.ratio;
-	                    this.res_gseg.t               = this.tmp_res_gseg.t;
-	                    seg_case = 2;
-	                }
-
-	                res.v = ScalisMath_1.Poly6Eval(Math.sqrt(this.res_gseg.sqrdist)/this.res_gseg.weight_proj)*ScalisMath_1.Poly6NF0D;
-
-
-
-
-
-	                ////////////////////////////////////////////////////////////////
-	                // Material computation
-	                if(res.m){
-	                    switch(seg_case){
-	                        case 0:
-	                            res.m.copy(this.materials[0]);
-	                            res.m.lerp(this.materials[1], this.res_gseg.t);
-	                        break;
-	                        case 1:
-	                            res.m.copy(this.materials[1]);
-	                            res.m.lerp(this.materials[2], this.res_gseg.t);
-	                        break;
-	                        case 2:
-	                            res.m.copy(this.materials[2]);
-	                            res.m.lerp(this.materials[0], this.res_gseg.t);
-	                        break;
-	                        default:
-	                            throw "Error : seg_case unknown";
-	                        break;
-	                    }
-	                }
-	                //////////////////////////////////////////////////////////////
-	            }
-	            // IMPORTANT NOTE :
-	            // We should use an analytical gradient here. It should be possible to
-	            // compute.
-	            if(res.g)
-	            {
-	                var epsilon = 0.00001;
-	                p_eps.copy(p);
-	                p_eps.x += epsilon;
-	                this.evalDist(p_eps, ev_eps);
-	                res.g.x = (ev_eps.v-res.v)/epsilon;
-	                p_eps.x -= epsilon;
-
-	                p_eps.y += epsilon;
-	                this.evalDist(p_eps, ev_eps);
-	                res.g.y = (ev_eps.v-res.v)/epsilon;
-	                p_eps.y -= epsilon;
-
-	                p_eps.z += epsilon;
-	                this.evalDist(p_eps, ev_eps);
-	                res.g.z = (ev_eps.v-res.v)/epsilon;
-	            }
-	    /*
-	        }else{
-	            res.v = 0;
-	        }
-	    */
-	    };
-	})();
-
-
-	/**
-	 *
-	 *  Segment computations used in Distance triangle evaluation.
-	 *
-	 *  @param {!THREE.Vector3} point Point where value is wanted, as a THREE.Vector3
-	 *  @param {!THREE.Vector3} p1 Segment first point, as a THREE.Vector3
-	 *  @param {!THREE.Vector3} p1p2 Segment first to second point, as a THREE.Vector3
-	 *  @param {number} length Length of the segment
-	 *  @param {number} sqr_length Squared length of the segment
-	 *  @param {number} weight_1 Weight for the first point of the segment
-	 *  @param {number} delta_weight weight_2 - weight_1
-	 *  @param {!Object} res {proj_to_p, weight_proj}
-	 *
-	 */
-	ScalisTriangle.prototype.GenericSegmentComputation = function(
-	                                            point,
-	                                            p1,
-	                                            p1p2,
-	                                            length,
-	                                            sqr_length,
-	                                            weight_1,
-	                                            delta_weight, // = weight_2-weight_1
-	                                            res)
-	{
-	    var origin_to_p = new three.Vector3();
-	    origin_to_p.subVectors(point,p1);
-
-	    var orig_p_scal_dir = origin_to_p.dot(p1p2);
-	    var orig_p_sqr = origin_to_p.lengthSq();
-
-	    var denum = sqr_length * weight_1 + orig_p_scal_dir * delta_weight;
-	    var t = (delta_weight<0.0) ? 0.0 : 1.0;
-	    if(denum > 0.0)
-	    {
-	        t = (orig_p_scal_dir * weight_1 + orig_p_sqr * delta_weight) /denum;
-	        t = (t<0.0) ? 0.0 : ((t>1.0) ? 1.0 : t) ; // clipping (nearest point on segment not line)
-	    }
-
-	    res.proj_to_p = new three.Vector3(  t*p1p2.x - origin_to_p.x,
-	                                        t*p1p2.y - origin_to_p.y,
-	                                        t*p1p2.z - origin_to_p.z);
-	    res.weight_proj = weight_1 + t*delta_weight;
-
-	    res.t = t;
-
-	    return res;
-	};
-
-	///////////////////////////////////////////////////////////////////////////
-	// Convolution Evaluation functions and auxiliaary functions
-
-	/**
-	 *  value function for Distance volume type (distance field).
-	 */
-	ScalisTriangle.prototype.evalConvol = (function() {
-
-	    var g = new three.Vector3();
-	    var m = new Material_1();
-	    var tmpRes = {v:0,g:null,m:null};
-	    var g2 = new three.Vector3();
-	    var m2 = new Material_1();
-	    var tmpRes2 = {v:0,g:null,m:null};
-
-	    return function (p, res) {
-
-	        tmpRes.g = res.g ? g : null;
-	        tmpRes.m = res.m ? m : null;
-
-	        // Compute closest point (t parameter) on the triangle in "warped space" as well as clipping
-	        var clipped = {l1: 0, l2: 0};
-	        if (this.ComputeTParam(p, clipped)) {
-	            var t_low = clipped.l1;
-	            var t_high = clipped.l2;
-	            // Compute local warp coordinates
-	            var w_local = this.weight_min + t_low * this.unit_delta_weight;
-	            var local_t_max = this.warpAbscissa((t_high - t_low) / w_local);
-
-	            // Compute the required number of sample
-	            var nb_samples = 2 * (0.5 * sampleNumber * local_t_max + 1.0);
-	            var d_step_size = local_t_max / nb_samples;
-
-	            // Perform Simpson scheme
-	            var t = d_step_size;
-	            d_step_size *= 2.0;
-	            var res_odd = 0.0;
-	            var grad_odd = new three.Vector3();
-
-	            for (var i = 1; i < nb_samples; i += 2) {
-	                this.computeLineIntegral(this.unwarpAbscissa(t) * w_local + t_low, p, tmpRes);
-	                res_odd += tmpRes.v;
-	                if (res.g) {
-	                    grad_odd.addVectors(grad_odd, tmpRes.g);
-	                }
-	                t += d_step_size;
-	            }
-
-	            var res_even = 0.0;
-	            var grad_even = new three.Vector3();
-	            t = 0.0;
-	            for (var i = 2; i < nb_samples; i += 2) {
-	                t += d_step_size;
-	                this.computeLineIntegral(this.unwarpAbscissa(t) * w_local + t_low, p, tmpRes);
-	                if (res.g) {
-	                    grad_even.addVectors(grad_even, tmpRes.g);
-	                }
-	                res_even += tmpRes.v;
-	            }
-
-	            tmpRes2.g = res.g ? g2 : null;
-	            tmpRes2.m = res.m ? m2 : null;
-
-	            var res_low = this.computeLineIntegral(t_low, p, tmpRes);
-	            var res_high = this.computeLineIntegral(t_high, p, tmpRes2);
-
-	            res.v = res_low.v + 4.0 * res_odd + 2.0 * res_even + res_low.v;
-	            var factor = ( local_t_max / (3.0 * (nb_samples)) ) * ScalisMath_1.Poly6NF2D;
-	            res.v *= factor;
-	            if (res.g) {
-	                var grad_res = new three.Vector3();
-	                grad_res.addVectors(grad_res, res_low.g);
-	                grad_res.addVectors(grad_res, grad_odd.multiplyScalar(4.0));
-	                grad_res.addVectors(grad_res, grad_even.multiplyScalar(2.0));
-	                grad_res.addVectors(grad_res, res_high.g);
-	                res.g = grad_res.multiplyScalar(factor);
-	            }
-	        } else {
-	            res.v = 0.0;
-	            res.g = new three.Vector3();
-	        }
-	        if (res.m) {
-	            tmpRes.g = null;
-	            this.evalDist(p, tmpRes);
-	            res.m.copy(tmpRes.m);
-	        }
-	    };
-	})();
-	/**
-	 *  @param {number} t
-	 *  @return {number} Warped value
-	 */
-	ScalisTriangle.prototype.warpAbscissa = function (t) {
-	    // Compute approx of ln(d*l+1)/d
-	    var dt = t * this.unit_delta_weight;
-	    var inv_dtp2 = 1.0 / (dt + 2.0);
-	    var sqr_dt_divdlp2 = dt * inv_dtp2;
-	    sqr_dt_divdlp2 *= sqr_dt_divdlp2;
-	    var serie_approx = 1.0 + sqr_dt_divdlp2*(
-	                                   (1.0/3.0) + sqr_dt_divdlp2*(
-	                                        (1.0/5.0) + sqr_dt_divdlp2*(
-	                                            (1.0/7.0) + sqr_dt_divdlp2*(
-	                                                (1.0/9.0) + sqr_dt_divdlp2*(
-	                                                    (1.0/11.0) + sqr_dt_divdlp2*(1.0/13.0) )))));
-	    return 2.0 * t * inv_dtp2 * serie_approx;
-	};
-
-	/**
-	 *  @param {number} t
-	 *  @return {number} Unwarped value
-	 */
-	ScalisTriangle.prototype.unwarpAbscissa = function (t) {
-	    // Compute approx of (exp(d*l)-1)/d
-	    var dt = t * this.unit_delta_weight;
-	    return t * ( 1.0 + dt *( 1.0/2.0 + dt * ( 1.0/6.0 + dt * ( 1.0/24.0 + dt * ( 1.0/120.0 + dt * 1.0/720.0 ))))) ;
-	};
-
-	/**
-	 *  @param {number} t
-	 *  @param {!THREE.Vector3} p point, as a THREE.Vector3
-	 *  @param {Object} res result containing the wanted elements like res.v for the value, res.g for the gradient, res.m for the material.
-	 *  @return the res parameter, filled with proper values
-	 */
-	ScalisTriangle.prototype.computeLineIntegral = function (t, p, res) {
-
-	    var weight = this.weight_min + t * this.unit_delta_weight;
-	    var p_1 = new three.Vector3();
-	    p_1.addVectors(this.point_min, this.longest_dir_special.clone().multiplyScalar(t));
-
-	    var length = (t<this.coord_middle) ? (t/this.coord_middle) * this.max_seg_length
-	                                           : ((this.coord_max-t)/(this.coord_max - this.coord_middle)) * this.max_seg_length;
-	    if (res.g) {
-	        this.consWeightEvalGradForSeg( p_1, weight, this.ortho_dir, length, p, res);
-	    } else {
-	        this.consWeightEvalForSeg( p_1, weight, this.ortho_dir, length, p, res);
-	    }
-
-	    return res;
-	};
-
-
-	/**
-	 * "Select" the part of a segment that is inside (in the homothetic space) of a clipping "sphere".
-	 *          This function use precomputed values given as parameter (prevent redundant computation during convolution
-	 *          computation for instance)
-	 *          This function is used in Eval function of CompactPolynomial kernel which use a different parametrization for a greater stability.
-	 *
-	 *
-	 *  @param {!THREE.Vector3} w special_coeff, x, y and z attributes must be defined
-	 *  @param {number} length
-	 *  @param {!Object} clipped Result if clipping occured, in l1 and l2, returned
-	 *                           values are between 0.0 and length/weight_min
-	 *
-	 *  @return {boolean} true if clipping occured
-	 *
-	 *  @protected
-	 */
-	ScalisTriangle.prototype.homotheticClippingSpecial = function(w, length, clipped)
-	{
-	    // we search solution t \in [0,1] such that at^2-2bt+c<=0
-	    var a = -w.z;
-	    var b = -w.y;
-	    var c = -w.x;
-
-	    var delta = b*b - a*c;
-	    if(delta>=0.0)
-	    {
-	        var b_p_sqrt_delta = b+Math.sqrt(delta);
-	        if( (b_p_sqrt_delta<0.0) || (length*b_p_sqrt_delta<c) )
-	        {
-	            return false;
-	        }
-	        else
-	        {
-	            var main_root = c / b_p_sqrt_delta;
-	            clipped.l1 = (main_root<0.0) ? 0.0 : main_root;
-	            var a_r = a*main_root;
-	            clipped.l2 = (2.0*b<a_r+a*length) ? c/(a_r) : length;
-	            return true;
-	        }
-	    }
-	    return false;
-	};
-
-	/**
-	 *  @param {!THREE.Vector3} p_1
-	 *  @param {number} w_1
-	 *  @param {!THREE.Vector3} unit_dir
-	 *  @param {number} length
-	 *  @param {!THREE.Vector3} point
-	 *  @return {!Object} Object defining v attribute with the computed value
-	 *
-	 *  @protected
-	 */
-	ScalisTriangle.prototype.consWeightEvalForSeg = function( p_1, w_1, unit_dir, length, point, res) {
-	    var p_min_to_point = new three.Vector3();
-	    p_min_to_point.subVectors( point, p_1 );
-	    var uv = unit_dir.dot(p_min_to_point);
-	    var d2 = p_min_to_point.lengthSq();
-
-	    var special_coeff = new three.Vector3();
-	    special_coeff.set( w_1*w_1  - ScalisMath_1.KIS2 * d2,
-	                       - ScalisMath_1.KIS2 * uv,
-	                       - ScalisMath_1.KIS2 );
-	    var clipped = {l1: 0, l2:0};
-	    if(this.homotheticClippingSpecial(special_coeff, length, clipped))
-	    {
-	        var inv_local_min_weight = 1.0 / w_1;
-	        special_coeff.x = 1.0 - ScalisMath_1.KIS2 * ( clipped.l1*(clipped.l1-2.0*uv) + d2 ) * inv_local_min_weight*inv_local_min_weight;
-	        special_coeff.y = - ScalisMath_1.KIS2*(uv-clipped.l1) * inv_local_min_weight;
-
-	        res.v = this.homotheticCompactPolynomial_segment_F_i6_cste( (clipped.l2-clipped.l1) * inv_local_min_weight,
-	                                                                                                  special_coeff );
-	    }else{
-	        res = 0;
-	    }
-
-	    return res;
-	};
-
-	/**
-	 *  @param {!THREE.Vector3} p_1
-	 *  @param {number} w_1
-	 *  @param {!THREE.Vector3} unit_dir
-	 *  @param {number} length
-	 *  @param {!THREE.Vector3} point
-	 *  @return {!Object} Object defining v attribute with the computed value
-	 *
-	 *  @protected
-	 */
-	ScalisTriangle.prototype.consWeightEvalGradForSeg = function( p_1, w_1, unit_dir, length, point, res) {
-
-	    var p_min_to_point = new three.Vector3();
-	    p_min_to_point.subVectors( point, p_1 );
-	    var uv = unit_dir.dot(p_min_to_point);
-	    var d2 = p_min_to_point.lengthSq();
-
-	    var special_coeff = new three.Vector3();
-	    special_coeff.set( w_1*w_1  - ScalisMath_1.KIS2 * d2 ,
-	                       - ScalisMath_1.KIS2 * uv ,
-	                       - ScalisMath_1.KIS2 );
-	    var clipped = {l1: 0, l2:0};
-	    if(this.homotheticClippingSpecial(special_coeff, length, clipped))
-	    {
-	        var inv_local_min_weight = 1.0 / w_1;
-	        special_coeff.x = 1.0 - ScalisMath_1.KIS2 * ( clipped.l1*(clipped.l1-2.0*uv) + d2 ) * inv_local_min_weight*inv_local_min_weight;
-	        special_coeff.y = - ScalisMath_1.KIS2*(uv-clipped.l1) * inv_local_min_weight;
-
-	        var F0F1F2 = new three.Vector3();
-	        this.homotheticCompactPolynomial_segment_FGradF_i6_cste( (clipped.l2-clipped.l1) * inv_local_min_weight,
-	                                                                                                special_coeff, F0F1F2);
-	        res.v = F0F1F2.x;
-	        F0F1F2.y *= inv_local_min_weight;
-	        var vect = unit_dir.clone();
-	        vect.multiplyScalar( F0F1F2.z + clipped.l1 * F0F1F2.y);
-	        p_min_to_point.multiplyScalar(- F0F1F2.y);
-	        p_min_to_point.addVectors(p_min_to_point,vect);
-	        res.g =  p_min_to_point.multiplyScalar(6.0*ScalisMath_1.KIS2*inv_local_min_weight);
-	    }else{
-	        res.v = 0;
-	        res.g.set(0,0,0);
-	    }
-
-	    return res;
-	};
-
-	/**
-	 *  @param {!THREE.Vector3} point the point of evaluation, as a THREE.Vector3
-	 *  @param {!Object} clipped Result if clipping occured, in l1 and l2, returned
-	 *                           values are between 0.0 and length/weight_min
-	 *  @return {boolean} true if clipping occured
-	 */
-	ScalisTriangle.prototype.ComputeTParam = function(point, clipped) {
-	    var p_min_to_point = new three.Vector3();
-	    p_min_to_point.subVectors( point, this.point_min );
-
-	    var coord_main_dir = p_min_to_point.dot(this.main_dir);
-	    var coord_normal   = p_min_to_point.dot(this.unit_normal);
-
-	    //WARNING : Assume that the compact support is defined in the same way as HomotheticCompactPolynomial kernels
-	    var dist_sqr = coord_main_dir*coord_main_dir + coord_normal*coord_normal;
-
-	    var special_coeff = new three.Vector3();
-	    special_coeff.set( this.weight_min*this.weight_min - ScalisMath_1.KIS2 * dist_sqr,
-	                      -this.unit_delta_weight*this.weight_min - ScalisMath_1.KIS2 * coord_main_dir,
-	                       this.unit_delta_weight*this.unit_delta_weight - ScalisMath_1.KIS2);
-
-	    return this.homotheticClippingSpecial(special_coeff, this.coord_max, clipped);
-	};
-
-	/**
-	 *  Sub-function for optimized convolution value computation (Homothetic Compact Polynomial).*
-	 *  Function designed by Cedric Zanni, optimized for C++ using matlab.
-	 *  @param {number} l
-	 *  @param {!THREE.Vector3} w Some coefficient, as a THREE.Vector3
-	 *  @return {number} the value
-	 */
-	ScalisTriangle.prototype.homotheticCompactPolynomial_segment_F_i6_cste = function(l, w) {
-	    var t7068 = w.z;
-	    var t7078 = t7068 * l;
-	    var t7069 = w.y;
-	    var t7070 = w.x;
-	    var t2 = t7069 * t7069;
-	    var t7065 = t7068 * t7070 - t2;
-	    var t7067 = 0.1e1 / t7068;
-	    var t7077 = t7065 * t7067;
-	    var t7064 = t7070 + (-0.2e1 * t7069 + t7078) * l;
-	    var t7066 = t7078 - t7069;
-	    var t6 = t7064 * t7064;
-	    var t7076 = t7066 * t6;
-	    var t7 = t7070 * t7070;
-	    var t7075 = t7069 * t7;
-	    return  (0.6e1 / 0.5e1 * (0.4e1 / 0.3e1 * (0.2e1 * t7065 * l + t7066 * t7064 + t7069 * t7070) * t7077 + t7076 + t7075) * t7077 + t7064 * t7076 + t7070 * t7075) * t7067 / 0.7e1;
-	};
-
-	// optimized function for segment of constant weight
-	// computes value and grad
-	/**
-	 *  Sub-function for optimized convolution for segment of constant weight,
-	 *  value and gradient computation (Homothetic Compact Polynomial).
-	 *  Function designed by Cedric Zanni, optimized for C++ using matlab.
-	 *  @param {number} l
-	 *  @param {!THREE.Vector3} res result in a THREE.Vector3
-	 *  @param {!THREE.Vector3} w a THREE.Vector3
-	 *
-	 */
-	ScalisTriangle.prototype.homotheticCompactPolynomial_segment_FGradF_i6_cste = function(l, w, res) {
-	    var t7086 = w.z;
-	    var t7095 = t7086 * l;
-	    var t7087 = w.y;
-	    var t7088 = w.x;
-	    var t2 = t7087 * t7087;
-	    var t7082 = t7086 * t7088 - t2;
-	    var t7084 = 0.1e1 / t7086;
-	    var t7094 = t7082 * t7084;
-	    var t7081 = t7088 + (-0.2e1 * t7087 + t7095) * l;
-	    var t7083 = t7095 - t7087;
-	    var t7089 = t7081 * t7081;
-	    var t7091 = t7088 * t7088;
-	    var t7079 = 0.4e1 / 0.3e1 * (0.2e1 * t7082 * l + t7083 * t7081 + t7087 * t7088) * t7094 + t7083 * t7089 + t7087 * t7091;
-	    var t7093 = t7079 * t7084 / 0.5e1;
-	    var t7085 = t7088 * t7091;
-	    var t7080 = t7081 * t7089;
-	    res.x = (0.6e1 / 0.5e1 * t7079 * t7094 + t7083 * t7080 + t7087 * t7085) * t7084 / 0.7e1;
-	    res.y = t7093;
-	    res.z = (t7087 * t7093 + t7080 / 0.6e1 - t7085 / 0.6e1) * t7084;
-	};
-
-	var ScalisTriangle_1 = ScalisTriangle;
-
-	/**
-	 *  A superclass for Node and Primitive in the blobtree.
-	 *  @constructor
-	 */
-	var DistanceFunctor = function () {
-	};
-
-	DistanceFunctor.prototype.constructor = DistanceFunctor;
-
-	DistanceFunctor.type = "DistanceFunctor";
-	Types_1.register(DistanceFunctor.type, DistanceFunctor);
-	/**
-	 *  @return {string} Type of the element
-	 */
-	DistanceFunctor.prototype.getType = function() {
-	    return DistanceFunctor.type;
-	};
-
-	/**
-	 *  @abstract
-	 *  Return a Javscript Object respecting JSON convention.
-	 */
-	DistanceFunctor.prototype.toJSON = function(){
-	    return {
-	        type:this.getType()
-	    };
-	};
-	/**
-	 *  @abstract
-	 *  @param {Object} json Json description of the object
-	 */
-	DistanceFunctor.prototype.fromJSON = function(json){
-	    return Types_1.fromJSON(json);
-	};
-
-	/**
-	 *  @param {number} d The distance to be considered.
-	 *  @return {number} Scalar field value according to given distance d.
-	 */
-	DistanceFunctor.prototype.value = function(d) {
-	    throw "Error : not implemented. Must be reimplemented in children classes.";
-	};
-
-	DistanceFunctor.prototype.value = function(d) {
-	    throw "Error : not implemented. Must be reimplemented in children classes.";
-	};
-
-	/**
-	 *  Perform a numerical approximation of the gradient according to epsilon.
-	 *  @param {number} d The distance to be considered.
-	 *  @param {number} epsilon The numerica step for this gradient computation. Default to 0.00001.
-	 */
-	DistanceFunctor.prototype.numericalGradient = function(d,epsilon){
-	    var eps = epsilon ? epsilon : 0.00001;
-	    return (this.value(d+eps)-this.value(d-eps))/(2*eps);
-	};
-
-	/**
-	 *  Compute the gradient. Should be reimplemented in most cases.
-	 *  By default, this function return a numerical gradient with epsilon at 0.00001.
-	 *  @return {number} One dimensional gradient at d.
-	 *
-	 */
-	DistanceFunctor.prototype.gradient = function(d){
-	    return this.numericalGradient(d,0.00001);
-	};
-
-	/**
-	 *  @return {number} Distance above which all values will be 0. Should be reimplemented and default to infinity.
-	 *
-	 */
-	DistanceFunctor.prototype.getSupport = function(d){
-	    return Infinity;
-	};
-
-
-	var DistanceFunctor_1 = DistanceFunctor;
-
-	/**
-	 *  Specialised Distance Functor using a 6 degree polynomial function.
-	 *  This is the function similar to the one used in SCALIS primitives.
-	 *  @constructor
-	 */
-	var Poly6DistanceFunctor = function (scale) {
-	    this.scale = scale || 1.0;
-	};
-
-	Poly6DistanceFunctor.prototype = Object.create(DistanceFunctor_1.prototype);
-	Poly6DistanceFunctor.prototype.constructor = Poly6DistanceFunctor;
-
-	Poly6DistanceFunctor.type = "Poly6DistanceFunctor";
-	Types_1.register(Poly6DistanceFunctor.type, Poly6DistanceFunctor);
-
-	/**
-	 *  @return {string} Type of the element
-	 */
-	Poly6DistanceFunctor.prototype.getType = function() {
-	    return Poly6DistanceFunctor.type;
-	};
-
-	/**
-	 *  @return {Object} Json description of this functor.
-	 */
-	Poly6DistanceFunctor.prototype.toJSON = function() {
-	    var json = Blobtree.DistanceFunctor.prototype.toJSON.call(this,c);
-	    json.scale = this.scale;
-	    return json;
-	};
-
-	// This is the standard 6 degree polynomial function used for implicit modeling.
-	// At 0, its value is 1 with a zero derivative.
-	// at 1, its value is 0 with a zero derivative.
-	Poly6DistanceFunctor.evalStandard = function(d) {
-	    if(d<0.0){
-	        return 1.0;
-	    }
-	    var aux = 1.0-d*d;
-
-	    if(aux > 0.0)
-	    {
-	        return aux*aux*aux;
-	    }else{
-	        return 0.0;
-	    }
-	};
-	// [Abstract]
-	Poly6DistanceFunctor.prototype.value = function(d) {
-	    var dp = d/(2*this.scale); // ensure the support fits the scale.
-	    dp = dp + 0.5;
-	    return Poly6DistanceFunctor.evalStandard(dp)/Poly6DistanceFunctor.evalStandard(0.5);
-	};
-
-	// [Abstract] Re-implementation is  optional, numerical computation can be used.
-	Poly6DistanceFunctor.prototype.gradient = function(d){
-	    var ds = d/(2*this.scale) + 0.5;
-	    var res = (1-ds*ds);
-	    res = -(6/(2*this.scale))*ds*res*res/Poly6DistanceFunctor.evalStandard(0.5);
-	    return res;
-	};
-
-	// [Abstract]
-	Poly6DistanceFunctor.prototype.getSupport = function(d){
-	    return this.scale;
-	};
-
-	var Poly6DistanceFunctor_1 = Poly6DistanceFunctor;
-
-	/**
-	 *  This class implements an abstract Node class for Signed Distance Field.
-	 *  The considered primtive is at distance = 0.
-	 *  Convention is : negative value inside the surface, positive value outside.
-	 *  @constructor
-	 *  @extends {Node}
-	 */
-	var SDFNode = function ()
-	{
-	    Node_1.call(this);
-
-	    // Default bounding box for a SDF is infinite.
-	    this.aabb.set(
-	        new THREE.Vector3( - Infinity, - Infinity, - Infinity ),
-	        new THREE.Vector3( + Infinity, + Infinity, + Infinity )
-	    );
-	};
-
-	SDFNode.prototype = Object.create(Node_1.prototype);
-	SDFNode.prototype.constructor = SDFNode;
-
-	SDFNode.type = "SDFNode";
-	Types_1.register(SDFNode.type, SDFNode);
-
-	SDFNode.prototype.getType = function(){
-	    return SDFNode.type;
-	};
-
-	// Abstract
-	SDFNode.prototype.computeAABB = function() {
-	    // Nothing to do, SDF have infinite bounding box
-	};
-
-	/**
-	 *  Return the bounding box of the node for a given maximum distance.
-	 *  Ie, the distance field is greater than d everywhere outside the returned box.
-	 *  @param {number} d Distance
-	 *  @abstract
-	 */
-	SDFNode.prototype.computeDistanceAABB = function(d) {
-	    throw "computeDistanceAABB is an abstract function of SDFNode. Please reimplement it in children classes.";
-	};
-
-	/**
-	 *  SDF Field are infinite, so Areas do not make sens except for the SDFRoot, which will
-	 *  usually apply a compact kernel to the distance field.
-	 *  @abstract
-	 */
-	SDFNode.prototype.getAreas = function() {
-	    throw "No Areas for SDFNode, except for the SDFRootNode.";
-	};
-
-	/**
-	 *  Since SDF Nodes are distance function, this function will return
-	 *  an accurate distance to the surface.
-	 *  @abstract
-	 */
-	SDFNode.prototype.distanceTo = function(p) {
-	    throw "distanceTo should be reimplemented in every children classes of SDFNode.";
-	};
-
-	// Abstract
-	SDFNode.prototype.heuristicStepWithin = function() {
-	    throw "heuristicStepWithin may not make sens for all SDFNode, except for the SDFRootNode.";
-	};
-
-	var SDFNode_1 = SDFNode;
-
-	/**
-	 *  This class implements a SDF Root Node, which is basically a Signed Distance Field
-	 *  made of some noe combination, on which is applied a compact support function.
-	 *  For now SDF nodes do not have materials. A unique material is defined in the SDFRootNode.
-	 *
-	 *  @constructor
-	 *  @extends SDFNode
-	 *
-	 *  @param {DistanceFunctor} f The distance function to be applied to the distance field. It must
-	 *                            respect the Blobtree convention, which is : positive everywhere, with a finite support.
-	 *  @param {SDFNode} child The child containng the complete SDF. SDFRootNode can have only one child.
-	 */
-	var SDFRootNode = function (f, material, child) {
-
-	    SDFNode_1.call(this);
-
-	    this.f = f;
-
-	    this.material = material ? material.clone() : new Material_1();
-
-	    this.addChild(child);
-
-	    // Tmp vars to speed up computation (no reallocations)
-	    // TODO : should be pushed in the function static variables since there can be no SDFRoot below the SDFRoot.
-	    this.tmp_res = {v:0, g:null};
-	    this.tmp_g = new three.Vector3(0,0,0);
-	};
-
-	SDFRootNode.prototype = Object.create( SDFNode_1.prototype );
-	SDFRootNode.prototype.constructor = SDFRootNode;
-
-	SDFRootNode.type = "SDFRootNode";
-	Types_1.register(SDFRootNode.type, SDFRootNode);
-
-	SDFRootNode.prototype.getType = function(){
-	    return SDFRootNode.type;
-	};
-
-	SDFRootNode.prototype.addChild = function(c){
-	    if(this.children.length === 0){
-	        SDFNode_1.prototype.addChild.call(this,c);
-	    }else{
-	        throw "Error : SDFRootNode can have only one child.";
-	    }
-	};
-
-	SDFRootNode.prototype.toJSON = function(){
-	    var res = SDFNode_1.prototype.toJSON.call(this);
-	    res.f = this.f.toJSON();
-
-	    return res;
-	};
-	SDFRootNode.fromJSON = function(json){
-	    var res = new SDFRootNode(Types_1.fromJSON(res.f), Types_1.fromJSON(json.children[0]));
-	    return res;
-	};
-
-	// [Abstract] see Node for a complete description
-	SDFRootNode.prototype.prepareForEval = function()
-	{
-	    if(!this.valid_aabb){
-	        this.aabb = new three.Box3();  // Create empty BBox
-	        for(var i=0; i<this.children.length; ++i){
-	            var c = this.children[i];
-	            c.prepareForEval();
-	            this.aabb.union(
-	                c.computeDistanceAABB(this.f.getSupport())
-	            );     // new aabb is computed according to remaining children aabb
-	        }
-
-	        this.valid_aabb = true;
-	    }
-	};
-
-	// [Abstract] see ScalisPrimitive.getArea
-	SDFRootNode.prototype.getAreas = function() {
-	    if(!this.valid_aabb) {
-	        throw "ERROR : Cannot get area of invalid node";
-	    }else{
-	        return this.children[0].getAreas(this.f.getSupport());
-	    }
-	};
-
-	// [Abstract] see Node for more details.
-	SDFRootNode.prototype.value = function(p,res)
-	{
-	    var tmp = this.tmp_res;
-	    tmp.g = res.g ? this.tmp_g : null;
-
-	    // Init res
-	    res.v = 0;
-	    if(res.m)  {
-	        res.m.copy(Material_1.defaultMaterial);
-	    }if(res.g) ;else if (res.step !== undefined) {
-	        // that, is the max distance
-	        // we want a value that won't miss any 'min'
-	        res.step = 1000000000;
-	    }
-
-	    if(this.aabb.containsPoint(p)){
-	        this.children[0].value(p,tmp);
-
-	        res.v = this.f.value(tmp.v);
-	        if(res.g){
-	            res.g.copy(tmp.g).multiplyScalar(this.f.gradient(res.v));
-	        }
-	        if(res.m){
-	            res.m.copy(this.material);
-	        }
-	    }
-	    else if (res.step !== undefined) {
-	        // return distance to aabb such that next time we'll hit from within the aabbb
-	        res.step = this.aabb.distanceToPoint(p) + 0.3;
-	    }
-	};
-
-	var SDFRootNode_1 = SDFRootNode;
-
-	/**
-	 *  This class implements an abstract primitve class for signed distance field.
-	 *  SDFPrimitive subclasses must define a scalar field being the distance to a geometry.
-	 *  @constructor
-	 *  @extends {Element}
-	 */
-	var SDFPrimitive = function ()
-	{
-	    Element_1.call(this);
-
-	    // Default bounding box for a SDF is infinite.
-	    this.aabb.set(
-	        new THREE.Vector3( - Infinity, - Infinity, - Infinity ),
-	        new THREE.Vector3( + Infinity, + Infinity, + Infinity )
-	    );
-	};
-
-	SDFPrimitive.prototype = Object.create(Element_1.prototype);
-	SDFPrimitive.prototype.constructor = SDFPrimitive;
-
-	SDFPrimitive.type = "SDFPrimitive";
-	Types_1.register(SDFPrimitive.type, SDFPrimitive);
-
-	SDFPrimitive.prototype.SDFPrimitive = function(){
-	    return SDFPrimitive.type;
-	};
-
-	// Abstract
-	SDFPrimitive.prototype.computeAABB = function() {
-	    // Nothing to do, SDF have infinite bounding box
-	};
-
-	/**
-	 *  Return the bounding box of the node for a given maximum distance.
-	 *  Ie, the distance field is greater than d everywhere outside the returned box.
-	 *  @param {number} d Distance
-	 *  @abstract
-	 */
-	SDFPrimitive.prototype.computeDistanceAABB = function(d) {
-	    throw "computeDistanceAABB is an abstract function of SDFPrimitive. Please reimplement it in children classes.";
-	};
-
-	/**
-	 *  SDF Field are infinite, so Areas do not make sens.
-	 */
-	SDFPrimitive.prototype.getAreas = function() {
-	    throw "No Areas for SDFPrimitive.";
-	};
-
-	/**
-	 *  Since SDF Nodes are distance function, this function will return
-	 *  an accurate distance to the surface.
-	 *  @abstract
-	 */
-	SDFPrimitive.prototype.distanceTo = (function(){
-	    var res = {v:0};
-	    return function(p) {
-	        this.value(p,res);
-	        return res.v;
-	    };
-	})();
-
-	// Abstract
-	SDFPrimitive.prototype.heuristicStepWithin = function() {
-	    throw "Not implemented";
-	};
-
-	var SDFPrimitive_1 = SDFPrimitive;
-
-	/**
-	 *  @constructor
-	 *  @extends SDFPrimitive
-	 *
-	 *  @param {THREE.Vector3} p Position (ie center) of the point
-	 *  @param {number} acc Accuracy factor for this primitive. Default is 1.0 which will lead to the side of the support.
-	 */
-	var SDFPoint = function(p, acc) {
-	    SDFPrimitive_1.call(this);
-
-	    this.p = p.clone();
-	    this.acc = acc || 1.0;
-	};
-
-	SDFPoint.prototype = Object.create(SDFPrimitive_1.prototype);
-	SDFPoint.prototype.constructor = SDFPoint;
-
-	SDFPoint.type = "SDFPoint";
-	Types_1.register(SDFPoint.type, SDFPoint);
-
-	SDFPoint.prototype.getType = function(){
-	    return SDFPoint.type;
-	};
-
-	SDFPoint.prototype.toJSON = function() {
-	    var res = SDFPrimitive_1.prototype.toJSON.call(this);
-	    res.p = {
-	        x:this.p.x,
-	        y:this.p.y,
-	        z:this.p.z
-	    };
-	    res.acc = this.acc;
-	    return res;
-	};
-	SDFPoint.fromJSON = function(json){
-	    return new SDFPoint(new three.Vector3(json.p.x,json.p.y, json.p.z), json.acc);
-	};
-
-	/**
-	 *  @param {number} acc The new accuracy factor
-	 */
-	SDFPoint.prototype.setAccuracy = function(acc) {
-	    this.acc = acc;
-	    this.invalidAABB();
-	};
-
-	/**
-	 *  @return {number} Current accuracy factor
-	 */
-	SDFPoint.prototype.getAccuracy = function() {
-	    return this.acc;
-	};
-
-	/**
-	 *  @param {THREE.Vector3} p The new position (ie center)
-	 */
-	SDFPoint.prototype.setPosition = function(p) {
-	    this.p.copy(p);
-	    this.invalidAABB();
-	};
-
-	/**
-	 *  @return {THREE.Vector3} Current position (ie center)
-	 */
-	SDFPoint.prototype.getPosition = function() {
-	    return this.p;
-	};
-
-	// [Abstract]
-	SDFPoint.prototype.computeDistanceAABB = function(d) {
-	    return new three.Box3(
-	        this.p.clone().add(new three.Vector3(-d,-d,-d)),
-	        this.p.clone().add(new three.Vector3(d,d,d))
-	    );
-	};
-	// [Abstract]
-	SDFPoint.prototype.prepareForEval = function() {
-	    if(!this.valid_aabb)
-	    {
-	        this.valid_aabb = true;
-	    }
-	};
-
-	// [Abstract] see ScalisPrimitive.getArea
-	SDFPoint.prototype.getAreas = function(d) {
-	    if(!this.valid_aabb) {
-	        throw "ERROR : Cannot get area of invalid primitive";
-	        return [];
-	    }else{
-	        return [{
-	            aabb:this.computeDistanceAABB(d),
-	            bv: new AreaSphere_1(
-	                this.p,
-	                d,
-	                this.acc
-	            ),
-	            obj: this
-	        }];
-	    }
-	};
-
-	// [Abstract] see SDFPrimitive.value
-	SDFPoint.prototype.value = (function(){
-	    var v = new three.Vector3();
-
-	    return function(p,res) {
-	        if(!this.valid_aabb){
-	            throw "Error : PrepareForEval should have been called";
-	        }
-
-	        v.subVectors(p,this.p);
-	        var l = v.length();
-	        res.v = l;
-	        if(res.g)
-	        {
-	            res.g.copy(v).multiplyScalar(1/l);
-	        }
-	    };
-	})();
-
-	var SDFPoint_1 = SDFPoint;
-
-	/**
-	 *  General representation of a "Capsule" area, ie, 2 sphere connected by a cone.
-	 *  You can find more on Capsule geometry here https://github.com/maximeq/three-js-capsule-geometry
-	 *
-	 *  @extends {Area}
-	 *
-	 *  @param {!THREE.Vector3} p1     First point of the shape
-	 *  @param {!THREE.Vector3} p2     Second point of the shape
-	 *  @param {number}  r1 radius at p1
-	 *  @param {number}  r2 radius at p2
-	 *  @param {number}  accFactor1 Apply an accuracy factor to the standard one, around p1. Default to 1.
-	 *  @param {number}  accFactor2 Apply an accuracy factor to the standard one, around p2. Default to 1.
-	 *
-	 * @constructor
-	 */
-	var AreaCapsule = function(p1, p2, r1, r2, accFactor1, accFactor2 )
-	{
-	    Area_1.call(this);
-
-	    this.p1 = p1.clone();
-	    this.p2 = p2.clone();
-	    this.r1 = r1;
-	    this.r2 = r2;
-
-	    this.accFactor1 = accFactor1 || 1.0;
-	    this.accFactor2 = accFactor2 || 1.0;
-
-	    this.unit_dir = new three.Vector3().subVectors(p2,p1);
-	    this.length = this.unit_dir.length();
-	    this.unit_dir.normalize();
-
-	    // tmp var for functions below
-	    this.vector = new three.Vector3();
-	    this.p1_to_p = this.vector; // basically the same as above + smart name
-	    this.p1_to_p_sqrnorm = 0;
-	    this.x_p_2D = 0;
-	    this.y_p_2D = 0;
-	    this.y_p_2DSq = 0;
-	    this.ortho_vec_x = this.r1 - this.r2; // direction orthogonal to the "line" getting from one weight to the other. Precomputed
-	    this.ortho_vec_y = this.length;
-	    this.p_proj_x = 0;
-	    this.p_proj_y = 0;
-
-	    this.abs_diff_thick = Math.abs(this.ortho_vec_x);
-	};
-
-	AreaCapsule.prototype = Object.create(Area_1.prototype);
-	AreaCapsule.prototype.constructor = AreaCapsule;
-
-	/**
-	 *  Compute some of the tmp variables. Used to factorized other functions code.
-	 *  @param {!THREE.Vector3} p A point as a THREE.Vector3
-	 *
-	 *  @protected
-	 */
-	AreaCapsule.prototype.proj_computation = function(p)
-	{
-	    this.p1_to_p = this.vector;
-	    this.p1_to_p.subVectors(p, this.p1);
-	    this.p1_to_p_sqrnorm = this.p1_to_p.lengthSq();
-	    this.x_p_2D = this.p1_to_p.dot(this.unit_dir);
-	    // pythagore inc.
-	    this.y_p_2DSq = this.p1_to_p_sqrnorm - this.x_p_2D*this.x_p_2D;
-	    this.y_p_2D = this.y_p_2DSq>0 ? Math.sqrt(this.y_p_2DSq) : 0; // because of rounded errors tmp can be <0 and this causes the next sqrt to return NaN...
-
-	    var t = -this.y_p_2D/this.ortho_vec_y;
-	    // P proj is the point at the intersection of:
-	    //              - the local X axis (computation in the unit_dir basis)
-	    //                  and
-	    //              - the line defined by P and the vector orthogonal to the weight line
-	    this.p_proj_x = this.x_p_2D + t*this.ortho_vec_x;
-	    this.p_proj_y = 0.0;
-	};
-
-	/**
-	 *  [Abstract]
-	 *  @todo Check the Maths (Ask Cedric Zanni?)
-	 */
-	AreaCapsule.prototype.sphereIntersect = function(sphere)
-	{
-	    this.proj_computation(sphere.center);
-
-	    if(this.p_proj_x<0.0){
-	        return (Math.sqrt(this.p1_to_p_sqrnorm)-sphere.radius < this.r1);
-	    }else{
-	        if(this.p_proj_x>this.length)
-	        {
-	            this.vector.subVectors(sphere.center, this.p2);
-	            return (Math.sqrt(this.vector.lengthSq())-sphere.radius < this.r2);
-	        }else{
-	            var sub1 = this.x_p_2D-this.p_proj_x;
-	            //var sub2 = this.y_p_2D-this.p_proj_y; //this.p_proj_y is set at 0 by definition
-	            //var dist = Math.sqrt(sub1*sub1 +this.y_p_2DSq);//sub2*sub2);
-	            var dist = sub1*sub1 +this.y_p_2DSq;//sub2*sub2);
-	            var tt = this.p_proj_x/this.length;
-	            var inter_w = this.r1*(1.0-tt) + tt*this.r2;
-	            var tmp = sphere.radius + inter_w;
-	            //return (dist-sphere.radius < inter_w);
-	            return (dist<tmp*tmp);
-	        }
-	    }
-	};
-
-	/**
-	 *  Sea documentation in parent class Area
-	 */
-	AreaCapsule.prototype.contains = function(p)
-	{
-	    this.proj_computation(p);
-	    // P proj is the point at the intersection of:
-	    //              - the X axis
-	    //                  and
-	    //              - the line defined by P and the vector orthogonal to the weight line
-	    if(this.p_proj_x<0.0){
-	        // Proj is before the line segment beginning defined by P0: spherical containment
-	        return this.p1_to_p_sqrnorm < this.r1*this.r1;
-	    }else{
-	        if(this.p_proj_x>this.length)
-	        {
-	            // Proj is after the line segment beginning defined by P1: spherical containment
-	            this.vector.subVectors(p, this.p2);
-	            return this.vector.lengthSq() < this.r2*this.r2;
-	        }else{
-	            // Proj is in between the line segment P1-P0: Linear kind of containment
-	            var sub1 = this.x_p_2D-this.p_proj_x;
-	            var sub2 = this.y_p_2D-this.p_proj_y;
-	            var dist2 = sub1*sub1+sub2*sub2;
-	            var tt = this.p_proj_x/this.length;
-	            var inter_w = this.r1*(1.0-tt) + tt*this.r2;
-	            return dist2 < inter_w*inter_w;
-	        }
-	    }
-	};
-
-	/**
-	 *  Return the minimum accuracy needed in the intersection of the sphere and the area.
-	 *         This function is a generic function used in both getNiceAcc and getRawAcc.
-	 *
-	 *  @return {number} the accuracy needed in the intersection zone
-	 *
-	 *  @param {!{r:number,c:!THREE.Vector3}}  sphere  A aphere object, must define sphere.radius (radius) and sphere.center (center, as a THREE.Vector3)
-	 *  @param {number}  factor  the ratio to determine the wanted accuracy.
-	 *
-	 *  @todo Check the Maths
-	 */
-	AreaCapsule.prototype.getAcc = function(sphere, factor)
-	{
-	    this.proj_computation(sphere.center);
-
-	    // Thales between two triangles that have the same angles gives us the dist of:
-	    // side A = sphere.radius*this.abs_diff_thick/this.length;
-	    // Then pythagore this shit up as A² + sphere.radius² = delta²
-	    // i.e delta² = (sphere.radius*this.abs_diff_thick/this.length)² + sphere.radius²
-	    // <=> delta = sphere.radius*Math.sqrt(1+(this.abs_diff_thick/this.length)²);
-
-	    var tmp = this.abs_diff_thick/this.length;
-	    var half_delta = sphere.radius*Math.sqrt(1+tmp*tmp)*0.5;
-
-	    // we check only the direction where the weight is minimum since
-	    // we will return minimum accuracy needed in the area.
-	    var absc = this.p_proj_x;
-	    absc += this.r1 > this.r2 ? half_delta : -half_delta;
-
-	    if(absc<0.0){
-	        return this.r1*this.accFactor1*factor;
-	    }else if(absc>this.length)
-	    {
-	        return this.r2*this.accFactor2*factor;
-	    }else{
-
-	        var tt = absc/this.length;
-	        var inter_w = this.r1*this.accFactor1*(1.0-tt) + tt*this.r2*this.accFactor2;
-	        return inter_w*factor;
-	    }
-	};
-
-	/**
-	 *  Convenience function, just call getAcc with Nice Accuracy parameters.
-	 *  @param {!{r:number,c:!THREE.Vector3}}  sphere A sphere object, must define sphere.radius (radius) and sphere.center (center, as a THREE.Vector3)
-	 *  @return {number} The Nice accuracy needed in the intersection zone
-	 */
-	AreaCapsule.prototype.getNiceAcc = function(sphere)
-	{
-	    return this.getAcc(sphere,Accuracies_1.nice);
-	};
-	/**
-	 *  Convenience function, just call getAcc with Curr Accuracy parameters.
-	 *  @param {!{r:number,c:!THREE.Vector3}}  sphere A aphere object, must define sphere.radius (radius) and sphere.center (center, as a THREE.Vector3)
-	 *  @return {number} The Curr accuracy needed in the intersection zone
-	 */
-	AreaCapsule.prototype.getCurrAcc = function(sphere)
-	{
-	    return this.getAcc(sphere,Accuracies_1.curr);
-	};
-	/**
-	 *  Convenience function, just call getAcc with Raw Accuracy parameters.
-	 *  @param {!{r:number,c:!THREE.Vector3}}  sphere A aphere object, must define sphere.radius (radius) and sphere.center (center, as a THREE.Vector3)
-	 *  @return {number} The raw accuracy needed in the intersection zone
-	 */
-	AreaCapsule.prototype.getRawAcc = function(sphere)
-	{
-	    return this.getAcc(sphere,Accuracies_1.raw);
-	};
-
-	/**
-	 *  Sea documentation in parent class Area
-	 */
-	AreaCapsule.prototype.getMinAcc = function()
-	{
-	    return Accuracies_1.curr*Math.min(this.r1*this.accFactor1, this.r2*this.accFactor2);
-	};
-	/**
-	 *  Sea documentation in parent class Area
-	 */
-	AreaCapsule.prototype.getMinRawAcc = function()
-	{
-	    return Accuracies_1.raw*Math.min(this.r1*this.accFactor1, this.r2*this.accFactor2);
-	};
-
-	/**
-	 *  Return the minimum accuracy required at some point on the given axis, according to Accuracies.curr
-	 *  The returned accuracy is the one you would need when stepping in the axis
-	 *  direction when you are on the axis at coordinate t.
-	 *  @param {string} axis x, y or z
-	 *  @param {number} t Coordinate on the axis
-	 *  @return {number} The step you can safely do in axis direction
-	 */
-	AreaCapsule.prototype.getAxisProjectionMinStep = function(axis,t){
-	    var step = Number.MAX_VALUE;
-	    var p1 = this.p1[axis] < this.p2[axis] ? this.p1 : this.p2;
-	    var p2, r1, r2;
-	    if(p1 === this.p1){
-	        p2 = this.p2;
-	        r1 = this.r1*this.accFactor1;
-	        r2 = this.r2*this.accFactor2;
-	    }else{
-	        p2 = this.p1;
-	        r1 = this.r2;
-	        r2 = this.r1*this.accFactor1;
-	    }
-
-	    var diff = t-p1[axis];
-	    if(diff<-2*r1){
-	        step = Math.min(step,Math.max(Math.abs(diff+2*r1),Accuracies_1.curr*r1));
-	    }else if(diff<2*r1){
-	        step = Math.min(step,Accuracies_1.curr*r1);
-	    }// else the sphere is behind us
-	    diff = t-p2[axis];
-	    if(diff<-2*r2){
-	        step = Math.min(step,Math.max(Math.abs(diff+2*r2),Accuracies_1.curr*r2));
-	    }else if(diff<2*r2){
-	        step = Math.min(step,Accuracies_1.curr*r2);
-	    }// else the sphere is behind us
-
-	    var tbis = t-p1[axis];
-	    var axis_l = p2[axis]-p1[axis];
-	    if(tbis>0 && tbis<axis_l && axis_l!==0){
-	        // t is in p1p2
-	        step = Math.min(step,Accuracies_1.curr*(r1 + (tbis/axis_l)*(r2 - r1)));
-	    }
-
-	    return step;
-	};
-
-	var AreaCapsule_1 = AreaCapsule;
-
-	/**
-	 *
-	 *  @constructor
-	 *  @extends SDFPrimitive
-	 *
-	 *  @param {THREE.Vector3} p1 Position of the first segment extremity
-	 *  @param {THREE.Vector3} p2 Position of the second segment extremity
-	 *  @param {number} acc Accuracy factor for this primitive. Default is 1.0 which will lead to the side of the support.
-	 */
-	var SDFSegment = function(p1, p2, acc) {
-	    SDFPrimitive_1.call(this);
-
-	    this.p1 = p1.clone();
-	    this.p2 = p2.clone();
-	    this.acc = acc || 1.0;
-
-	    // Helper for evaluation
-	    this.l = new three.Line3(this.p1, this.p2);
-	};
-
-	SDFSegment.prototype = Object.create(SDFPrimitive_1.prototype);
-	SDFSegment.prototype.constructor = SDFSegment;
-
-	SDFSegment.type = "SDFSegment";
-	Types_1.register(SDFSegment.type, SDFSegment);
-
-	SDFSegment.prototype.getType = function(){
-	    return SDFSegment.type;
-	};
-
-	SDFSegment.prototype.toJSON = function() {
-	    var res = SDFPrimitive_1.prototype.toJSON.call(this);
-	    res.p1 = {
-	        x:this.p1.x,
-	        y:this.p1.y,
-	        z:this.p1.z
-	    };
-	    res.p2 = {
-	        x:this.p2.x,
-	        y:this.p2.y,
-	        z:this.p2.z
-	    };
-	    res.acc = this.acc;
-	    return res;
-	};
-	SDFSegment.fromJSON = function(json){
-	    var v = ScalisVertex.fromJSON(json.v[0]);
-	    return new SDFSegment(
-	        new three.Vector3(json.p1.x,json.p1.y, json.p1.z),
-	        new three.Vector3(json.p2.x,json.p2.y, json.p2.z),
-	        json.acc
-	    );
-	};
-
-	/**
-	 *  @param {number} acc The new accuracy factor
-	 */
-	SDFSegment.prototype.setAccuracy = function(acc) {
-	    this.acc = acc;
-	    this.invalidAABB();
-	};
-
-	/**
-	 *  @return {number} Current accuracy factor
-	 */
-	SDFSegment.prototype.getAccuracy = function() {
-	    return this.acc;
-	};
-
-	/**
-	 *  @param {THREE.Vector3} p1 The new position of the first segment point.
-	 */
-	SDFSegment.prototype.setPosition1 = function(p1) {
-	    this.p1.copy(p1);
-	    this.invalidAABB();
-	};
-	/**
-	 *  @param {THREE.Vector3} p2 The new position of the second segment point
-	 */
-	SDFSegment.prototype.setPosition2 = function(p2) {
-	    this.p2.copy(p2);
-	    this.invalidAABB();
-	};
-
-	/**
-	 *  @return {THREE.Vector3} Current position of the first segment point
-	 */
-	SDFSegment.prototype.getPosition1 = function() {
-	    return this.p1;
-	};
-	/**
-	 *  @return {THREE.Vector3} Current position of the second segment point
-	 */
-	SDFSegment.prototype.getPosition2 = function() {
-	    return this.p2;
-	};
-
-	// [Abstract]
-	SDFSegment.prototype.computeDistanceAABB = function(d) {
-	    var b1 = new three.Box3(
-	        this.p1.clone().add(new three.Vector3(-d,-d,-d)),
-	        this.p1.clone().add(new three.Vector3(d,d,d))
-	    );
-	    var b2 = new three.Box3(
-	        this.p2.clone().add(new three.Vector3(-d,-d,-d)),
-	        this.p2.clone().add(new three.Vector3(d,d,d))
-	    );
-	    return b1.union(b2);
-	};
-	// [Abstract]
-	SDFSegment.prototype.prepareForEval = function() {
-	    if(!this.valid_aabb)
-	    {
-	        this.l.set(this.p1,this.p2);
-	        this.valid_aabb = true;
-	    }
-	};
-
-	// [Abstract] see ScalisPrimitive.getArea
-	SDFSegment.prototype.getAreas = function(d) {
-	    if(!this.valid_aabb) {
-	        throw "ERROR : Cannot get area of invalid primitive";
-	        return [];
-	    }else{
-	        return [{
-	            aabb:this.computeDistanceAABB(d),
-	            bv: new AreaCapsule_1(
-	                this.p1,
-	                this.p2,
-	                d,
-	                d,
-	                this.acc,
-	                this.acc
-	            ),
-	            obj: this
-	        }];
-	    }
-	};
-
-	// [Abstract] see SDFPrimitive.value
-	SDFSegment.prototype.value = (function(){
-	    var v = new three.Vector3();
-	    var lc = new three.Vector3();
-	    return function(p,res) {
-	        this.l.closestPointToPoint(p,true,v);
-	        res.v = lc.subVectors(p,v).length();
-	        if(res.g){
-	            res.g.copy(lc).divideScalar(res.v);
-	        }
-	    };
-	})();
-
-	var SDFSegment_1 = SDFSegment;
-
-	/**
-	 *  @constructor
-	 *  @extends SDFPrimitive
-	 *
-	 *  @param {THREE.Vector3} p Position (ie center) of the sphere
-	 *  @param {number} r Radius of the sphere
-	 */
-	var SDFSphere = function(p, r) {
-	    SDFPrimitive_1.call(this);
-
-	    this.p = p.clone();
-	    this.r = r;
-	};
-
-	SDFSphere.prototype = Object.create(SDFPrimitive_1.prototype);
-	SDFSphere.prototype.constructor = SDFSphere;
-
-	SDFSphere.type = "SDFSphere";
-	Types_1.register(SDFSphere.type, SDFSphere);
-
-	SDFSphere.prototype.getType = function(){
-	    return SDFSphere.type;
-	};
-
-	SDFSphere.prototype.toJSON = function() {
-	    var res = SDFPrimitive_1.prototype.toJSON.call(this);
-	    res.p = {
-	        x:this.p.x,
-	        y:this.p.y,
-	        z:this.p.z
-	    };
-	    res.r = this.r;
-	    return res;
-	};
-	SDFSphere.fromJSON = function(json){
-	    return new SDFSphere(new three.Vector3(json.p.x,json.p.y, json.p.z), json.r);
-	};
-
-	/**
-	 *  @param {number} r The new radius
-	 */
-	SDFSphere.prototype.setRadius = function(r) {
-	    this.r = r;
-	    this.invalidAABB();
-	};
-
-	/**
-	 *  @return {number} Current radius
-	 */
-	SDFSphere.prototype.getRadius = function() {
-	    return this.r;
-	};
-
-	/**
-	 *  @param {THREE.Vector3} p The new position (ie center)
-	 */
-	SDFSphere.prototype.setPosition = function(p) {
-	    this.p.copy(p);
-	    this.invalidAABB();
-	};
-
-	/**
-	 *  @return {THREE.Vector3} Current position (ie center)
-	 */
-	SDFSphere.prototype.getPosition = function() {
-	    return this.p;
-	};
-
-	// [Abstract]
-	SDFSphere.prototype.computeDistanceAABB = function(d) {
-	    return new three.Box3(
-	        this.p.clone().add(new three.Vector3(-this.r-d,-this.r-d,-this.r-d)),
-	        this.p.clone().add(new three.Vector3(this.r+d,this.r+d,this.r+d))
-	    );
-	};
-	// [Abstract]
-	SDFSphere.prototype.prepareForEval = function() {
-	    if(!this.valid_aabb)
-	    {
-	        this.valid_aabb = true;
-	    }
-	};
-
-	// [Abstract] see ScalisPrimitive.getArea
-	SDFSphere.prototype.getAreas = function(d) {
-	    if(!this.valid_aabb) {
-	        throw "ERROR : Cannot get area of invalid primitive";
-	        return [];
-	    }else{
-	        return [{
-	            aabb:this.computeDistanceAABB(d),
-	            bv: new AreaSphere_1(
-	                this.p,
-	                this.r+d,
-	                this.r/(this.r+d) // Adjust accuray factor according to the radius and not only to the required d
-	            ),
-	            obj: this
-	        }];
-	    }
-	};
-
-	// [Abstract] see SDFPrimitive.value
-	SDFSphere.prototype.value = (function(){
-	    var v = new three.Vector3();
-
-	    return function(p,res) {
-	        if(!this.valid_aabb){
-	            throw "Error : PrepareForEval should have been called";
-	        }
-
-	        v.subVectors(p,this.p);
-	        var l = v.length();
-	        res.v = l - this.r;
-	        if(res.g)
-	        {
-	            res.g.copy(v).multiplyScalar(1/l);
-	        }
-	    };
-	})();
-
-	var SDFSphere_1 = SDFSphere;
-
-	/**
-	 *  This primitive implements a distance field to an extanded "capsule geometry", which is actually a weighted segment.
-	 *  You can find more on Capsule geometry here https://github.com/maximeq/three-js-capsule-geometry
-	 *
-	 *  @constructor
-	 *  @extends SDFPrimitive
-	 *
-	 *  @param {THREE.Vector3} p1 Position of the first segment extremity
-	 *  @param {THREE.Vector3} p2 Position of the second segment extremity
-	 *  @param {number} r1 Radius of the sphere centered in p1
-	 *  @param {number} r2 Radius of the sphere centered in p2
-	 */
-	var SDFCapsule = function(p1, p2, r1, r2) {
-	    SDFPrimitive_1.call(this);
-
-	    this.p1 = p1.clone();
-	    this.p2 = p2.clone();
-	    this.r1 = r1;
-	    this.r2 = r2;
-
-	    // Helper for evaluation
-	    this.r1 = this.r1;
-	    this.rdiff = this.r2 - this.r1;
-	    this.unit_dir = new three.Vector3().subVectors(this.p2, this.p1);
-	    this.lengthSq = this.unit_dir.lengthSq();
-	    this.length = this.unit_dir.length();
-	    this.unit_dir.normalize();
-	};
-
-	SDFCapsule.prototype = Object.create(SDFPrimitive_1.prototype);
-	SDFCapsule.prototype.constructor = SDFCapsule;
-
-	SDFCapsule.type = "SDFCapsule";
-	Types_1.register(SDFCapsule.type, SDFCapsule);
-
-	SDFCapsule.prototype.getType = function(){
-	    return SDFCapsule.type;
-	};
-
-	SDFCapsule.prototype.toJSON = function() {
-	    var res = SDFPrimitive_1.prototype.toJSON.call(this);
-	    res.p1 = {
-	        x:this.p1.x,
-	        y:this.p1.y,
-	        z:this.p1.z
-	    };
-	    res.r1 = this.r1;
-	    res.p2 = {
-	        x:this.p2.x,
-	        y:this.p2.y,
-	        z:this.p2.z
-	    };
-	    res.r2 = this.r2;
-	    return res;
-	};
-	SDFCapsule.fromJSON = function(json){
-	    var v = ScalisVertex.fromJSON(json.v[0]);
-	    return new SDFCapsule(
-	        new three.Vector3(json.p1.x,json.p1.y, json.p1.z),
-	        new three.Vector3(json.p2.x,json.p2.y, json.p2.z),
-	        json.r1,
-	        json.r2
-	    );
-	};
-
-	/**
-	 *  @param {number} r1 The new radius at p1
-	 */
-	SDFCapsule.prototype.setRadius1 = function(r1) {
-	    this.r1 = r1;
-	    this.invalidAABB();
-	};
-	/**
-	 *  @param {number} r2 The new radius at p2
-	 */
-	SDFCapsule.prototype.setRadius2 = function(r1) {
-	    this.r1 = r1;
-	    this.invalidAABB();
-	};
-
-	/**
-	 *  @return {number} Current radius at p1
-	 */
-	SDFCapsule.prototype.getRadius1 = function() {
-	    return this.r1;
-	};
-	/**
-	 *  @return {number} Current radius at p2
-	 */
-	SDFCapsule.prototype.getRadius2 = function() {
-	    return this.r2;
-	};
-
-	/**
-	 *  @param {THREE.Vector3} p1 The new position of the first segment point.
-	 */
-	SDFCapsule.prototype.setPosition1 = function(p1) {
-	    this.p1.copy(p1);
-	    this.invalidAABB();
-	};
-	/**
-	 *  @param {THREE.Vector3} p2 The new position of the second segment point
-	 */
-	SDFCapsule.prototype.setPosition2 = function(p2) {
-	    this.p2.copy(p2);
-	    this.invalidAABB();
-	};
-
-	/**
-	 *  @return {THREE.Vector3} Current position of the first segment point
-	 */
-	SDFCapsule.prototype.getPosition1 = function() {
-	    return this.p1;
-	};
-	/**
-	 *  @return {THREE.Vector3} Current position of the second segment point
-	 */
-	SDFCapsule.prototype.getPosition2 = function() {
-	    return this.p2;
-	};
-
-	// [Abstract]
-	SDFCapsule.prototype.computeDistanceAABB = function(d) {
-	    var b1 = new three.Box3(
-	        this.p1.clone().add(new three.Vector3(-this.r1-d,-this.r1-d,-this.r1-d)),
-	        this.p1.clone().add(new three.Vector3(this.r1+d,this.r1+d,this.r1+d))
-	    );
-	    var b2 = new three.Box3(
-	        this.p2.clone().add(new three.Vector3(-this.r2-d,-this.r2-d,-this.r2-d)),
-	        this.p2.clone().add(new three.Vector3(this.r2+d,this.r2+d,this.r2+d))
-	    );
-	    return b1.union(b2);
-	};
-	// [Abstract]
-	SDFCapsule.prototype.prepareForEval = function() {
-	    if(!this.valid_aabb)
-	    {
-	        this.valid_aabb = true;
-	    }
-	};
-
-	// [Abstract] see ScalisPrimitive.getArea
-	SDFCapsule.prototype.getAreas = function(d) {
-	    if(!this.valid_aabb) {
-	        throw "ERROR : Cannot get area of invalid primitive";
-	        return [];
-	    }else{
-	        return [{
-	            aabb:this.computeDistanceAABB(d),
-	            bv: new AreaCapsule_1(
-	                this.p1,
-	                this.p2,
-	                this.r1+d,
-	                this.r2+d,
-	                this.r1/(this.r1+d), // Adjust accuray factor according to the radius and not only to the required d
-	                this.r2/(this.r2+d)
-	            ),
-	            obj: this
-	        }];
-	    }
-	};
-
-	// [Abstract] see SDFPrimitive.value
-	SDFCapsule.prototype.value = (function(){
-	    var v = new three.Vector3();
-	    var proj = new three.Vector3();
-
-	    return function(p,res) {
-	        v.subVectors(p,this.p1);
-	        var p1p_sqrl = v.lengthSq();
-
-	        // In unit_dir basis, vector (this.r1-this.r2, this.length) is normal to the "weight line"
-	        // We need a projection in this direction up to the segment line to know in which case we fall.
-
-	        var x_p_2D = v.dot(this.unit_dir);
-	        // pythagore inc.
-	        var y_p_2D = Math.sqrt(
-	            Math.max( // Necessary because of rounded errors, pyth result can be <0 and this causes sqrt to return NaN...
-	                0.0, p1p_sqrl - x_p_2D*x_p_2D // =  y_p_2D² by pythagore
-	            )
-	        );
-	        var t = -y_p_2D/this.length;
-
-	        var proj_x = x_p_2D + t*(this.r1 - this.r2);
-	        // var proj_y = 0.0; // by construction
-
-	        // Easy way to compute the distance now that we ave the projection on the segment
-	        var a = three.Math.clamp(proj_x/this.length,0,1.0);
-	        proj.copy(this.p1).lerp(this.p2,a); // compute the actual 3D projection
-	        var l = v.subVectors(p,proj).length();
-	        res.v = l - (a*this.r2+(1.0-a)*this.r1);
-	        if(res.g){
-	            res.g.copy(v).divideScalar(l);
-	        }
-	    };
-	})();
-
-	var SDFCapsule_1 = SDFCapsule;
-
-	var Tables = {};
-
-	// edgevmap[i][0] = first vertex index of the ith edge of a cube
-	// edgevmap[i][0] = second vertex index of the ith edge of a cube
-	Tables.EdgeVMap = [
-	    [0,4],
-	    [1,5],
-	    [2,6],
-	    [3,7],
-
-	    [0,2],
-	    [1,3],
-	    [4,6],
-	    [5,7],
-
-	    [0,1],
-	    [2,3],
-	    [4,5],
-	    [6,7]
-	];
-
-	Tables.VertexTopo = [
-	    [0,0,0], //0 (MC = 0)
-	    [0,0,1], //1 (MC = 4)
-	    [0,1,0], //2 (MC = 3)
-	    [0,1,1], //3 (MC = 7)
-	    [1,0,0], //4 (MC = 1)
-	    [1,0,1], //5 (MC = 5)
-	    [1,1,0], //6 (MC = 2)
-	    [1,1,1]  //7 (MC = 6)
-	];
-
-	var MCTables = Tables;
-
-	const { Box2 } = three;
-	const THREE$1 = three;
-
-
-
-
-
-	/**
-	 *  Axis Aligned Bounding Box in 2D carrying accuracy data
-	 *  @constructor
-	 *  @extends THREE.Box2
-	 *  @param {number=} min_x Minimum x coordinate of the box
-	 *  @param {number=} min_y Minimum y coordinate of the box
-	 *  @param {number=} max_x Maximum x coordinate of the box
-	 *  @param {number=} max_y Maximum y coordinate of the box
-	 *  @param {number=} nice_acc Nice accuracy in this box
-	 *  @param {number=} raw_acc Raw accuracy in this box
-	 */
-
-	class Box2Acc extends Box2 {
-	    constructor(min, max, nice_acc, raw_acc) {
-	        super(min, max);
-
-	        if (nice_acc === undefined || nice_acc === null) {
-	            var s = Math.max(this.max.x - this.min.x, this.max.y - this.min.y);
-	            this.nice_acc = s <= 0 ? 10000000 : s;
-	        } else {
-	            this.nice_acc = nice_acc;
-	        }
-	        if (raw_acc === undefined || raw_acc === null) {
-	            this.raw_acc = this.nice_acc;
-	        } else {
-	            this.raw_acc = raw_acc;
-	        }
-	    }
-
-	    union(box) {
-	        super.union(box);
-	        // Union of 2 boxes get the min acc for both
-	        this.raw_acc = Math.min(box.raw_acc, this.raw_acc);
-	        this.nice_acc = Math.min(box.nice_acc, this.nice_acc);
-	    }
-
-	    getRawAcc () {
-	        return this.raw_acc;
-	    };
-
-	    getNiceAcc () {
-	        return this.nice_acc;
-	    };
-
-	    setRawAcc (raw_acc) {
-	        this.raw_acc = Math.max(0, raw_acc);
-	    };
-
-	    setNiceAcc (nice_acc) {
-	        this.nice_acc = Math.max(0, nice_acc);
-	    };
-
-	    toString () {
-	        return (
-	            "(" +
-	            this.min.x.toFixed(2) +
-	            ", " +
-	            this.min.y.toFixed(2) +
-	            ") -> (" +
-	            this.max.x.toFixed(2) +
-	            ", " +
-	            this.max.y.toFixed(2) +
-	            ") "
-	        );
-	    };
-
-	    /**
-	     *  @param {number} min_x
-	     *  @param {number} min_y
-	     *  @param {number} max_x
-	     *  @param {number} max_y
-	     *  @param {number=} nice_acc
-	     *  @param {number=} raw_acc
-	     */
-	    set (min_x, min_y, max_x, max_y, nice_acc, raw_acc) {
-	        this.min.set(min_x, min_y);
-	        this.max.set(max_x, max_y);
-	        if (nice_acc !== undefined) {
-	            this.nice_acc = nice_acc;
-	        }
-	        if (raw_acc !== undefined) {
-	            this.raw_acc = raw_acc;
-	        }
-	    };
-
-	    /**
-	     *  Get corner with the minimum coordinates
-	     *  @return {THREE.Vector3}
-	     */
-	    getMinCorner () {
-	        return this.min;
-	    };
-	}
-
-	/**
-	 *  Class for a dual marching cube using 2 sliding arrays.
-	 *  @param {RootNode} blobtree A blobtree to polygonize.
-	 *  @param {Object} params Parameters and option for this polygonizer.
-	 *  @param {String} params.zResolution Defines how the stepping in z occurs. Options are :
-	 *                                     "adaptive" (default) steps are computed according to local minimum accuracy.
-	 *                                     "uniform" steps are uniform along z, according to the global minimum accuracy.
-	 *  @param {number} params.detailRatio The blobtree defines some needed accuracies for polygonizing.
-	 *                                     However, if you want more details, you can set this to less than 1.
-	 *                                     Note that this is limited to 0.01, which will already increase your model complexity by a 10 000 factor.
-	 *  @param {Function} params.progress Progress callback, taling a percentage as parameter.
-	 *  @param {Object} params.convergence Add newton convergence steps to position each vertex.
-	 *  @param {number} params.convergence.ratio A ratio of a the marching cube grid size defining the wanted geometrical accuracy. Must be lower than 1, default is 0.01
-	 *  @param {number} params.convergence.step The maximum number of newton steps, default is 10.
-	 *                                            The newton process will stop either when the threshold of ratio*cube_size is matched, or the number of steps allowed has been reached.
-	 *  @param {number} params.dichotomy NOT YET IMPLEMENTED Add dichotomy steps to position each vertex. Usually using convergence is better, except if the implicit
-	 *                                   field is such that congerging is not possible (for example, null gradients on large areas)
-	 *  @constructor
-	 */
-
-	var SlidingMarchingCubes = function(blobtree, params) {
-	    var params = params || {};
-
-	    this.blobtree = blobtree;
-
-	    this.uniformZ = params.zResolution === "uniform" ? true : false;
-
-	    this.detail_ratio = params.detailRatio
-	        ? Math.max(0.01, params.detailRatio)
-	        : 1.0;
-
-	    if (params.convergence) {
-	        this.convergence = params.convergence;
-	        this.convergence.ratio = this.convergence.ratio || 0.01;
-	        this.convergence.step = this.convergence.step || 10;
-	    } else {
-	        this.convergence = null;
-	    }
-
-	    this.progress = params.progress
-	        ? params.progress
-	        : function(percent) {
-	              //console.log(percent);
-	          };
-
-	    /** @type {Int32Array} */
-	    this.reso = new Int32Array(3);
-	    this.steps = {
-	        x: null,
-	        y: null,
-	        z: null
-	    };
-	    /** @type {!{x:number,y:number,z:number}} */
-	    this.curr_steps = {
-	        x: 0,
-	        y: 0,
-	        z: 0
-	    };
-	    // = this.curr_steps.x*this.curr_steps.y*this.curr_steps.z
-	    this.curr_step_vol = 0;
-
-	    /**
-	     *  Sliding values array
-	     *  @type {!Array.<Float32Array>}
-	     */
-	    this.values_xy = [null, null];
-	    /**
-	     *  Sliding values array
-	     *  @type {!Array.<Int32Array>}
-	     */
-	    this.vertices_xy = [null, null];
-	    this.areas = [];
-	    this.min_acc = 1;
-
-	    // Processing vars
-	    this.values = new Array(8);
-	    this.x = 0;
-	    this.y = 0;
-	    this.z = 0;
-	    this.mask = 0;
-	    this.edge_cross = [
-	        false, // Tables.EdgeVMap[0], x=1
-	        false,
-	        false,
-	        false,
-	        false, // edge 2 : Tables.EdgeVMap[4], y=1
-	        false,
-	        false,
-	        false,
-	        false, // edge 3 : Tables.EdgeVMap[8], z=1
-	        false,
-	        false,
-	        false
-	    ];
-
-	    this.vertex = new THREE$1.Vector3(0, 0, 0); // vertex associated to the cell if any
-	    this.vertex_n = new THREE$1.Vector3(0, 0, 0); // vertex normal
-	    this.vertex_m = new Material_1(); // vertex material
-
-	    // Vars and tmp vars for extension checks
-	    this.extended = false;
-	    this.dis_o_aabb = new THREE$1.Box3();
-	    this.ext_p = new THREE$1.Vector3();
-
-	    /**
-	     *  Resulting mesh data
-	     */
-	    this.geometry = null;
-	};
-
-	/**
-	 *  Initialize the internal Geometry structure.
-	 *  @private
-	 */
-	SlidingMarchingCubes.prototype.initGeometry = function() {
-	    this.geometry = {
-	        position: [],
-	        normal: [],
-	        color: [],
-	        metalness: [],
-	        roughness: [],
-	        nVertices: 0,
-	        faces: [],
-	        nFaces: 0,
-	        addVertex: function(data) {
-	            this.position.push(data.p.x, data.p.y, data.p.z);
-	            this.normal.push(data.n.x, data.n.y, data.n.z);
-	            this.color.push(data.c.r, data.c.g, data.c.b);
-	            this.roughness.push(data.r);
-	            this.metalness.push(data.m);
-	            this.nVertices++;
-	        },
-	        addFace: function(a, b, c) {
-	            this.faces.push(a, b, c);
-	            this.nFaces++;
-	        }
-	    };
-	};
-
-	/**
-	 *  Build the resulting BufferGeometry from current values in this.geometry.
-	 *  used in compute function.
-	 *  @private
-	 */
-	SlidingMarchingCubes.prototype.buildResultingBufferGeometry = function() {
-	    var res = new THREE$1.BufferGeometry();
-	    res.setAttribute(
-	        "position",
-	        new THREE$1.BufferAttribute(new Float32Array(this.geometry.position), 3)
-	    );
-	    res.setAttribute(
-	        "normal",
-	        new THREE$1.BufferAttribute(new Float32Array(this.geometry.normal), 3)
-	    );
-	    res.setAttribute(
-	        "color",
-	        new THREE$1.BufferAttribute(new Float32Array(this.geometry.color), 3)
-	    );
-	    res.setAttribute(
-	        "roughness",
-	        new THREE$1.BufferAttribute(new Float32Array(this.geometry.roughness), 1)
-	    );
-	    res.setAttribute(
-	        "metalness",
-	        new THREE$1.BufferAttribute(new Float32Array(this.geometry.metalness), 1)
-	    );
-
-	    res.setIndex(
-	        new THREE$1.BufferAttribute(
-	            this.geometry.nVertices > 65535
-	                ? new Uint32Array(this.geometry.faces)
-	                : new Uint16Array(this.geometry.faces),
-	            1
-	        )
-	    );
-
-	    return res;
-	};
-
-	/**
-	 *  Set values in this.values_xy[1] to 0
-	 *  @private
-	 */
-	SlidingMarchingCubes.prototype.setFrontToZero = function() {
-	    // init to 0, can be omptim later
-	    for (var i = 0; i < this.values_xy[1].length; ++i) {
-	        this.values_xy[1][i] = 0;
-	    }
-	};
-
-	/**
-	 *  Set values in this.values_xy[1] to -1.
-	 *  -1 is a marker to state the value has not been computed nor interpolated
-	 *  @private
-	 */
-	SlidingMarchingCubes.prototype.setFrontToMinus = function() {
-	    // init to 0, can be omptim later
-	    for (var i = 0; i < this.values_xy[1].length; ++i) {
-	        this.values_xy[1][i] = -1;
-	    }
-	};
-
-	/**
-	 *  Set values in this.values_xy[1] to 0 wherever it is -1.
-	 *  @private
-	 */
-	SlidingMarchingCubes.prototype.setFrontToZeroIfMinus = function() {
-	    // init to 0, can be omptim later
-	    for (var i = 0; i < this.values_xy[1].length; ++i) {
-	        if (this.values_xy[1][i] === -1) {
-	            this.values_xy[1][i] = 0;
-	        }
-	    }
-	};
-
-	/**
-	 *  Perform bilinear interpolation in a given 2D box to set values in front array
-	 *
-	 *  @param {number} cx Coordinate x of bottom left corner of the front array
-	 *  @param {number} cy Coordinate x of bottom left corner of the front array
-	 *  @param {number} cz Coordinate x of bottom left corner of the front array
-	 *
-	 *  @param {number} x0 Lower x box osition in the array
-	 *  @param {number} x1 Upper x box position in the array
-	 *  @param {number} y0 Lower y box position in the array
-	 *  @param {number} y1 Upper y box position in the array
-	 *
-	 *  @private
-	 */
-	SlidingMarchingCubes.prototype.interpolateInBox = function(
-	    cx,
-	    cy,
-	    cz,
-	    x0,
-	    x1,
-	    y0,
-	    y1
-	) {
-	    var varr = this.values_xy[1];
-
-	    var nx = x1 - x0;
-	    var ny = y1 - y0;
-
-	    /*
-	    this.computeFrontValAtBoxCorners(cx,cy,cz, new THREE.Vector2(x0,y0), new THREE.Vector2(x1,y1));
-	    var mask = this.computeBoxMask(new THREE.Vector2(x0,y0), new THREE.Vector2(x1,y1));
-	    if(!(mask === 0xf || mask === 0x0)){
-	        throw "Error bad mask when interpolating";
-	    }
-	    */
-
-	    if (nx > 1) {
-	        // must interpolate
-	        var line = y0 * this.reso[0];
-	        var val0 = varr[line + x0];
-	        var v_step = (varr[line + x1] - val0) / nx;
-	        for (var i = 1; i < nx; ++i) {
-	            if (varr[line + x0 + i] === -1) {
-	                varr[line + x0 + i] = val0 + i * v_step;
-	                //this.computeFrontValAt(cx,cy,cz,x0+i,y0);
-	            }
-	        }
-	    }
-
-	    if (ny > 1) {
-	        // compute upper line
-	        var line = y1 * this.reso[0];
-	        var val0 = varr[line + x0];
-	        var v_step = (varr[line + x1] - val0) / nx;
-	        for (var i = 1; i < nx; ++i) {
-	            if (varr[line + x0 + i] === -1) {
-	                varr[line + x0 + i] = val0 + i * v_step;
-	                //this.computeFrontValAt(cx,cy,cz,x0+i,y1);
-	            }
-	        }
-
-	        for (var i = 0; i <= nx; ++i) {
-	            val0 = varr[y0 * this.reso[0] + x0 + i];
-	            v_step = (varr[y1 * this.reso[0] + x0 + i] - val0) / ny;
-	            for (var k = 1; k < ny; ++k) {
-	                if (varr[(y0 + k) * this.reso[0] + x0 + i] === -1) {
-	                    varr[(y0 + k) * this.reso[0] + x0 + i] = val0 + k * v_step;
-	                    //if(i===0 || i==nx){
-	                    //    this.computeFrontValAt(cx,cy,cz,x0+i,(y0+k));
-	                    //}
-	                }
-	            }
-	        }
-	    }
-	};
-
-	/**
-	 *  Compute blobtree value at a given position in the front sliding array.
-	 *
-	 *  @param {number} cx Coordinate x of bottom left corner of the front array
-	 *  @param {number} cy Coordinate x of bottom left corner of the front array
-	 *  @param {number} cz Coordinate x of bottom left corner of the front array
-	 *
-	 *  @param {number} x X position in the array
-	 *  @param {number} y Y position in the array
-	 *
-	 *  @private
-	 */
-	SlidingMarchingCubes.prototype.computeFrontValAt = function(cx, cy, cz, x, y) {
-	    this.computeFrontValAtClosure(cx, cy, cz, x, y);
-	};
-	/**
-	 *  Function using closure to have static variable. Wrapped in computeFrontValAt
-	 *  for profiling purpose.
-	 */
-	SlidingMarchingCubes.prototype.computeFrontValAtClosure = (function() {
-	    var eval_res = { v: 0 };
-	    var p = new THREE$1.Vector3();
-	    return function(cx, cy, cz, x, y) {
-	        var index = y * this.reso[0] + x;
-	        eval_res.v = this.blobtree.getNeutralValue();
-	        if (this.values_xy[1][index] === -1) {
-	            p.set(cx + x * this.min_acc, cy + y * this.min_acc, cz);
-	            this.blobtree.value(p, eval_res);
-	            this.values_xy[1][index] = eval_res.v;
-	        }
-	    };
-	})();
-
-	/**
-	 *  Compute corner values in the front buffer in 2D box defined by min,max
-	 *  @param {number} cx X coordinate of the front buffer corner
-	 *  @param {number} cy Y coordinate of the front buffer corner
-	 *  @param {number} cz Z coordinate of the front buffer corner
-	 *  @param {!THREE.Vector2} min 2D box min
-	 *  @param {!THREE.Vector2} max 2D box max
-	 */
-	SlidingMarchingCubes.prototype.computeFrontValAtBoxCorners = function(
-	    cx,
-	    cy,
-	    cz,
-	    min,
-	    max
-	) {
-	    this.computeFrontValAt(cx, cy, cz, min.x, min.y);
-	    this.computeFrontValAt(cx, cy, cz, min.x, max.y);
-	    this.computeFrontValAt(cx, cy, cz, max.x, min.y);
-	    this.computeFrontValAt(cx, cy, cz, max.x, max.y);
-	};
-
-	/**
-	 *  Compute all values in the front buffer in 2D box defined by min,max
-	 *  @param {number} cx X coordinate of the front buffer corner
-	 *  @param {number} cy Y coordinate of the front buffer corner
-	 *  @param {number} cz Z coordinate of the front buffer corner
-	 *  @param {!THREE.Vector2} min 2D box min
-	 *  @param {!THREE.Vector2} max 2D box max
-	 */
-	SlidingMarchingCubes.prototype.computeFrontValInBox = function(
-	    cx,
-	    cy,
-	    cz,
-	    min,
-	    max
-	) {
-	    for (var xx = min.x; xx <= max.x; ++xx) {
-	        for (var yy = min.y; yy <= max.y; ++yy) {
-	            this.computeFrontValAt(cx, cy, cz, xx, yy);
-	        }
-	    }
-	};
-
-	/**
-	 *  Set all values in 2D box min,max at 0.
-	 *  @param {!THREE.Vector2} min 2D box min
-	 *  @param {!THREE.Vector2} max 2D box max
-	 */
-	SlidingMarchingCubes.prototype.setFrontValZeroInBox = function(min, max) {
-	    for (var ix = min.x; ix <= max.x; ++ix) {
-	        for (var iy = min.y; iy <= max.y; ++iy) {
-	            this.values_xy[1][iy * this.reso[0] + ix] = 0;
-	        }
-	    }
-	};
-
-	/**
-	 *  Compute 2D mask of a given 2D box. Mask is an hex integer unique for each
-	 *  combination of iso value crossing (like in 3D marching cubes, but in 2D).
-	 *  @param {!THREE.Vector2} min 2D box min
-	 *  @param {!THREE.Vector2} max 2D box max
-	 *  @return {number} The mask
-	 */
-	SlidingMarchingCubes.prototype.computeBoxMask = function(min, max) {
-	    var mask = 0;
-	    mask |=
-	        this.values_xy[1][min.y * this.reso[0] + min.x] >
-	        this.blobtree.getIsoValue()
-	            ? 1 << 0
-	            : 0;
-	    mask |=
-	        this.values_xy[1][min.y * this.reso[0] + max.x] >
-	        this.blobtree.getIsoValue()
-	            ? 1 << 1
-	            : 0;
-	    mask |=
-	        this.values_xy[1][max.y * this.reso[0] + max.x] >
-	        this.blobtree.getIsoValue()
-	            ? 1 << 2
-	            : 0;
-	    mask |=
-	        this.values_xy[1][max.y * this.reso[0] + min.x] >
-	        this.blobtree.getIsoValue()
-	            ? 1 << 3
-	            : 0;
-	    return mask;
-	};
-
-	/**
-	 *  Return 0 if and only if all coners value of 2D box min,max are 0
-	 *  @param {!THREE.Vector2} min 2D box min
-	 *  @param {!THREE.Vector2} max 2D box max
-	 *  @return {number}
-	 */
-	SlidingMarchingCubes.prototype.checkZeroBox = function(min, max) {
-	    return (
-	        this.values_xy[1][min.y * this.reso[0] + min.x] +
-	        this.values_xy[1][min.y * this.reso[0] + max.x] +
-	        this.values_xy[1][max.y * this.reso[0] + max.x] +
-	        this.values_xy[1][max.y * this.reso[0] + min.x]
-	    );
-	};
-
-	/**
-	 *  Recursive function computing values in the given 2D box (which is a subbox
-	 *  of the whole front buffer), by cuting in 2 at each step. This function is
-	 *  "smart", since computed boxes are buid with their scalar field accuracy.
-	 *  Depending on the accuracy, scalar field values may be computed from the
-	 *  blobtree or interpolated (linear).
-	 *  @param {number} cx X coordinate of the front buffer corner
-	 *  @param {number} cy Y coordinate of the front buffer corner
-	 *  @param {number} cz Z coordinate of the front buffer corner
-	 *  @param {!Array.<!Box2Acc>} boxes2D 2D boxes intersecting box. Used to compute accuracy for split boxes.
-	 *  @param {!Box2Acc} box The 2D box in which we compute values
-	 */
-	SlidingMarchingCubes.prototype.recursiveBoxComputation = function(
-	    cx,
-	    cy,
-	    cz,
-	    box,
-	    boxes2D
-	) {
-	    // split the current box in 2 boxes in the largest dimension
-
-	    var new_boxes = null;
-	    var diff = new THREE$1.Vector2(
-	        Math.round(box.max.x - box.min.x),
-	        Math.round(box.max.y - box.min.y)
-	    );
-
-	    if (diff.x > 1 && diff.x >= diff.y) {
-	        // cut in x
-	        var x_cut = box.min.x + Math.floor(diff.x / 2);
-	        new_boxes = [
-	            new Box2Acc(
-	                box.min,
-	                new THREE$1.Vector2(x_cut, box.max.y),
-	                10000,
-	                10000
-	            ),
-	            new Box2Acc(
-	                new THREE$1.Vector2(x_cut, box.min.y),
-	                box.max,
-	                10000,
-	                10000
-	            )
-	        ];
-	        this.computeFrontValAt(cx, cy, cz, x_cut, box.min.y);
-	        this.computeFrontValAt(cx, cy, cz, x_cut, box.max.y);
-	        //this.computeFrontValAt(cx,cy,cz, x_cut+1, box.min.y);
-	        //this.computeFrontValAt(cx,cy,cz, x_cut+1, box.max.y);
-	    } else {
-	        // cut in y
-	        if (diff.y > 1) {
-	            var y_cut = box.min.y + Math.floor(diff.y / 2);
-	            new_boxes = [
-	                new Box2Acc(
-	                    box.min,
-	                    new THREE$1.Vector2(box.max.x, y_cut),
-	                    10000,
-	                    10000
-	                ),
-	                new Box2Acc(
-	                    new THREE$1.Vector2(box.min.x, y_cut),
-	                    box.max,
-	                    10000,
-	                    10000
-	                )
-	            ];
-	            this.computeFrontValAt(cx, cy, cz, box.min.x, y_cut);
-	            this.computeFrontValAt(cx, cy, cz, box.max.x, y_cut);
-	            //this.computeFrontValAt(cx,cy,cz, box.min.x, y_cut+1);
-	            //this.computeFrontValAt(cx,cy,cz, box.max.x, y_cut+1);
-	        } else {
-	            // the box is 1 in size, so we stop
-	            return;
-	        }
-	    }
-	    /*
-	    if(new_boxes[0].intersectsBox(new_boxes[1])){
-	        console.log("Fucking shit");
-	    }
-	    */
-
-	    // Compute accuracies for each box
-	    var boxes2D_rec = [[], []];
-	    for (var i = 0; i < boxes2D.length; ++i) {
-	        for (var k = 0; k < new_boxes.length; ++k) {
-	            if (new_boxes[k].intersectsBox(boxes2D[i])) {
-	                new_boxes[k].setRawAcc(
-	                    Math.min(new_boxes[k].getRawAcc(), boxes2D[i].getRawAcc())
-	                );
-	                new_boxes[k].setNiceAcc(
-	                    Math.min(new_boxes[k].getNiceAcc(), boxes2D[i].getNiceAcc())
-	                );
-	                boxes2D_rec[k].push(boxes2D[i]);
-	            }
-	        }
-	    }
-
-	    for (var k = 0; k < new_boxes.length; ++k) {
-	        var b = new_boxes[k];
-
-	        var bsize = b.getSize(new THREE$1.Vector3());
-
-	        if (boxes2D_rec[k].length === 0) {
-	            this.setFrontValZeroInBox(b.min, b.max);
-	        } else {
-	            if (bsize.x <= b.getRawAcc() && bsize.y <= b.getRawAcc()) {
-	                // We reach the raw level
-	                var mask = this.computeBoxMask(b.min, b.max);
-	                if (mask === 0xf || mask === 0x0) {
-	                    // all points are inside, since we reached raw, we can interpolate
-	                    // Note when all values are very close to 0, it's useless to interpolate, setting 0 can do.
-	                    this.interpolateInBox(
-	                        cx,
-	                        cy,
-	                        cz,
-	                        b.min.x,
-	                        b.max.x,
-	                        b.min.y,
-	                        b.max.y
-	                    );
-
-	                    // OR just compute all values.
-	                    // this.computeFrontValInBox(cx,cy,cz,b.min,b.max);
-	                } else {
-	                    //Surface is crossed, must go down to the nice
-	                    if (
-	                        bsize.x <= b.getNiceAcc() &&
-	                        bsize.y <= b.getNiceAcc()
-	                    ) {
-	                        // We are under nice acc, just interpolate
-	                        this.interpolateInBox(
-	                            cx,
-	                            cy,
-	                            cz,
-	                            b.min.x,
-	                            b.max.x,
-	                            b.min.y,
-	                            b.max.y
-	                        );
-
-	                        // OR just compute all values.
-	                        // this.computeFrontValInBox(cx,cy,cz,b.min,b.max);
-	                    } else {
-	                        this.recursiveBoxComputation(
-	                            cx,
-	                            cy,
-	                            cz,
-	                            b,
-	                            boxes2D_rec[k]
-	                        );
-	                        //console.log("going down in " + b.toString());
-	                    }
-	                }
-	            } else {
-	                // we did not reach the raw level, so we must cut again
-	                this.recursiveBoxComputation(cx, cy, cz, b, boxes2D_rec[k]);
-	            }
-	        }
-	    }
-	};
-
-	/**
-	 *  Compute all values in the front buffer.
-	 *  @param {number} cx X coordinate of the front buffer corner
-	 *  @param {number} cy Y coordinate of the front buffer corner
-	 *  @param {number} cz Z coordinate of the front buffer corner
-	 */
-	SlidingMarchingCubes.prototype.computeFrontValues = function(cx, cy, cz) {
-	    this.setFrontToMinus();
-
-	    var areas = this.blobtree.getAreas();
-	    var bigbox = new Box2Acc();
-	    bigbox.makeEmpty();
-	    var boxes2D = [];
-	    for (var i = 0; i < areas.length; ++i) {
-	        var raw_acc = Math.round(
-	            (areas[i].bv.getMinRawAcc() * this.detail_ratio) / this.min_acc
-	        );
-	        var nice_acc = Math.round(
-	            (areas[i].bv.getMinAcc() * this.detail_ratio) / this.min_acc
-	        );
-	        var x_min = Math.max(
-	            0,
-	            Math.floor((areas[i].aabb.min.x - cx) / this.min_acc)
-	        );
-	        var y_min = Math.max(
-	            0,
-	            Math.floor((areas[i].aabb.min.y - cy) / this.min_acc)
-	        );
-	        var x_max = Math.min(
-	            this.reso[0] - 1,
-	            Math.ceil((areas[i].aabb.max.x - cx) / this.min_acc)
-	        );
-	        var y_max = Math.min(
-	            this.reso[1] - 1,
-	            Math.ceil((areas[i].aabb.max.y - cy) / this.min_acc)
-	        );
-	        boxes2D.push(
-	            new Box2Acc(
-	                new THREE$1.Vector2(x_min, y_min),
-	                new THREE$1.Vector2(x_max, y_max),
-	                nice_acc,
-	                raw_acc
-	            )
-	        );
-	        bigbox.union(boxes2D[boxes2D.length - 1]);
-	    }
-
-	    bigbox.intersect(
-	        new Box2Acc(
-	            new THREE$1.Vector2(0, 0),
-	            new THREE$1.Vector2(this.reso[0], this.reso[1]),
-	            bigbox.getNiceAcc(),
-	            bigbox.getRawAcc()
-	        )
-	    );
-
-	    this.computeFrontValAtBoxCorners(cx, cy, cz, bigbox.min, bigbox.max);
-	    this.recursiveBoxComputation(cx, cy, cz, bigbox, boxes2D);
-
-	    this.setFrontToZeroIfMinus();
-	};
-
-	/**
-	 *   get the min accuracy needed for this zone
-	 *   @param {THREE.Box3} bbox the zone for which we want the minAcc
-	 *   @return {number} the min acc for this zone
-	 */
-	SlidingMarchingCubes.prototype.getMinAcc = function(bbox) {
-	    var areas = this.blobtree.getAreas();
-	    var minAcc = Number.MAX_VALUE;
-
-	    for (var i = 0; i < areas.length; i++) {
-	        var area = areas[i];
-	        if (area.aabb.intersectsBox(bbox)) {
-	            if (area.bv) {
-	                // it's a new area, we can get the min acc
-	                var areaMinAcc = area.bv.getMinAcc();
-	                if (areaMinAcc < minAcc) {
-	                    minAcc = areaMinAcc;
-	                }
-	            }
-	        }
-	    }
-	    return minAcc * this.detail_ratio;
-	};
-
-	/**
-	 *   get the max accuracy needed for this zone
-	 *   @param {THREE.Box3} bbox the zone for which we want the minAcc
-	 *   @return {number} the max acc for this zone
-	 */
-	SlidingMarchingCubes.prototype.getMaxAcc = function(bbox) {
-	    var areas = this.blobtree.getAreas();
-	    var maxAcc = 0;
-
-	    for (var i = 0; i < areas.length; i++) {
-	        var area = areas[i];
-	        if (area.aabb.intersectsBox(bbox)) {
-	            if (area.bv) {
-	                // it's a new area, we can get the min acc
-	                var areaMaxAcc = area.bv.getMinAcc();
-	                if (areaMaxAcc > maxAcc) {
-	                    maxAcc = areaMaxAcc;
-	                }
-	            }
-	        }
-	    }
-	    return maxAcc * this.detail_ratio;
-	};
-
-	/**
-	 *  Note : returned mesh data will be accurate only if extened AABB difference
-	 *  with o_aabb is small. compared to o_aabb size.
-	 *  @param {THREE.Box3} o_aabb The aabb where to compute the surface, if null, the blobtree AABB will be used
-	 *  @param {boolean=} extended True if we want the agorithm to extend the computation zone
-	 *                            to ensure overlap with a mesh resulting from a computation
-	 *                            in a neighbouring aabb (Especially usefull for parallelism).
-	 */
-	SlidingMarchingCubes.prototype.compute = function(o_aabb, extended) {
-	    this.initGeometry();
-
-	    var timer_begin = new Date();
-
-	    this.blobtree.prepareForEval();
-	    var aabb = null;
-	    if (o_aabb) {
-	        aabb = o_aabb.clone();
-	    } else {
-	        aabb = this.blobtree.getAABB();
-	    }
-
-	    this.extended = extended !== undefined ? extended : false;
-
-	    if (this.extended) {
-	        var adims = aabb.getSize(new THREE$1.Vector3());
-	        var minAcc = Math.min(
-	            Math.min(this.getMinAcc(aabb), adims[0]),
-	            Math.min(adims[1], adims[2])
-	        );
-	        var acc_box = aabb.clone();
-	        var final_bbox = aabb.clone();
-	        var axis = ["x", "y", "z"];
-	        for (var k = 0; k < axis.length; ++k) {
-	            acc_box.max[axis[k]] = aabb.min[axis[k]] + minAcc;
-	            var slice_max = this.getMaxAcc(acc_box);
-	            if (slice_max !== 0) {
-	                final_bbox.min[axis[k]] = final_bbox.min[axis[k]] - slice_max;
-	            }
-	            acc_box.max[axis[k]] = aabb.max[axis[k]] - minAcc;
-	            slice_max = this.getMaxAcc(acc_box);
-	            if (slice_max !== 0) {
-	                final_bbox.max[axis[k]] = final_bbox.max[axis[k]] + slice_max;
-	            }
-	        }
-	        aabb.copy(final_bbox);
-	    }
-
-	    var aabb_trim = [];
-	    var aabb_trim_parents = [];
-	    if (o_aabb) {
-	        this.blobtree.externalTrim(aabb, aabb_trim, aabb_trim_parents);
-	        this.blobtree.prepareForEval();
-	    }
-
-	    this.areas = this.blobtree.getAreas();
-
-	    // if no areas, blobtree is empty so stop and send an empty mesh.
-	    if (this.areas.length === 0) {
-	        this.progress(100);
-	        return new THREE$1.BufferGeometry();
-	    }
-
-	    this.min_acc = this.areas.length !== 0 ? this.areas[0].bv.getMinAcc() : 1;
-	    for (var i = 0; i < this.areas.length; ++i) {
-	        if (this.areas[i].bv.getMinAcc() < this.min_acc) {
-	            this.min_acc = this.areas[i].bv.getMinAcc();
-	        }
-	    }
-	    this.min_acc = this.min_acc * this.detail_ratio;
-
-	    var corner = aabb.min;
-	    var dims = aabb.getSize(new THREE$1.Vector3());
-
-	    this.steps.z = new Float32Array(Math.ceil(dims.z / this.min_acc) + 2);
-	    var z = corner.z;
-	    this.steps.z[0] = corner.z;
-	    var index = 1;
-	    var areas = this.blobtree.getAreas();
-	    while (this.steps.z[index - 1] < corner.z + dims.z) {
-	        var min_step = dims.z;
-	        // If uniformZ is true, we do not adapt z stepping to local slice accuracy.
-	        if (this.uniformZ) {
-	            min_step = this.min_acc;
-	        } else {
-	            // find minimum accuracy needed in this slice.
-	            for (var i = 0; i < areas.length; ++i) {
-	                min_step = Math.min(
-	                    min_step,
-	                    areas[i].bv.getAxisProjectionMinStep(
-	                        "z",
-	                        this.steps.z[index - 1]
-	                    ) * this.detail_ratio
-	                );
-	            }
-	        }
-	        this.steps.z[index] = this.steps.z[index - 1] + min_step;
-	        index++;
-	    }
-	    this.reso[2] = index;
-
-	    this.reso[0] = Math.ceil(dims.x / this.min_acc) + 2;
-	    this.reso[1] = Math.ceil(dims.y / this.min_acc) + 2;
-
-	    // If necessary, set this.dis_o_aabb
-	    // Reminder : dis_o_aabb is the discret o_aabb, ie indices for which we are in the o_aabb.
-	    if (this.extended) {
-	        var i = 0;
-	        this.dis_o_aabb.set(
-	            new THREE$1.Vector3(-1, -1, -1),
-	            new THREE$1.Vector3(-1, -1, -1)
-	        );
-	        while (i < this.reso[2] && this.dis_o_aabb.min.z === -1) {
-	            if (this.steps.z[i] >= o_aabb.min.z) {
-	                this.dis_o_aabb.min.z = i;
-	            }
-	            i++;
-	        }
-	        if (i > this.reso[2] - 1) {
-	            this.dis_o_aabb.min.z = this.reso[2] - 1;
-	        } // should never happen
-
-	        i = this.reso[2] - 1;
-	        while (i >= 0 && this.dis_o_aabb.max.z === -1) {
-	            if (this.steps.z[i] < o_aabb.max.z) {
-	                this.dis_o_aabb.max.z = i;
-	            }
-	            i--;
-	        }
-	        if (i < 0) {
-	            this.dis_o_aabb.max.z = 0;
-	        } // should never happen
-
-	        this.dis_o_aabb.min.x = Math.round(
-	            (o_aabb.min.x - aabb.min.x) / this.min_acc
-	        );
-	        this.dis_o_aabb.min.y = Math.round(
-	            (o_aabb.min.y - aabb.min.y) / this.min_acc
-	        );
-	        this.dis_o_aabb.max.x =
-	            this.reso[0] -
-	            2 -
-	            Math.round((aabb.max.x - o_aabb.max.x) / this.min_acc);
-	        this.dis_o_aabb.max.y =
-	            this.reso[1] -
-	            2 -
-	            Math.round((aabb.max.y - o_aabb.max.y) / this.min_acc);
-	    }
-	    // Back values
-	    this.values_xy[0] = new Float32Array(this.reso[0] * this.reso[1]);
-	    // Front values
-	    this.values_xy[1] = new Float32Array(this.reso[0] * this.reso[1]);
-
-	    this.vertices_xy[0] = new Int32Array(this.reso[0] * this.reso[1]);
-	    this.vertices_xy[1] = new Int32Array(this.reso[0] * this.reso[1]);
-
-	    // Aabb for trimming the blobtree
-	    var trim_aabb = new THREE$1.Box3();
-	    this.computeFrontValues(corner.x, corner.y, corner.z);
-
-	    var percent = 0;
-
-	    for (var iz = 0; iz < this.reso[2] - 1; ++iz) {
-	        // Switch the 2 arrays, and fill the one in front
-	        var switcher = this.values_xy[0];
-	        this.values_xy[0] = this.values_xy[1];
-	        this.values_xy[1] = switcher;
-	        switcher = this.vertices_xy[0];
-	        this.vertices_xy[0] = this.vertices_xy[1];
-	        this.vertices_xy[1] = switcher;
-
-	        var z1 = this.steps.z[iz + 1];
-	        trim_aabb.set(
-	            new THREE$1.Vector3(corner.x, corner.y, z1 - this.min_acc / 64),
-	            new THREE$1.Vector3(
-	                corner.x + this.reso[0] * this.min_acc,
-	                corner.y + this.reso[1] * this.min_acc,
-	                z1 + this.min_acc / 64
-	            )
-	        );
-	        this.blobtree.internalTrim(trim_aabb);
-	        this.blobtree.prepareForEval();
-	        this.computeFrontValues(corner.x, corner.y, z1);
-	        this.blobtree.internalUntrim(trim_aabb);
-	        this.blobtree.prepareForEval();
-
-	        this.z = this.steps.z[iz];
-
-	        this.curr_steps.z = this.steps.z[iz + 1] - this.steps.z[iz];
-	        this.curr_steps.x = this.min_acc;
-	        this.curr_steps.y = this.min_acc;
-	        this.curr_step_vol =
-	            this.curr_steps.x * this.curr_steps.y * this.curr_steps.z;
-
-	        for (var iy = 0; iy < this.reso[1] - 1; ++iy) {
-	            for (var ix = 0; ix < this.reso[0] - 1; ++ix) {
-	                this.y = corner.y + iy * this.min_acc;
-	                this.fetchAndTriangulate(ix, iy, iz, corner);
-	            }
-	        }
-
-	        if (Math.round((100 * iz) / this.reso[2]) > percent) {
-	            percent = Math.round((100 * iz) / this.reso[2]);
-	            this.progress(percent);
-	        }
-	    }
-
-	    if (o_aabb) {
-	        this.blobtree.untrim(aabb_trim, aabb_trim_parents);
-	        this.blobtree.prepareForEval();
-	    }
-
-	    var timer_end = new Date();
-	    console.log(
-	        "Sliding Marching Cubes computed in " + (timer_end - timer_begin) + "ms"
-	    );
-
-	    // Clear memory, in case this object is kept alive
-	    this.values_xy[0] = null;
-	    this.values_xy[1] = null;
-	    this.vertices_xy[0] = null;
-	    this.vertices_xy[1] = null;
-
-	    this.progress(100);
-
-	    return this.buildResultingBufferGeometry();
-	};
-
-	/**
-	 *  Check values for cube at x, y. Ie get values front front and back arrays,
-	 *  compute marching cube mask, build the resulting vertex and faces if necessary.
-	 *  @param {number} x
-	 *  @param {number} y
-	 *  @param {THREE.Vector3} corner Bottom left corner of front array.
-	 */
-	SlidingMarchingCubes.prototype.fetchAndTriangulate = function(x, y, z, corner) {
-	    var idx_y_0 = y * this.reso[0] + x;
-	    var idx_y_1 = (y + 1) * this.reso[0] + x;
-	    this.values[0] = this.values_xy[0][idx_y_0]; //v_000;
-	    this.values[1] = this.values_xy[1][idx_y_0]; //v_001;
-	    this.values[2] = this.values_xy[0][idx_y_1]; //v_010;
-	    this.values[3] = this.values_xy[1][idx_y_1]; //v_011;
-	    this.values[4] = this.values_xy[0][idx_y_0 + 1]; //v_100;
-	    this.values[5] = this.values_xy[1][idx_y_0 + 1]; //v_101;
-	    this.values[6] = this.values_xy[0][idx_y_1 + 1]; //v_110;
-	    this.values[7] = this.values_xy[1][idx_y_1 + 1]; //v_111;
-
-	    this.computeMask();
-	    if (this.mask !== 0x0) {
-	        if (this.mask !== 0xff) {
-	            this.x = corner.x + x * this.min_acc;
-	            this.computeVertex();
-	            this.geometry.addVertex({
-	                p: this.vertex,
-	                n: this.vertex_n,
-	                c: this.vertex_m.getColor(),
-	                r: this.vertex_m.getRoughness(),
-	                m: this.vertex_m.getMetalness()
-	            });
-	            this.vertices_xy[1][idx_y_0] = this.geometry.nVertices - 1;
-	            this.triangulate(x, y, z);
-	        }
-	    }
-	};
-
-	/**
-	 *  Push 2 faces in direct order (right handed).
-	 *  @param {number} v1 Index of vertex 1 in this.geometry
-	 *  @param {number} v2 Index of vertex 2 in this.geometry
-	 *  @param {number} v3 Index of vertex 3 in this.geometry
-	 *  @param {number} v4 Index of vertex 4 in this.geometry
-	 */
-	SlidingMarchingCubes.prototype.pushDirectFaces = function(v1, v2, v3, v4) {
-	    this.geometry.addFace(v1, v2, v3);
-	    this.geometry.addFace(v3, v4, v1);
-	};
-	/**
-	 *  Push 2 faces in undirect order (left handed).
-	 *  @param {number} v1 Index of vertex 1 in this.geometry
-	 *  @param {number} v2 Index of vertex 2 in this.geometry
-	 *  @param {number} v3 Index of vertex 3 in this.geometry
-	 *  @param {number} v4 Index of vertex 4 in this.geometry
-	 */
-	SlidingMarchingCubes.prototype.pushUndirectFaces = function(v1, v2, v3, v4) {
-	    this.geometry.addFace(v3, v2, v1);
-	    this.geometry.addFace(v1, v4, v3);
-	};
-
-	/**
-	 *  Compute and add faces depending on current cell crossing mask
-	 *  @param {number} x Current cell x coordinate in the grid (integer)
-	 *  @param {number} y Current cell y coordinate in the grid (integer)
-	 *  @param {number} z Current cell z coordinate in the grid (integer)
-	 */
-	SlidingMarchingCubes.prototype.triangulate = function(x, y, z) {
-	    var idx_y_0 = y * this.reso[0] + x;
-	    if (this.edge_cross[0] && y !== 0 && z !== 0) {
-	        // x edge is crossed
-	        // Check orientation
-	        var v1 = this.vertices_xy[1][idx_y_0];
-	        var v2 = this.vertices_xy[1][(y - 1) * this.reso[0] + x];
-	        var v3 = this.vertices_xy[0][(y - 1) * this.reso[0] + x];
-	        var v4 = this.vertices_xy[0][idx_y_0];
-	        if (this.mask & 0x1) {
-	            this.pushDirectFaces(v1, v2, v3, v4);
-	        } else {
-	            this.pushUndirectFaces(v1, v2, v3, v4);
-	        }
-	    }
-	    if (this.edge_cross[4] && x !== 0 && z !== 0) {
-	        // y edge is crossed
-	        // Check orientation
-	        var v1 = this.vertices_xy[1][idx_y_0];
-	        var v2 = this.vertices_xy[0][idx_y_0];
-	        var v3 = this.vertices_xy[0][idx_y_0 - 1];
-	        var v4 = this.vertices_xy[1][idx_y_0 - 1];
-	        if (this.mask & 0x1) {
-	            this.pushDirectFaces(v1, v2, v3, v4);
-	        } else {
-	            this.pushUndirectFaces(v1, v2, v3, v4);
-	        }
-	    }
-	    if (this.edge_cross[8] && x !== 0 && y !== 0) {
-	        // z edge is crossed
-	        // Check orientation
-	        var v1 = this.vertices_xy[1][idx_y_0];
-	        var v2 = this.vertices_xy[1][idx_y_0 - 1];
-	        var v3 = this.vertices_xy[1][(y - 1) * this.reso[0] + x - 1];
-	        var v4 = this.vertices_xy[1][(y - 1) * this.reso[0] + x];
-	        if (this.mask & 0x1) {
-	            this.pushDirectFaces(v1, v2, v3, v4);
-	        } else {
-	            this.pushUndirectFaces(v1, v2, v3, v4);
-	        }
-	    }
-	};
-
-	/**
-	 *  Compute the vertex in the current cube.
-	 *  Use this.x, this.y, this.z
-	 */
-	SlidingMarchingCubes.prototype.computeVertex = (function() {
-	    // Function static variable
-	    var eval_res = {
-	        v: null,
-	        g: new THREE$1.Vector3(0, 0, 0),
-	        m: new Material_1()
-	    };
-	    var conv_res = new THREE$1.Vector3();
-
-	    return function() {
-	        eval_res.v = this.blobtree.getNeutralValue();
-
-	        // Optimization note :
-	        //      Here I dont use tables but performances may be improved
-	        //      by using tables. See marching cube and surface net for examples
-
-	        // Average edge intersection
-	        var e_count = 0;
-
-	        this.vertex.set(0, 0, 0);
-
-	        //For every edge of the cube...
-	        for (var i = 0; i < 12; ++i) {
-	            // --> the following code does not seem to work. Tables.EdgeCross may be broken
-	            //Use edge mask to check if it is crossed
-	            // if(!(edge_mask & (1<<i))) {
-	            //     continue;
-	            // }
-
-	            //Now find the point of intersection
-	            var e0 = MCTables.EdgeVMap[i][0]; //Unpack vertices
-	            var e1 = MCTables.EdgeVMap[i][1];
-	            var p0 = MCTables.VertexTopo[e0];
-	            var p1 = MCTables.VertexTopo[e1];
-	            var g0 = this.values[e0]; //Unpack grid values
-	            var g1 = this.values[e1];
-
-	            // replace the mask check with that. Slower.
-	            this.edge_cross[i] =
-	                g0 > this.blobtree.getIsoValue() !==
-	                g1 > this.blobtree.getIsoValue();
-	            if (!this.edge_cross[i]) {
-	                continue;
-	            }
-	            //If it did, increment number of edge crossings
-	            ++e_count;
-
-	            var d = g1 - g0;
-	            var t = 0; //Compute point of intersection
-	            if (Math.abs(d) > 1e-6) {
-	                t = (this.blobtree.getIsoValue() - g0) / d;
-	            } else {
-	                continue;
-	            }
-
-	            this.vertex.x += (1.0 - t) * p0[0] + t * p1[0];
-	            this.vertex.y += (1.0 - t) * p0[1] + t * p1[1];
-	            this.vertex.z += (1.0 - t) * p0[2] + t * p1[2];
-	        }
-
-	        this.vertex.x = this.x + (this.curr_steps.x * this.vertex.x) / e_count;
-	        this.vertex.y = this.y + (this.curr_steps.y * this.vertex.y) / e_count;
-	        this.vertex.z = this.z + (this.curr_steps.z * this.vertex.z) / e_count;
-
-	        // now make some convergence step
-	        // Note : it cost 15 to 20% performance lost
-	        //        and the result does not seem 15 et 20% better...
-	        if (this.convergence) {
-	            Convergence_1.safeNewton3D(
-	                this.blobtree, // Scalar Field to eval
-	                this.vertex, // 3D point where we start, must comply to THREE.Vector3 API
-	                this.blobtree.getIsoValue(), // iso value we are looking for
-	                this.min_acc * this.convergence.ratio, // Geometrical limit to stop
-	                this.convergence.step, // limit of number of step
-	                this.min_acc, // Bounding volume inside which we look for the iso, getting out will make the process stop.
-	                conv_res // the resulting point
-	            );
-	            this.vertex.copy(conv_res);
-	        }
-
-	        this.blobtree.value(this.vertex, eval_res);
-
-	        eval_res.g.normalize();
-	        this.vertex_n.copy(eval_res.g).multiplyScalar(-1);
-	        this.vertex_m.copy(eval_res.m);
-	    };
-	})();
-
-	/**
-	 *  Compute mask of the current cube.
-	 *  Use this.values, set this.mask
-	 */
-	SlidingMarchingCubes.prototype.computeMask = function() {
-	    this.mask = 0;
-
-	    //For each this, compute cube mask
-	    for (var i = 0; i < 8; ++i) {
-	        var s = this.values[i];
-	        this.mask |= s > this.blobtree.getIsoValue() ? 1 << i : 0;
-	    }
-	};
-
-	var SlidingMarchingCubes_1 = SlidingMarchingCubes;
-
-	/**
-	 *  This class implement a Min node.
-	 *  It will return the maximum value of the field of each primitive.
-	 *  Return 0 in region were no primitive is present.
-	 *  @constructor
-	 *  @extends Node
-	 *
-	 *  @param {Array.<Node>} children The children to add to this node. Just a convenient parameter, you can do it manually using addChild.
-	 */
-	var MaxNode = function (children) {
-
-	    Node_1.call(this);
-
-	    if(children){
-	        var self = this;
-	        children.forEach(function(c){
-	            self.addChild(c);
-	        });
-	    }
-
-	    // temp vars to speed up evaluation by avoiding allocations
-	    this.tmp_res = {v:0,g:null,m:null};
-	    this.tmp_g = new three.Vector3();
-	    this.tmp_m = new Material_1();
-
-	};
-
-	MaxNode.prototype = Object.create( Node_1.prototype );
-	MaxNode.prototype.constructor = MaxNode;
-
-	MaxNode.type = "MaxNode";
-	Types_1.register(MaxNode.type, MaxNode);
-
-	MaxNode.prototype.getType = function(){
-	    return MaxNode.type;
-	};
-
-	MaxNode.fromJSON = function(json){
-	    var res = new MaxNode();
-	    for(var i=0; i<json.children.length; ++i){
-	        res.addChild(Types_1.fromJSON(json.children[i]));
-	    }
-	    return res;
-	};
-
-	// [Abstract] see Node for a complete description
-	MaxNode.prototype.prepareForEval = function()
-	{
-	    if(!this.valid_aabb){
-	        this.aabb = new three.Box3();  // Create empty BBox
-	        for(var i=0; i<this.children.length; ++i){
-	            var c = this.children[i];
-	            c.prepareForEval();
-	            this.aabb.union(c.getAABB());     // new aabb is computed according to remaining children aabb
-	        }
-
-	        this.valid_aabb = true;
-	    }
-	};
-
-	// [Abstract] see Node for more details.
-	MaxNode.prototype.value = function(p,res)
-	{
-	    // TODO : check that all bounding box of all children and subchildrens are valid
-	    //        This enable not to do it in prim and limit the number of assert call (and string built)
-
-	    var l = this.children.length;
-	    var tmp = this.tmp_res;
-	    tmp.g = res.g ? this.tmp_g : null;
-	    tmp.m = res.m ? this.tmp_m : null;
-
-	    // Init res
-	    res.v = 0;
-	    if(res.m)  {
-	        res.m.copy(Material_1.defaultMaterial);
-	    }if(res.g) {
-	        res.g.set(0,0,0);
-	    }else if (res.step !== undefined) {
-	        // that, is the max distance
-	        // we want a value that loose any 'min'
-	        res.step = 1000000000;
-	    }
-
-	    if(this.aabb.containsPoint(p) && l !== 0){
-	        res.v = Number.MAX_VALUE;
-	        for(var i=0; i<l; ++i)
-	        {
-	            this.children[i].value(p,tmp);
-	            if(tmp.v > res.v){
-	                res.v = tmp.v;
-	                if(res.g) {
-	                    res.g.copy(tmp.g);
-	                }
-	                if(res.m){
-	                    res.m.copy(tmp.m);
-	                }
-	                // within primitive potential
-	                if (res.step || res.stepOrtho){
-	                    throw "Not implemented";
-	                }
-	            }
-	            res.v = Math.max(res.v,tmp.v);
-	        }
-	    }
-	    else if (res.steo || res.stepOrtho) {
-	        throw "Not implemented";
-	    }
-
-	};
-
-	var MaxNode_1 = MaxNode;
-
-	// Does not work yet, so just suppose that Blobtree is defined externally
-	// const Blobtree = require('three-js-blobtree");
-
-
-
-
-
-
-
-
-
-
-	/**
-	 *  This class will polygonize nodes independantly when they blend with a MaxNode or a RicciNode
-	 *  (for RicciNode, only if the coefficient of at least "ricciThreshold", threshold being a parameter).
-	 *  It will create a mesh made of several shells but intersections will be better looking than with some
-	 *  global polygonizers like MarchingCubes.
-	 *
-	 *  @param {Object} params Parameters and option for this polygonizer.
-	 *      @param {Object} params.subPolygonizer Parameters for the subpolygonizer to use.
-	 *                                            Must contain all parameters for the given subPolygonizer (like detailRatio, etc...)
-	 *      @param {Boolean} params.uniformRes If true, uniform resolution will be used on all primitives, according to the minimum accuracy in the blobtree.
-	 *          @param {Function} params.subPolygonizer.class The class of the subpolygonizer (default to SlidingMarchingCubes)
-	 *  @param {Function} params.progress Progress callback, taking a percentage as parameter.
-	 *  @param {Number} params.ricciThreshold The RicciNode coefficient above which it will be considered like a MaxNode.
-	 */
-	var SplitMaxPolygonizer = function(blobtree, params) {
-
-	    var params = params || {};
-
-	    this.blobtree = blobtree;
-
-	    this.uniformRes = params.uniformRes || false;
-	    this.min_acc = null;
-	    this.minAccs = [];
-
-	    this.subPolygonizer = params.subPolygonizer  ? params.subPolygonizer : {
-	        class:SlidingMarchingCubes_1,
-	        detailRatio:1.0
-	    };
-
-	    this.ricciThreshold = params.ricciThreshold || 64;
-
-	    this.progress = params.progress ? params.progress : function(percent){
-	        //console.log(percent);
-	    };
-
-	    // Now we need to parse the blobtree and split it according to the different ways of
-	    // generating each groups.
-	    // Since we do not wantto alterate the original blobtree, for now we will use cloning.
-	    // (to be changed if it is too slow)
-	    this.subtrees = []; // Blobtrees created for primitives which must be generated with SMC
-	        this.progCoeff = []; // progress coefficient, mainly depends on the total number of primitives in the node.
-	        this.totalCoeff = 0;
-
-	    this.setBlobtree(blobtree);
-	};
-
-	SplitMaxPolygonizer.prototype.constructor = SplitMaxPolygonizer;
-
-	SplitMaxPolygonizer.prototype.setBlobtree = function(blobtree){
-
-	    this.blobtree = blobtree;
-	    this.blobtree.prepareForEval();
-
-	    var getBlobtreeMinAcc = function(btree){
-	        var areas = btree.getAreas();
-	        var min_acc = areas.length !== 0 ? areas[0].bv.getMinAcc() : null;
-	        for(var i=0; i<areas.length; ++i){
-	            if(areas[i].bv.getMinAcc()<min_acc){
-	                min_acc = areas[i].bv.getMinAcc();
-	            }
-	        }
-	        return min_acc;
-	    };
-	    this.min_acc = getBlobtreeMinAcc(this.blobtree);
-
-	    this.subtrees = [];
-	        this.progCoeff = [];
-	        this.totalCoeff = 0;
-
-	    var self = this;
-	    var addToSubtrees = function(n){
-	        var subtree = null;
-	        if(n instanceof RootNode_1){
-	            subtree = n.clone();
-	        }else{
-	            subtree = new RootNode_1();
-	            subtree.addChild(n.clone());
-	        }
-	        self.subtrees.push(subtree);
-	        subtree.prepareForEval();
-	        self.minAccs.push(getBlobtreeMinAcc(subtree));
-	        self.progCoeff.push(
-	            subtree.count(ScalisPoint_1) + subtree.count(ScalisSegment_1) + subtree.count(ScalisTriangle_1)
-	        );
-	        self.totalCoeff += self.progCoeff[self.progCoeff.length-1];
-	    };
-
-	    var recurse = function(n){
-	        if(n instanceof RicciNode_1){
-	            if(n.getRicciN() < self.ricciThreshold){
-	                // This node must be copied and generated using SMC
-	                if(n.children.length !== 0){
-	                    addToSubtrees(n);
-	                }
-	            }else{
-	                for(var i=0; i<n.children.length; ++i){
-	                    recurse(n.children[i]);
-	                }
-	            }
-	        }else if(n instanceof MaxNode_1){
-	            for(var i=0; i<n.children.length; ++i){
-	                recurse(n.children[i]);
-	            }
-	        }else if(n instanceof ScalisPoint_1){
-	            addToSubtrees(n);
-	        }else if(n instanceof ScalisSegment_1){
-	            addToSubtrees(n);
-	        }else if(n instanceof ScalisTriangle_1){
-	            addToSubtrees(n);
-	        }else{
-	            addToSubtrees(n);
-	        }
-	    };
-
-	    recurse(this.blobtree);
-	};
-
-	SplitMaxPolygonizer.prototype.compute = function() {
-
-	    if(!this.blobtree.isValidAABB()){
-	        this.setBlobtree(this.blobtree);
-	    }
-
-	    var self = this;
-	    this.progress(0);
-	    var prog = 0;
-	    var geometries = [];
-	    for(var i=0; i<this.subtrees.length; ++i){
-
-	        var prev_detailRatio = this.subPolygonizer.detailRatio || 1.0;
-	        if(this.uniformRes && this.min_acc){
-	            this.subPolygonizer.detailRatio = prev_detailRatio*this.min_acc/this.minAccs[i];
-	        }
-
-	        this.subPolygonizer.progress = function(percent){
-	            self.progress(100*(prog + (percent/100)*self.progCoeff[i])/self.totalCoeff);
-	        };
-	        var polygonizer = new this.subPolygonizer.class(
-	            this.subtrees[i],
-	            this.subPolygonizer
-	        );
-	        geometries.push(polygonizer.compute());
-
-	        this.subPolygonizer.detailRatio = prev_detailRatio;
-
-	        prog += this.progCoeff[i];
-	    }
-
-	    var res = three.BufferGeometryUtils.mergeBufferGeometries(geometries);
-
-	    this.progress(100);
-
-	    return res;
-	};
-
-	var SplitMaxPolygonizer_1 = SplitMaxPolygonizer;
-
-	/**
-	 *  A special SlidingMarchingCubes with a different function
-	 *  to compute vertex normal in a cell.
-	 *  In this polygnizer, we suppose the blobtree used for marching
-	 *  is not the complete blobtree and we want to use the normal from
-	 *  the complete blobtree.
-	 *  @param {RootNode} params.metaBlobtree The blobtree from which normals will be computed.
-	 *                    Usually a blobtree containing blobtree.
-	 */
-	var SplitSMC = function(blobtree, params){
-	    SlidingMarchingCubes_1.call(this, blobtree, params);
-
-	    if(params.metaBlobtree){
-	        this.metaBlobtree = params.metaBlobtree;
-	        this.metaBlobtree.prepareForEval();
-	    }else{
-	        throw "Error : SplitSMC needs a meta blobtree in params (from which normals will be computed).";
-	    }
-	};
-
-	SplitSMC.prototype = Object.create(SlidingMarchingCubes_1.prototype);
-	SplitSMC.prototype.constructor = SplitSMC;
-
-	/**
-	 *  Compute the vertex in the current cube.
-	 *  Use this.x, this.y, this.z
-	 */
-	SplitSMC.prototype.computeVertex = (function() {
-	    // Function static variable
-	    var eval_res = {v:null, g:new three.Vector3(0,0,0), m:new Material_1()};
-	    var conv_res = new three.Vector3();
-
-	    return function()
-	    {
-	        eval_res.v = this.blobtree.getNeutralValue();
-
-	        // Optimization note :
-	        //      Here I dont use tables but performances may be improved
-	        //      by using tables. See marching cube and surface net for examples
-
-	        // Average edge intersection
-	        var e_count = 0;
-
-	        this.vertex.set(0,0,0);
-
-	        //For every edge of the cube...
-	        for(var i=0; i<12; ++i)
-	        {
-
-	            // --> the following code does not seem to work. Tables.EdgeCross may be broken
-	            //Use edge mask to check if it is crossed
-	            // if(!(edge_mask & (1<<i))) {
-	            //     continue;
-	            // }
-
-	            //Now find the point of intersection
-	            var e0 = MCTables.EdgeVMap[i][0];       //Unpack vertices
-	            var e1 = MCTables.EdgeVMap[i][1];
-	            var p0 = MCTables.VertexTopo[e0];
-	            var p1 = MCTables.VertexTopo[e1];
-	            var g0 = this.values[e0];                //Unpack grid values
-	            var g1 = this.values[e1];
-
-	            // replace the mask check with that. Slower.
-	            this.edge_cross[i] = ((g0>this.blobtree.getIsoValue()) !== (g1>this.blobtree.getIsoValue()));
-	            if( !this.edge_cross[i] ){
-	                continue;
-	            }
-	            //If it did, increment number of edge crossings
-	            ++e_count;
-
-	            var d = (g1-g0);
-	            var t  = 0;  //Compute point of intersection
-	            if(Math.abs(d) > 1e-6) {
-	                t = (this.blobtree.getIsoValue()-g0) / d;
-	            } else {
-	                continue;
-	            }
-
-	            this.vertex.x += (1.0-t)*p0[0] + t * p1[0];
-	            this.vertex.y += (1.0-t)*p0[1] + t * p1[1];
-	            this.vertex.z += (1.0-t)*p0[2] + t * p1[2];
-	        }
-
-	        this.vertex.x = this.x + this.curr_steps.x*this.vertex.x/e_count;
-	        this.vertex.y = this.y + this.curr_steps.y*this.vertex.y/e_count;
-	        this.vertex.z = this.z + this.curr_steps.z*this.vertex.z/e_count;
-
-	        // now make some convergence step
-	        // Note : it cost 15 to 20% performance lost
-	        //        and the result does not seem 15 et 20% better...
-	        if(this.convergence){
-	            Convergence_1.safeNewton3D(
-	                this.blobtree,      // Scalar Field to eval
-	                this.vertex,                  // 3D point where we start, must comply to THREE.Vector3 API
-	                this.blobtree.getIsoValue(),               // iso value we are looking for
-	                this.min_acc*this.convergence.ratio ,               // Geometrical limit to stop
-	                this.convergence.step,                           // limit of number of step
-	                this.min_acc,                     // Bounding volume inside which we look for the iso, getting out will make the process stop.
-	                conv_res                          // the resulting point
-	            );
-	            this.vertex.copy(conv_res);
-	        }
-
-	        this.metaBlobtree.value(this.vertex, eval_res);
-
-	        eval_res.g.normalize();
-	        this.vertex_n.copy(eval_res.g).multiplyScalar(-1);
-	        this.vertex_m.copy(eval_res.m);
-	    };
-	})();
-
-	var SplitSMC_1 = SplitSMC;
-
-	if (three.REVISION !== "122") {
-	    console.warn("Blobtree library is currently made for THREE revision 122. Using any other revision may lead to unexpected behavior.");
-	}
-
-	var Blobtree$1 = {};
-	Blobtree$1.version = "1.0.0";
-
-	Blobtree$1.Types              = Types_1;
-
-	Blobtree$1.Element            = Element_1;
-	Blobtree$1.Node               = Node_1;
-	Blobtree$1.RootNode           = RootNode_1;
-
-	Blobtree$1.RicciNode          = RicciNode_1;
-	Blobtree$1.DifferenceNode     = DifferenceNode_1;
-	Blobtree$1.MinNode            = MinNode_1;
-	Blobtree$1.MaxNode            = MinNode_1;
-
-	Blobtree$1.Primitive          = Primitive_1;
-
-	Blobtree$1.ScalisMath         = ScalisMath_1;
-	Blobtree$1.ScalisPrimitive    = ScalisPrimitive_1;
-	Blobtree$1.ScalisPoint        = ScalisPoint_1;
-	Blobtree$1.ScalisSegment      = ScalisSegment_1;
-	Blobtree$1.ScalisTriangle     = ScalisTriangle_1;
-	Blobtree$1.ScalisVertex       = ScalisVertex_1;
-
-	Blobtree$1.DistanceFunctor    = DistanceFunctor_1;
-	Blobtree$1.Poly6DistanceFunctor = Poly6DistanceFunctor_1;
-
-	Blobtree$1.SDFRootNode        = SDFRootNode_1;
-	Blobtree$1.SDFPrimitive       = SDFPrimitive_1;
-	Blobtree$1.SDFPoint           = SDFPoint_1;
-	Blobtree$1.SDFSegment         = SDFSegment_1;
-	Blobtree$1.SDFSphere          = SDFSphere_1;
-	Blobtree$1.SDFCapsule         = SDFCapsule_1;
-
-	Blobtree$1.Material           = Material_1;
-
-	Blobtree$1.Accuracies         = Accuracies_1;
-
-	Blobtree$1.Area               = Area_1;
-	Blobtree$1.AreaScalisSeg      = AreaScalisSeg_1;
-	Blobtree$1.AreaScalisTri      = AreaScalisTri_1;
-	Blobtree$1.AreaSphere         = AreaSphere_1;
-	Blobtree$1.AreaCapsule        = AreaCapsule_1;
-
-	Blobtree$1.SlidingMarchingCubes = SlidingMarchingCubes_1;
-	Blobtree$1.SplitMaxPolygonizer = SplitMaxPolygonizer_1;
-	Blobtree$1.SplitSMC = SplitSMC_1;
-
-	/*
-	try {
-	    if( window ) {
-	        window.Blobtree = Blobtree;
-	    }
-	}
-	catch(e) {}
-	*/
-
-	three.Blobtree = Blobtree$1;
-
-	var blobtree = Blobtree$1;
-
-	return blobtree;
-=======
     three = three && three.hasOwnProperty('default') ? three['default'] : three;
 
     function checkExample( example, subdirectory, trueName ) {
@@ -13324,7 +4097,7 @@
                 U.z, V.z, W.z,0,
                   0,   0,   0,1);
         var mat1 = new three.Matrix4();
-        mat1.getInverse(mat);
+        mat1.copy(mat).invert();
         var vec = new three.Vector3().subVectors(p, p0);
         vec.applyMatrix4(mat1);
 
@@ -15932,6 +6705,13 @@
 
     var MCTables = Tables;
 
+    const { Box2 } = three;
+    const THREE$1 = three;
+
+
+
+
+
     /**
      *  Axis Aligned Bounding Box in 2D carrying accuracy data
      *  @constructor
@@ -15943,82 +6723,88 @@
      *  @param {number=} nice_acc Nice accuracy in this box
      *  @param {number=} raw_acc Raw accuracy in this box
      */
-    var Box2Acc = function (min,max, nice_acc, raw_acc)
-    {
-        three.Box2.call(this,min,max);
-
-        if(nice_acc === undefined || nice_acc === null){
-            var s = Math.max(this.max.x-this.min.x, this.max.y-this.min.y);
-            this.nice_acc = s <=0 ? 10000000 : s;
-        }else{
-            this.nice_acc = nice_acc;
-        }
-        if(raw_acc === undefined || raw_acc === null){
-            this.raw_acc = this.nice_acc;
-        }else{
-            this.raw_acc = raw_acc;
-        }
-    };
-
-    Box2Acc.prototype = Object.create(three.Box2.prototype);
-
-    Box2Acc.prototype.union = function(box) {
-        three.Box2.prototype.union.call(this,box);
-        // Union of 2 boxes get the min acc for both
-        this.raw_acc = Math.min(box.raw_acc, this.raw_acc);
-        this.nice_acc = Math.min(box.nice_acc, this.nice_acc);
-    };
-
-    Box2Acc.prototype.getRawAcc = function() {
-        return this.raw_acc;
-    };
-
-    Box2Acc.prototype.getNiceAcc = function() {
-        return this.nice_acc;
-    };
-
-    Box2Acc.prototype.setRawAcc = function(raw_acc) {
-        this.raw_acc = Math.max(0,raw_acc);};
-
-    Box2Acc.prototype.setNiceAcc = function(nice_acc) {
-        this.nice_acc = Math.max(0,nice_acc);
-    };
-
-    Box2Acc.prototype.toString = function() {
-        return "(" + this.min.x.toFixed(2) + ", " + this.min.y.toFixed(2) + ") -> (" + this.max.x.toFixed(2) + ", " + this.max.y.toFixed(2) + ") ";
-    };
-
-    /**
-     *  @param {number} min_x
-     *  @param {number} min_y
-     *  @param {number} max_x
-     *  @param {number} max_y
-     *  @param {number=} nice_acc
-     *  @param {number=} raw_acc
-     */
-    Box2Acc.prototype.set = function (min_x,min_y,max_x,max_y, nice_acc, raw_acc)
-    {
-        this.min.set(min_x,min_y);
-        this.max.set(max_x,max_y);
-        if(nice_acc !== undefined){
-            this.nice_acc = nice_acc;
-        }
-        if(raw_acc !== undefined){
-            this.raw_acc = raw_acc;
-        }
-    };
-
-    /**
-     *  Get corner with the minimum coordinates
-     *  @return {THREE.Vector3}
-     */
-    Box2Acc.prototype.getMinCorner = function(){
-        return this.min;
-    };
-
-
-
-
+
+    class Box2Acc extends Box2 {
+        constructor(min, max, nice_acc, raw_acc) {
+            super(min, max);
+
+            if (nice_acc === undefined || nice_acc === null) {
+                var s = Math.max(this.max.x - this.min.x, this.max.y - this.min.y);
+                this.nice_acc = s <= 0 ? 10000000 : s;
+            } else {
+                this.nice_acc = nice_acc;
+            }
+            if (raw_acc === undefined || raw_acc === null) {
+                this.raw_acc = this.nice_acc;
+            } else {
+                this.raw_acc = raw_acc;
+            }
+        }
+
+        union(box) {
+            super.union(box);
+            // Union of 2 boxes get the min acc for both
+            this.raw_acc = Math.min(box.raw_acc, this.raw_acc);
+            this.nice_acc = Math.min(box.nice_acc, this.nice_acc);
+        }
+
+        getRawAcc () {
+            return this.raw_acc;
+        };
+
+        getNiceAcc () {
+            return this.nice_acc;
+        };
+
+        setRawAcc (raw_acc) {
+            this.raw_acc = Math.max(0, raw_acc);
+        };
+
+        setNiceAcc (nice_acc) {
+            this.nice_acc = Math.max(0, nice_acc);
+        };
+
+        toString () {
+            return (
+                "(" +
+                this.min.x.toFixed(2) +
+                ", " +
+                this.min.y.toFixed(2) +
+                ") -> (" +
+                this.max.x.toFixed(2) +
+                ", " +
+                this.max.y.toFixed(2) +
+                ") "
+            );
+        };
+
+        /**
+         *  @param {number} min_x
+         *  @param {number} min_y
+         *  @param {number} max_x
+         *  @param {number} max_y
+         *  @param {number=} nice_acc
+         *  @param {number=} raw_acc
+         */
+        set (min_x, min_y, max_x, max_y, nice_acc, raw_acc) {
+            this.min.set(min_x, min_y);
+            this.max.set(max_x, max_y);
+            if (nice_acc !== undefined) {
+                this.nice_acc = nice_acc;
+            }
+            if (raw_acc !== undefined) {
+                this.raw_acc = raw_acc;
+            }
+        };
+
+        /**
+         *  Get corner with the minimum coordinates
+         *  @return {THREE.Vector3}
+         */
+        getMinCorner () {
+            return this.min;
+        };
+    }
 
     /**
      *  Class for a dual marching cube using 2 sliding arrays.
@@ -16039,40 +6825,44 @@
      *                                   field is such that congerging is not possible (for example, null gradients on large areas)
      *  @constructor
      */
+
     var SlidingMarchingCubes = function(blobtree, params) {
-
         var params = params || {};
 
         this.blobtree = blobtree;
 
         this.uniformZ = params.zResolution === "uniform" ? true : false;
 
-        this.detail_ratio = params.detailRatio ? Math.max(0.01, params.detailRatio) : 1.0;
-
-        if(params.convergence){
+        this.detail_ratio = params.detailRatio
+            ? Math.max(0.01, params.detailRatio)
+            : 1.0;
+
+        if (params.convergence) {
             this.convergence = params.convergence;
             this.convergence.ratio = this.convergence.ratio || 0.01;
             this.convergence.step = this.convergence.step || 10;
-        }else{
+        } else {
             this.convergence = null;
         }
 
-        this.progress = params.progress ? params.progress : function(percent){
-            //console.log(percent);
-        };
+        this.progress = params.progress
+            ? params.progress
+            : function(percent) {
+                  //console.log(percent);
+              };
 
         /** @type {Int32Array} */
         this.reso = new Int32Array(3);
         this.steps = {
-            x:null,
-            y:null,
-            z:null
+            x: null,
+            y: null,
+            z: null
         };
         /** @type {!{x:number,y:number,z:number}} */
         this.curr_steps = {
-            x:0,
-            y:0,
-            z:0
+            x: 0,
+            y: 0,
+            z: 0
         };
         // = this.curr_steps.x*this.curr_steps.y*this.curr_steps.z
         this.curr_step_vol = 0;
@@ -16081,45 +6871,44 @@
          *  Sliding values array
          *  @type {!Array.<Float32Array>}
          */
-        this.values_xy = [
-            null,
-            null
-        ];
+        this.values_xy = [null, null];
         /**
          *  Sliding values array
          *  @type {!Array.<Int32Array>}
          */
-        this.vertices_xy = [
-            null,
-            null
-        ];
+        this.vertices_xy = [null, null];
         this.areas = [];
         this.min_acc = 1;
 
         // Processing vars
         this.values = new Array(8);
-        this.x      = 0;
-        this.y      = 0;
-        this.z      = 0;
+        this.x = 0;
+        this.y = 0;
+        this.z = 0;
         this.mask = 0;
         this.edge_cross = [
-            false,  // Tables.EdgeVMap[0], x=1
-            false, false, false,
-            false,  // edge 2 : Tables.EdgeVMap[4], y=1
-            false, false, false,
-            false,   // edge 3 : Tables.EdgeVMap[8], z=1
-            false, false, false
+            false, // Tables.EdgeVMap[0], x=1
+            false,
+            false,
+            false,
+            false, // edge 2 : Tables.EdgeVMap[4], y=1
+            false,
+            false,
+            false,
+            false, // edge 3 : Tables.EdgeVMap[8], z=1
+            false,
+            false,
+            false
         ];
 
-        this.vertex = new three.Vector3(0,0,0);   // vertex associated to the cell if any
-        this.vertex_n = new three.Vector3(0,0,0); // vertex normal
-        this.vertex_m = new Material_1();           // vertex material
-
+        this.vertex = new THREE$1.Vector3(0, 0, 0); // vertex associated to the cell if any
+        this.vertex_n = new THREE$1.Vector3(0, 0, 0); // vertex normal
+        this.vertex_m = new Material_1(); // vertex material
 
         // Vars and tmp vars for extension checks
         this.extended = false;
-        this.dis_o_aabb = new three.Box3();
-        this.ext_p = new three.Vector3();
+        this.dis_o_aabb = new THREE$1.Box3();
+        this.ext_p = new THREE$1.Vector3();
 
         /**
          *  Resulting mesh data
@@ -16131,17 +6920,17 @@
      *  Initialize the internal Geometry structure.
      *  @private
      */
-    SlidingMarchingCubes.prototype.initGeometry = function(){
+    SlidingMarchingCubes.prototype.initGeometry = function() {
         this.geometry = {
-            position:[],
-            normal:[],
-            color:[],
-            metalness:[],
-            roughness:[],
-            nVertices:0,
-            faces:[],
-            nFaces:0,
-            addVertex:function(data){
+            position: [],
+            normal: [],
+            color: [],
+            metalness: [],
+            roughness: [],
+            nVertices: 0,
+            faces: [],
+            nFaces: 0,
+            addVertex: function(data) {
                 this.position.push(data.p.x, data.p.y, data.p.z);
                 this.normal.push(data.n.x, data.n.y, data.n.z);
                 this.color.push(data.c.r, data.c.g, data.c.b);
@@ -16149,8 +6938,8 @@
                 this.metalness.push(data.m);
                 this.nVertices++;
             },
-            addFace:function(a,b,c){
-                this.faces.push(a,b,c);
+            addFace: function(a, b, c) {
+                this.faces.push(a, b, c);
                 this.nFaces++;
             }
         };
@@ -16161,16 +6950,36 @@
      *  used in compute function.
      *  @private
      */
-    SlidingMarchingCubes.prototype.buildResultingBufferGeometry = function(){
-        var res = new three.BufferGeometry();
-        res.setAttribute( 'position',  new three.BufferAttribute( new Float32Array( this.geometry.position ),  3 ) );
-        res.setAttribute( 'normal',    new three.BufferAttribute( new Float32Array( this.geometry.normal ),    3 ) );
-        res.setAttribute( 'color',     new three.BufferAttribute( new Float32Array( this.geometry.color ),     3 ) );
-        res.setAttribute( 'roughness', new three.BufferAttribute( new Float32Array( this.geometry.roughness ), 1 ) );
-        res.setAttribute( 'metalness', new three.BufferAttribute( new Float32Array( this.geometry.metalness ), 1 ) );
-
-        res.setIndex(new three.BufferAttribute(
-            this.geometry.nVertices >65535 ? new Uint32Array(this.geometry.faces) : new Uint16Array(this.geometry.faces), 1 )
+    SlidingMarchingCubes.prototype.buildResultingBufferGeometry = function() {
+        var res = new THREE$1.BufferGeometry();
+        res.setAttribute(
+            "position",
+            new THREE$1.BufferAttribute(new Float32Array(this.geometry.position), 3)
+        );
+        res.setAttribute(
+            "normal",
+            new THREE$1.BufferAttribute(new Float32Array(this.geometry.normal), 3)
+        );
+        res.setAttribute(
+            "color",
+            new THREE$1.BufferAttribute(new Float32Array(this.geometry.color), 3)
+        );
+        res.setAttribute(
+            "roughness",
+            new THREE$1.BufferAttribute(new Float32Array(this.geometry.roughness), 1)
+        );
+        res.setAttribute(
+            "metalness",
+            new THREE$1.BufferAttribute(new Float32Array(this.geometry.metalness), 1)
+        );
+
+        res.setIndex(
+            new THREE$1.BufferAttribute(
+                this.geometry.nVertices > 65535
+                    ? new Uint32Array(this.geometry.faces)
+                    : new Uint16Array(this.geometry.faces),
+                1
+            )
         );
 
         return res;
@@ -16180,9 +6989,9 @@
      *  Set values in this.values_xy[1] to 0
      *  @private
      */
-    SlidingMarchingCubes.prototype.setFrontToZero = function(){
+    SlidingMarchingCubes.prototype.setFrontToZero = function() {
         // init to 0, can be omptim later
-        for(var i=0; i<this.values_xy[1].length; ++i){
+        for (var i = 0; i < this.values_xy[1].length; ++i) {
             this.values_xy[1][i] = 0;
         }
     };
@@ -16192,9 +7001,9 @@
      *  -1 is a marker to state the value has not been computed nor interpolated
      *  @private
      */
-    SlidingMarchingCubes.prototype.setFrontToMinus = function(){
+    SlidingMarchingCubes.prototype.setFrontToMinus = function() {
         // init to 0, can be omptim later
-        for(var i=0; i<this.values_xy[1].length; ++i){
+        for (var i = 0; i < this.values_xy[1].length; ++i) {
             this.values_xy[1][i] = -1;
         }
     };
@@ -16203,10 +7012,10 @@
      *  Set values in this.values_xy[1] to 0 wherever it is -1.
      *  @private
      */
-    SlidingMarchingCubes.prototype.setFrontToZeroIfMinus = function(){
+    SlidingMarchingCubes.prototype.setFrontToZeroIfMinus = function() {
         // init to 0, can be omptim later
-        for(var i=0; i<this.values_xy[1].length; ++i){
-            if(this.values_xy[1][i] === -1){
+        for (var i = 0; i < this.values_xy[1].length; ++i) {
+            if (this.values_xy[1][i] === -1) {
                 this.values_xy[1][i] = 0;
             }
         }
@@ -16226,12 +7035,19 @@
      *
      *  @private
      */
-    SlidingMarchingCubes.prototype.interpolateInBox = function(cx,cy,cz, x0,x1,y0,y1)
-    {
+    SlidingMarchingCubes.prototype.interpolateInBox = function(
+        cx,
+        cy,
+        cz,
+        x0,
+        x1,
+        y0,
+        y1
+    ) {
         var varr = this.values_xy[1];
 
-        var nx = x1-x0;
-        var ny = y1-y0;
+        var nx = x1 - x0;
+        var ny = y1 - y0;
 
         /*
         this.computeFrontValAtBoxCorners(cx,cy,cz, new THREE.Vector2(x0,y0), new THREE.Vector2(x1,y1));
@@ -16241,37 +7057,37 @@
         }
         */
 
-        if(nx>1){
+        if (nx > 1) {
             // must interpolate
-            var line = y0*this.reso[0];
-            var val0 = varr[line+x0];
-            var v_step = (varr[line+x1] - val0)/nx;
-            for(var i = 1;i<nx;++i){
-                if(varr[line+x0+i] === -1){
-                    varr[line+x0+i] = val0+i*v_step;
+            var line = y0 * this.reso[0];
+            var val0 = varr[line + x0];
+            var v_step = (varr[line + x1] - val0) / nx;
+            for (var i = 1; i < nx; ++i) {
+                if (varr[line + x0 + i] === -1) {
+                    varr[line + x0 + i] = val0 + i * v_step;
                     //this.computeFrontValAt(cx,cy,cz,x0+i,y0);
                 }
             }
         }
 
-        if(ny>1){
+        if (ny > 1) {
             // compute upper line
-            var line = y1*this.reso[0];
-            var val0 = varr[line+x0];
-            var v_step = (varr[line+x1] - val0)/nx;
-            for(var i = 1;i<nx;++i){
-                if(varr[line+x0+i] ===-1){
-                    varr[line+x0+i] = val0+i*v_step;
+            var line = y1 * this.reso[0];
+            var val0 = varr[line + x0];
+            var v_step = (varr[line + x1] - val0) / nx;
+            for (var i = 1; i < nx; ++i) {
+                if (varr[line + x0 + i] === -1) {
+                    varr[line + x0 + i] = val0 + i * v_step;
                     //this.computeFrontValAt(cx,cy,cz,x0+i,y1);
                 }
             }
 
-            for(var i = 0;i<=nx;++i){
-                val0 = varr[y0*this.reso[0]+x0+i];
-                v_step = (varr[y1*this.reso[0]+x0+i] - val0)/ny;
-                for(var k = 1;k<ny;++k){
-                    if(varr[(y0+k)*this.reso[0]+x0+i] === -1){
-                        varr[(y0+k)*this.reso[0]+x0+i] = val0+k*v_step;
+            for (var i = 0; i <= nx; ++i) {
+                val0 = varr[y0 * this.reso[0] + x0 + i];
+                v_step = (varr[y1 * this.reso[0] + x0 + i] - val0) / ny;
+                for (var k = 1; k < ny; ++k) {
+                    if (varr[(y0 + k) * this.reso[0] + x0 + i] === -1) {
+                        varr[(y0 + k) * this.reso[0] + x0 + i] = val0 + k * v_step;
                         //if(i===0 || i==nx){
                         //    this.computeFrontValAt(cx,cy,cz,x0+i,(y0+k));
                         //}
@@ -16279,7 +7095,6 @@
                 }
             }
         }
-
     };
 
     /**
@@ -16294,25 +7109,21 @@
      *
      *  @private
      */
-    SlidingMarchingCubes.prototype.computeFrontValAt = function(cx, cy, cz, x,y){
-        this.computeFrontValAtClosure(cx, cy, cz, x,y);
+    SlidingMarchingCubes.prototype.computeFrontValAt = function(cx, cy, cz, x, y) {
+        this.computeFrontValAtClosure(cx, cy, cz, x, y);
     };
     /**
      *  Function using closure to have static variable. Wrapped in computeFrontValAt
      *  for profiling purpose.
      */
-    SlidingMarchingCubes.prototype.computeFrontValAtClosure = (function(){
-        var eval_res = {v:0};
-        var p = new three.Vector3();
-        return function(cx, cy, cz, x,y){
-            var index = y*this.reso[0]+x;
+    SlidingMarchingCubes.prototype.computeFrontValAtClosure = (function() {
+        var eval_res = { v: 0 };
+        var p = new THREE$1.Vector3();
+        return function(cx, cy, cz, x, y) {
+            var index = y * this.reso[0] + x;
             eval_res.v = this.blobtree.getNeutralValue();
-            if(this.values_xy[1][index] === -1){
-                p.set(
-                    cx+x*this.min_acc,
-                    cy+y*this.min_acc,
-                    cz
-                );
+            if (this.values_xy[1][index] === -1) {
+                p.set(cx + x * this.min_acc, cy + y * this.min_acc, cz);
                 this.blobtree.value(p, eval_res);
                 this.values_xy[1][index] = eval_res.v;
             }
@@ -16327,11 +7138,17 @@
      *  @param {!THREE.Vector2} min 2D box min
      *  @param {!THREE.Vector2} max 2D box max
      */
-    SlidingMarchingCubes.prototype.computeFrontValAtBoxCorners = function(cx,cy,cz, min, max){
-        this.computeFrontValAt(cx,cy,cz, min.x, min.y);
-        this.computeFrontValAt(cx,cy,cz, min.x, max.y);
-        this.computeFrontValAt(cx,cy,cz, max.x, min.y);
-        this.computeFrontValAt(cx,cy,cz, max.x, max.y);
+    SlidingMarchingCubes.prototype.computeFrontValAtBoxCorners = function(
+        cx,
+        cy,
+        cz,
+        min,
+        max
+    ) {
+        this.computeFrontValAt(cx, cy, cz, min.x, min.y);
+        this.computeFrontValAt(cx, cy, cz, min.x, max.y);
+        this.computeFrontValAt(cx, cy, cz, max.x, min.y);
+        this.computeFrontValAt(cx, cy, cz, max.x, max.y);
     };
 
     /**
@@ -16342,10 +7159,16 @@
      *  @param {!THREE.Vector2} min 2D box min
      *  @param {!THREE.Vector2} max 2D box max
      */
-    SlidingMarchingCubes.prototype.computeFrontValInBox = function(cx,cy,cz, min, max){
-        for(var xx = min.x; xx<=max.x; ++xx){
-            for(var yy = min.y; yy<=max.y; ++yy){
-                this.computeFrontValAt(cx,cy,cz, xx, yy);
+    SlidingMarchingCubes.prototype.computeFrontValInBox = function(
+        cx,
+        cy,
+        cz,
+        min,
+        max
+    ) {
+        for (var xx = min.x; xx <= max.x; ++xx) {
+            for (var yy = min.y; yy <= max.y; ++yy) {
+                this.computeFrontValAt(cx, cy, cz, xx, yy);
             }
         }
     };
@@ -16355,10 +7178,10 @@
      *  @param {!THREE.Vector2} min 2D box min
      *  @param {!THREE.Vector2} max 2D box max
      */
-    SlidingMarchingCubes.prototype.setFrontValZeroInBox = function(min, max){
-        for(var ix=min.x; ix<=max.x; ++ix){
-            for(var iy=min.y; iy<=max.y; ++iy){
-                this.values_xy[1][iy*this.reso[0]+ix] = 0;
+    SlidingMarchingCubes.prototype.setFrontValZeroInBox = function(min, max) {
+        for (var ix = min.x; ix <= max.x; ++ix) {
+            for (var iy = min.y; iy <= max.y; ++iy) {
+                this.values_xy[1][iy * this.reso[0] + ix] = 0;
             }
         }
     };
@@ -16370,12 +7193,28 @@
      *  @param {!THREE.Vector2} max 2D box max
      *  @return {number} The mask
      */
-    SlidingMarchingCubes.prototype.computeBoxMask = function(min, max){
+    SlidingMarchingCubes.prototype.computeBoxMask = function(min, max) {
         var mask = 0;
-        mask |= (this.values_xy[1][min.y*this.reso[0]+min.x] > this.blobtree.getIsoValue()) ? (1<<0) : 0;
-        mask |= (this.values_xy[1][min.y*this.reso[0]+max.x] > this.blobtree.getIsoValue()) ? (1<<1) : 0;
-        mask |= (this.values_xy[1][max.y*this.reso[0]+max.x] > this.blobtree.getIsoValue()) ? (1<<2) : 0;
-        mask |= (this.values_xy[1][max.y*this.reso[0]+min.x] > this.blobtree.getIsoValue()) ? (1<<3) : 0;
+        mask |=
+            this.values_xy[1][min.y * this.reso[0] + min.x] >
+            this.blobtree.getIsoValue()
+                ? 1 << 0
+                : 0;
+        mask |=
+            this.values_xy[1][min.y * this.reso[0] + max.x] >
+            this.blobtree.getIsoValue()
+                ? 1 << 1
+                : 0;
+        mask |=
+            this.values_xy[1][max.y * this.reso[0] + max.x] >
+            this.blobtree.getIsoValue()
+                ? 1 << 2
+                : 0;
+        mask |=
+            this.values_xy[1][max.y * this.reso[0] + min.x] >
+            this.blobtree.getIsoValue()
+                ? 1 << 3
+                : 0;
         return mask;
     };
 
@@ -16385,13 +7224,14 @@
      *  @param {!THREE.Vector2} max 2D box max
      *  @return {number}
      */
-    SlidingMarchingCubes.prototype.checkZeroBox = function(min, max){
-        return   this.values_xy[1][min.y*this.reso[0]+min.x]
-               + this.values_xy[1][min.y*this.reso[0]+max.x]
-               + this.values_xy[1][max.y*this.reso[0]+max.x]
-               + this.values_xy[1][max.y*this.reso[0]+min.x];
-    };
-
+    SlidingMarchingCubes.prototype.checkZeroBox = function(min, max) {
+        return (
+            this.values_xy[1][min.y * this.reso[0] + min.x] +
+            this.values_xy[1][min.y * this.reso[0] + max.x] +
+            this.values_xy[1][max.y * this.reso[0] + max.x] +
+            this.values_xy[1][max.y * this.reso[0] + min.x]
+        );
+    };
 
     /**
      *  Recursive function computing values in the given 2D box (which is a subbox
@@ -16405,47 +7245,65 @@
      *  @param {!Array.<!Box2Acc>} boxes2D 2D boxes intersecting box. Used to compute accuracy for split boxes.
      *  @param {!Box2Acc} box The 2D box in which we compute values
      */
-    SlidingMarchingCubes.prototype.recursiveBoxComputation = function(cx,cy,cz, box, boxes2D){
+    SlidingMarchingCubes.prototype.recursiveBoxComputation = function(
+        cx,
+        cy,
+        cz,
+        box,
+        boxes2D
+    ) {
         // split the current box in 2 boxes in the largest dimension
 
         var new_boxes = null;
-        var diff = new three.Vector2(
-            Math.round((box.max.x-box.min.x)),
-            Math.round((box.max.y-box.min.y))
+        var diff = new THREE$1.Vector2(
+            Math.round(box.max.x - box.min.x),
+            Math.round(box.max.y - box.min.y)
         );
 
-        if(diff.x>1 && diff.x>=diff.y){
+        if (diff.x > 1 && diff.x >= diff.y) {
             // cut in x
-            var x_cut = box.min.x+Math.floor(diff.x/2);
+            var x_cut = box.min.x + Math.floor(diff.x / 2);
             new_boxes = [
-                new Box2Acc(box.min, new three.Vector2(x_cut, box.max.y),
-                    10000 , 10000
+                new Box2Acc(
+                    box.min,
+                    new THREE$1.Vector2(x_cut, box.max.y),
+                    10000,
+                    10000
                 ),
-                new Box2Acc(new three.Vector2(x_cut, box.min.y),box.max,
-                    10000 , 10000
+                new Box2Acc(
+                    new THREE$1.Vector2(x_cut, box.min.y),
+                    box.max,
+                    10000,
+                    10000
                 )
             ];
-            this.computeFrontValAt(cx,cy,cz, x_cut, box.min.y);
-            this.computeFrontValAt(cx,cy,cz, x_cut, box.max.y);
+            this.computeFrontValAt(cx, cy, cz, x_cut, box.min.y);
+            this.computeFrontValAt(cx, cy, cz, x_cut, box.max.y);
             //this.computeFrontValAt(cx,cy,cz, x_cut+1, box.min.y);
             //this.computeFrontValAt(cx,cy,cz, x_cut+1, box.max.y);
-        }else{
+        } else {
             // cut in y
-            if(diff.y>1){
-                var y_cut = box.min.y+Math.floor(diff.y/2);
+            if (diff.y > 1) {
+                var y_cut = box.min.y + Math.floor(diff.y / 2);
                 new_boxes = [
-                     new Box2Acc(box.min,new three.Vector2(box.max.x, y_cut),
-                        10000 , 10000
+                    new Box2Acc(
+                        box.min,
+                        new THREE$1.Vector2(box.max.x, y_cut),
+                        10000,
+                        10000
                     ),
-                     new Box2Acc(new three.Vector2(box.min.x, y_cut), box.max,
-                        10000 , 10000
+                    new Box2Acc(
+                        new THREE$1.Vector2(box.min.x, y_cut),
+                        box.max,
+                        10000,
+                        10000
                     )
                 ];
-                this.computeFrontValAt(cx,cy,cz, box.min.x, y_cut);
-                this.computeFrontValAt(cx,cy,cz, box.max.x, y_cut);
+                this.computeFrontValAt(cx, cy, cz, box.min.x, y_cut);
+                this.computeFrontValAt(cx, cy, cz, box.max.x, y_cut);
                 //this.computeFrontValAt(cx,cy,cz, box.min.x, y_cut+1);
                 //this.computeFrontValAt(cx,cy,cz, box.max.x, y_cut+1);
-            }else{
+            } else {
                 // the box is 1 in size, so we stop
                 return;
             }
@@ -16457,64 +7315,80 @@
         */
 
         // Compute accuracies for each box
-        var boxes2D_rec = [ [], [] ];
-        for(var i=0; i<boxes2D.length; ++i){
-            for(var k=0; k<new_boxes.length;++k){
-                if(new_boxes[k].intersectsBox(boxes2D[i])){
+        var boxes2D_rec = [[], []];
+        for (var i = 0; i < boxes2D.length; ++i) {
+            for (var k = 0; k < new_boxes.length; ++k) {
+                if (new_boxes[k].intersectsBox(boxes2D[i])) {
                     new_boxes[k].setRawAcc(
-                        Math.min(
-                            new_boxes[k].getRawAcc(),
-                            boxes2D[i].getRawAcc()
-                            )
+                        Math.min(new_boxes[k].getRawAcc(), boxes2D[i].getRawAcc())
                     );
                     new_boxes[k].setNiceAcc(
-                        Math.min(
-                            new_boxes[k].getNiceAcc(),
-                            boxes2D[i].getNiceAcc()
-                        )
+                        Math.min(new_boxes[k].getNiceAcc(), boxes2D[i].getNiceAcc())
                     );
                     boxes2D_rec[k].push(boxes2D[i]);
                 }
             }
         }
 
-        for(var k=0; k<new_boxes.length;++k){
+        for (var k = 0; k < new_boxes.length; ++k) {
             var b = new_boxes[k];
 
-            var bsize = b.getSize(new three.Vector3());
-
-            if(boxes2D_rec[k].length ===0){
+            var bsize = b.getSize(new THREE$1.Vector3());
+
+            if (boxes2D_rec[k].length === 0) {
                 this.setFrontValZeroInBox(b.min, b.max);
-            }else{
-                if(bsize.x<=b.getRawAcc() && bsize.y<=b.getRawAcc()){
+            } else {
+                if (bsize.x <= b.getRawAcc() && bsize.y <= b.getRawAcc()) {
                     // We reach the raw level
                     var mask = this.computeBoxMask(b.min, b.max);
-                    if( mask === 0xf
-                        ||
-                        mask === 0x0
-                    ){
+                    if (mask === 0xf || mask === 0x0) {
                         // all points are inside, since we reached raw, we can interpolate
                         // Note when all values are very close to 0, it's useless to interpolate, setting 0 can do.
-                        this.interpolateInBox(cx,cy,cz, b.min.x, b.max.x, b.min.y, b.max.y);
+                        this.interpolateInBox(
+                            cx,
+                            cy,
+                            cz,
+                            b.min.x,
+                            b.max.x,
+                            b.min.y,
+                            b.max.y
+                        );
 
                         // OR just compute all values.
                         // this.computeFrontValInBox(cx,cy,cz,b.min,b.max);
-                    }else{
+                    } else {
                         //Surface is crossed, must go down to the nice
-                        if(bsize.x<=b.getNiceAcc() && bsize.y<=b.getNiceAcc()){
+                        if (
+                            bsize.x <= b.getNiceAcc() &&
+                            bsize.y <= b.getNiceAcc()
+                        ) {
                             // We are under nice acc, just interpolate
-                            this.interpolateInBox(cx,cy,cz, b.min.x, b.max.x, b.min.y, b.max.y);
+                            this.interpolateInBox(
+                                cx,
+                                cy,
+                                cz,
+                                b.min.x,
+                                b.max.x,
+                                b.min.y,
+                                b.max.y
+                            );
 
                             // OR just compute all values.
                             // this.computeFrontValInBox(cx,cy,cz,b.min,b.max);
-                        }else{
-                            this.recursiveBoxComputation(cx,cy,cz, b, boxes2D_rec[k]);
+                        } else {
+                            this.recursiveBoxComputation(
+                                cx,
+                                cy,
+                                cz,
+                                b,
+                                boxes2D_rec[k]
+                            );
                             //console.log("going down in " + b.toString());
                         }
                     }
-                }else{
+                } else {
                     // we did not reach the raw level, so we must cut again
-                    this.recursiveBoxComputation(cx,cy,cz, b, boxes2D_rec[k]);
+                    this.recursiveBoxComputation(cx, cy, cz, b, boxes2D_rec[k]);
                 }
             }
         }
@@ -16526,39 +7400,61 @@
      *  @param {number} cy Y coordinate of the front buffer corner
      *  @param {number} cz Z coordinate of the front buffer corner
      */
-    SlidingMarchingCubes.prototype.computeFrontValues = function(cx,cy,cz)
-    {
-            this.setFrontToMinus();
-
-            var areas = this.blobtree.getAreas();
-            var bigbox =  new Box2Acc();
-            bigbox.makeEmpty();
-            var boxes2D = [];
-            for(var i=0; i<areas.length; ++i){
-                var raw_acc = Math.round(areas[i].bv.getMinRawAcc()*this.detail_ratio/this.min_acc);
-                var nice_acc = Math.round(areas[i].bv.getMinAcc()*this.detail_ratio/this.min_acc);
-                var x_min = Math.max(0,Math.floor((areas[i].aabb.min.x-cx)/this.min_acc));
-                var y_min = Math.max(0,Math.floor((areas[i].aabb.min.y-cy)/this.min_acc));
-                var x_max = Math.min(this.reso[0]-1,Math.ceil( (areas[i].aabb.max.x-cx)/this.min_acc));
-                var y_max = Math.min(this.reso[1]-1,Math.ceil( (areas[i].aabb.max.y-cy)/this.min_acc));
-                boxes2D.push(
-                     new Box2Acc(
-                        new three.Vector2(x_min, y_min),
-                        new three.Vector2(x_max, y_max),
-                        nice_acc, raw_acc
-                    )
-                );
-                bigbox.union(boxes2D[boxes2D.length-1]);
-            }
-
-            bigbox.intersect(new Box2Acc(new three.Vector2(0, 0), new three.Vector2(this.reso[0], this.reso[1]), bigbox.getNiceAcc(), bigbox.getRawAcc()));
-
-            this.computeFrontValAtBoxCorners(cx,cy,cz, bigbox.min, bigbox.max);
-            this.recursiveBoxComputation(cx,cy,cz, bigbox, boxes2D);
-
-            this.setFrontToZeroIfMinus();
-    };
-
+    SlidingMarchingCubes.prototype.computeFrontValues = function(cx, cy, cz) {
+        this.setFrontToMinus();
+
+        var areas = this.blobtree.getAreas();
+        var bigbox = new Box2Acc();
+        bigbox.makeEmpty();
+        var boxes2D = [];
+        for (var i = 0; i < areas.length; ++i) {
+            var raw_acc = Math.round(
+                (areas[i].bv.getMinRawAcc() * this.detail_ratio) / this.min_acc
+            );
+            var nice_acc = Math.round(
+                (areas[i].bv.getMinAcc() * this.detail_ratio) / this.min_acc
+            );
+            var x_min = Math.max(
+                0,
+                Math.floor((areas[i].aabb.min.x - cx) / this.min_acc)
+            );
+            var y_min = Math.max(
+                0,
+                Math.floor((areas[i].aabb.min.y - cy) / this.min_acc)
+            );
+            var x_max = Math.min(
+                this.reso[0] - 1,
+                Math.ceil((areas[i].aabb.max.x - cx) / this.min_acc)
+            );
+            var y_max = Math.min(
+                this.reso[1] - 1,
+                Math.ceil((areas[i].aabb.max.y - cy) / this.min_acc)
+            );
+            boxes2D.push(
+                new Box2Acc(
+                    new THREE$1.Vector2(x_min, y_min),
+                    new THREE$1.Vector2(x_max, y_max),
+                    nice_acc,
+                    raw_acc
+                )
+            );
+            bigbox.union(boxes2D[boxes2D.length - 1]);
+        }
+
+        bigbox.intersect(
+            new Box2Acc(
+                new THREE$1.Vector2(0, 0),
+                new THREE$1.Vector2(this.reso[0], this.reso[1]),
+                bigbox.getNiceAcc(),
+                bigbox.getRawAcc()
+            )
+        );
+
+        this.computeFrontValAtBoxCorners(cx, cy, cz, bigbox.min, bigbox.max);
+        this.recursiveBoxComputation(cx, cy, cz, bigbox, boxes2D);
+
+        this.setFrontToZeroIfMinus();
+    };
 
     /**
      *   get the min accuracy needed for this zone
@@ -16569,19 +7465,19 @@
         var areas = this.blobtree.getAreas();
         var minAcc = Number.MAX_VALUE;
 
-        for(var i=0; i<areas.length; i++) {
+        for (var i = 0; i < areas.length; i++) {
             var area = areas[i];
-            if( area.aabb.intersectsBox(bbox) ) {
-                if( area.bv ) {
+            if (area.aabb.intersectsBox(bbox)) {
+                if (area.bv) {
                     // it's a new area, we can get the min acc
                     var areaMinAcc = area.bv.getMinAcc();
-                    if( areaMinAcc < minAcc ) {
+                    if (areaMinAcc < minAcc) {
                         minAcc = areaMinAcc;
                     }
                 }
             }
         }
-        return minAcc*this.detail_ratio;
+        return minAcc * this.detail_ratio;
     };
 
     /**
@@ -16593,19 +7489,19 @@
         var areas = this.blobtree.getAreas();
         var maxAcc = 0;
 
-        for(var i=0; i<areas.length; i++) {
+        for (var i = 0; i < areas.length; i++) {
             var area = areas[i];
-            if( area.aabb.intersectsBox(bbox) ) {
-                if( area.bv ) {
+            if (area.aabb.intersectsBox(bbox)) {
+                if (area.bv) {
                     // it's a new area, we can get the min acc
                     var areaMaxAcc = area.bv.getMinAcc();
-                    if( areaMaxAcc > maxAcc ) {
+                    if (areaMaxAcc > maxAcc) {
                         maxAcc = areaMaxAcc;
                     }
                 }
             }
         }
-        return maxAcc*this.detail_ratio;
+        return maxAcc * this.detail_ratio;
     };
 
     /**
@@ -16617,39 +7513,38 @@
      *                            in a neighbouring aabb (Especially usefull for parallelism).
      */
     SlidingMarchingCubes.prototype.compute = function(o_aabb, extended) {
-
         this.initGeometry();
 
         var timer_begin = new Date();
 
         this.blobtree.prepareForEval();
         var aabb = null;
-        if(o_aabb){
+        if (o_aabb) {
             aabb = o_aabb.clone();
-        }else{
+        } else {
             aabb = this.blobtree.getAABB();
         }
 
         this.extended = extended !== undefined ? extended : false;
 
-        if(this.extended){
-            var adims = aabb.getSize(new three.Vector3());
+        if (this.extended) {
+            var adims = aabb.getSize(new THREE$1.Vector3());
             var minAcc = Math.min(
                 Math.min(this.getMinAcc(aabb), adims[0]),
                 Math.min(adims[1], adims[2])
             );
             var acc_box = aabb.clone();
             var final_bbox = aabb.clone();
-            var axis = ['x','y','z'];
-            for(var k=0; k<axis.length; ++k){
+            var axis = ["x", "y", "z"];
+            for (var k = 0; k < axis.length; ++k) {
                 acc_box.max[axis[k]] = aabb.min[axis[k]] + minAcc;
                 var slice_max = this.getMaxAcc(acc_box);
-                if(slice_max !== 0){
+                if (slice_max !== 0) {
                     final_bbox.min[axis[k]] = final_bbox.min[axis[k]] - slice_max;
                 }
                 acc_box.max[axis[k]] = aabb.max[axis[k]] - minAcc;
                 slice_max = this.getMaxAcc(acc_box);
-                if(slice_max !== 0){
+                if (slice_max !== 0) {
                     final_bbox.max[axis[k]] = final_bbox.max[axis[k]] + slice_max;
                 }
             }
@@ -16658,7 +7553,7 @@
 
         var aabb_trim = [];
         var aabb_trim_parents = [];
-        if(o_aabb){
+        if (o_aabb) {
             this.blobtree.externalTrim(aabb, aabb_trim, aabb_trim_parents);
             this.blobtree.prepareForEval();
         }
@@ -16666,89 +7561,111 @@
         this.areas = this.blobtree.getAreas();
 
         // if no areas, blobtree is empty so stop and send an empty mesh.
-        if(this.areas.length === 0){
+        if (this.areas.length === 0) {
             this.progress(100);
-            return new three.BufferGeometry();
+            return new THREE$1.BufferGeometry();
         }
 
         this.min_acc = this.areas.length !== 0 ? this.areas[0].bv.getMinAcc() : 1;
-        for(var i=0; i<this.areas.length; ++i){
-            if(this.areas[i].bv.getMinAcc()<this.min_acc){
+        for (var i = 0; i < this.areas.length; ++i) {
+            if (this.areas[i].bv.getMinAcc() < this.min_acc) {
                 this.min_acc = this.areas[i].bv.getMinAcc();
             }
         }
-        this.min_acc = this.min_acc*this.detail_ratio;
+        this.min_acc = this.min_acc * this.detail_ratio;
 
         var corner = aabb.min;
-        var dims = aabb.getSize(new three.Vector3());
-
-        this.steps.z = new Float32Array(Math.ceil(dims.z/this.min_acc)+2);
+        var dims = aabb.getSize(new THREE$1.Vector3());
+
+        this.steps.z = new Float32Array(Math.ceil(dims.z / this.min_acc) + 2);
         var z = corner.z;
         this.steps.z[0] = corner.z;
         var index = 1;
         var areas = this.blobtree.getAreas();
-        while(this.steps.z[index-1]<corner.z+dims.z){
+        while (this.steps.z[index - 1] < corner.z + dims.z) {
             var min_step = dims.z;
             // If uniformZ is true, we do not adapt z stepping to local slice accuracy.
-            if(this.uniformZ){
+            if (this.uniformZ) {
                 min_step = this.min_acc;
-            }else{
+            } else {
                 // find minimum accuracy needed in this slice.
-                for(var i=0; i<areas.length; ++i){
-                    min_step = Math.min(min_step, areas[i].bv.getAxisProjectionMinStep('z',this.steps.z[index-1])*this.detail_ratio);
+                for (var i = 0; i < areas.length; ++i) {
+                    min_step = Math.min(
+                        min_step,
+                        areas[i].bv.getAxisProjectionMinStep(
+                            "z",
+                            this.steps.z[index - 1]
+                        ) * this.detail_ratio
+                    );
                 }
             }
-            this.steps.z[index] = this.steps.z[index-1]+min_step;
+            this.steps.z[index] = this.steps.z[index - 1] + min_step;
             index++;
         }
         this.reso[2] = index;
 
-        this.reso[0] = Math.ceil(dims.x/this.min_acc)+2;
-        this.reso[1] = Math.ceil(dims.y/this.min_acc)+2;
+        this.reso[0] = Math.ceil(dims.x / this.min_acc) + 2;
+        this.reso[1] = Math.ceil(dims.y / this.min_acc) + 2;
 
         // If necessary, set this.dis_o_aabb
         // Reminder : dis_o_aabb is the discret o_aabb, ie indices for which we are in the o_aabb.
-        if(this.extended){
-            var i=0;
-            this.dis_o_aabb.set(new three.Vector3(-1,-1,-1),new three.Vector3(-1,-1,-1));
-            while(i<this.reso[2] && this.dis_o_aabb.min.z === -1){
-                if(this.steps.z[i] >= o_aabb.min.z){
+        if (this.extended) {
+            var i = 0;
+            this.dis_o_aabb.set(
+                new THREE$1.Vector3(-1, -1, -1),
+                new THREE$1.Vector3(-1, -1, -1)
+            );
+            while (i < this.reso[2] && this.dis_o_aabb.min.z === -1) {
+                if (this.steps.z[i] >= o_aabb.min.z) {
                     this.dis_o_aabb.min.z = i;
                 }
                 i++;
             }
-            if(i>this.reso[2]-1){ this.dis_o_aabb.min.z = this.reso[2]-1; } // should never happen
-
-            i = this.reso[2]-1;
-            while(i>=0 && this.dis_o_aabb.max.z === -1){
-                if(this.steps.z[i] < o_aabb.max.z){
+            if (i > this.reso[2] - 1) {
+                this.dis_o_aabb.min.z = this.reso[2] - 1;
+            } // should never happen
+
+            i = this.reso[2] - 1;
+            while (i >= 0 && this.dis_o_aabb.max.z === -1) {
+                if (this.steps.z[i] < o_aabb.max.z) {
                     this.dis_o_aabb.max.z = i;
                 }
                 i--;
             }
-            if(i<0){ this.dis_o_aabb.max.z = 0; } // should never happen
-
-            this.dis_o_aabb.min.x = Math.round((o_aabb.min.x-aabb.min.x)/this.min_acc);
-            this.dis_o_aabb.min.y = Math.round((o_aabb.min.y-aabb.min.y)/this.min_acc);
-            this.dis_o_aabb.max.x = this.reso[0]-2 - Math.round((aabb.max.x-o_aabb.max.x)/this.min_acc);
-            this.dis_o_aabb.max.y = this.reso[1]-2 - Math.round((aabb.max.y-o_aabb.max.y)/this.min_acc);
+            if (i < 0) {
+                this.dis_o_aabb.max.z = 0;
+            } // should never happen
+
+            this.dis_o_aabb.min.x = Math.round(
+                (o_aabb.min.x - aabb.min.x) / this.min_acc
+            );
+            this.dis_o_aabb.min.y = Math.round(
+                (o_aabb.min.y - aabb.min.y) / this.min_acc
+            );
+            this.dis_o_aabb.max.x =
+                this.reso[0] -
+                2 -
+                Math.round((aabb.max.x - o_aabb.max.x) / this.min_acc);
+            this.dis_o_aabb.max.y =
+                this.reso[1] -
+                2 -
+                Math.round((aabb.max.y - o_aabb.max.y) / this.min_acc);
         }
         // Back values
-        this.values_xy[0] = new Float32Array(this.reso[0]*this.reso[1]);
+        this.values_xy[0] = new Float32Array(this.reso[0] * this.reso[1]);
         // Front values
-        this.values_xy[1] = new Float32Array(this.reso[0]*this.reso[1]);
-
-        this.vertices_xy[0] = new Int32Array(this.reso[0]*this.reso[1]);
-        this.vertices_xy[1] = new Int32Array(this.reso[0]*this.reso[1]);
+        this.values_xy[1] = new Float32Array(this.reso[0] * this.reso[1]);
+
+        this.vertices_xy[0] = new Int32Array(this.reso[0] * this.reso[1]);
+        this.vertices_xy[1] = new Int32Array(this.reso[0] * this.reso[1]);
 
         // Aabb for trimming the blobtree
-        var trim_aabb = new three.Box3();
+        var trim_aabb = new THREE$1.Box3();
         this.computeFrontValues(corner.x, corner.y, corner.z);
 
         var percent = 0;
 
-        for(var iz=0; iz<this.reso[2]-1; ++iz){
-
+        for (var iz = 0; iz < this.reso[2] - 1; ++iz) {
             // Switch the 2 arrays, and fill the one in front
             var switcher = this.values_xy[0];
             this.values_xy[0] = this.values_xy[1];
@@ -16757,17 +7674,14 @@
             this.vertices_xy[0] = this.vertices_xy[1];
             this.vertices_xy[1] = switcher;
 
-            var z1 = this.steps.z[iz+1];
-            trim_aabb.set(  new three.Vector3(
-                                corner.x,
-                                corner.y,
-                                z1-this.min_acc/64
-                            ),
-                            new three.Vector3(
-                                corner.x+this.reso[0]*this.min_acc,
-                                corner.y+this.reso[1]*this.min_acc,
-                                z1+this.min_acc/64
-                            )
+            var z1 = this.steps.z[iz + 1];
+            trim_aabb.set(
+                new THREE$1.Vector3(corner.x, corner.y, z1 - this.min_acc / 64),
+                new THREE$1.Vector3(
+                    corner.x + this.reso[0] * this.min_acc,
+                    corner.y + this.reso[1] * this.min_acc,
+                    z1 + this.min_acc / 64
+                )
             );
             this.blobtree.internalTrim(trim_aabb);
             this.blobtree.prepareForEval();
@@ -16777,32 +7691,34 @@
 
             this.z = this.steps.z[iz];
 
-            this.curr_steps.z = this.steps.z[iz+1]-this.steps.z[iz];
+            this.curr_steps.z = this.steps.z[iz + 1] - this.steps.z[iz];
             this.curr_steps.x = this.min_acc;
             this.curr_steps.y = this.min_acc;
-            this.curr_step_vol = this.curr_steps.x*this.curr_steps.y*this.curr_steps.z;
-
-            for(var iy=0; iy<this.reso[1]-1; ++iy){
-                for(var ix=0; ix<this.reso[0]-1; ++ix){
-                    this.y = corner.y + iy*this.min_acc;
+            this.curr_step_vol =
+                this.curr_steps.x * this.curr_steps.y * this.curr_steps.z;
+
+            for (var iy = 0; iy < this.reso[1] - 1; ++iy) {
+                for (var ix = 0; ix < this.reso[0] - 1; ++ix) {
+                    this.y = corner.y + iy * this.min_acc;
                     this.fetchAndTriangulate(ix, iy, iz, corner);
                 }
             }
 
-            if(Math.round(100*iz/this.reso[2]) > percent){
-                percent = Math.round(100*iz/this.reso[2]);
+            if (Math.round((100 * iz) / this.reso[2]) > percent) {
+                percent = Math.round((100 * iz) / this.reso[2]);
                 this.progress(percent);
             }
         }
 
-
-        if(o_aabb){
+        if (o_aabb) {
             this.blobtree.untrim(aabb_trim, aabb_trim_parents);
             this.blobtree.prepareForEval();
         }
 
         var timer_end = new Date();
-        console.log("Sliding Marching Cubes computed in " + (timer_end-timer_begin) + "ms");
+        console.log(
+            "Sliding Marching Cubes computed in " + (timer_end - timer_begin) + "ms"
+        );
 
         // Clear memory, in case this object is kept alive
         this.values_xy[0] = null;
@@ -16822,33 +7738,32 @@
      *  @param {number} y
      *  @param {THREE.Vector3} corner Bottom left corner of front array.
      */
-    SlidingMarchingCubes.prototype.fetchAndTriangulate = function(x,y,z, corner)
-    {
-        var idx_y_0 = y*this.reso[0]+x;
-        var idx_y_1 = (y+1)*this.reso[0]+x;
-        this.values[0] = this.values_xy[0][idx_y_0];    //v_000;
-        this.values[1] = this.values_xy[1][idx_y_0];    //v_001;
-        this.values[2] = this.values_xy[0][idx_y_1];    //v_010;
-        this.values[3] = this.values_xy[1][idx_y_1];    //v_011;
-        this.values[4] = this.values_xy[0][idx_y_0+1];  //v_100;
-        this.values[5] = this.values_xy[1][idx_y_0+1];  //v_101;
-        this.values[6] = this.values_xy[0][idx_y_1+1];  //v_110;
-        this.values[7] = this.values_xy[1][idx_y_1+1];  //v_111;
+    SlidingMarchingCubes.prototype.fetchAndTriangulate = function(x, y, z, corner) {
+        var idx_y_0 = y * this.reso[0] + x;
+        var idx_y_1 = (y + 1) * this.reso[0] + x;
+        this.values[0] = this.values_xy[0][idx_y_0]; //v_000;
+        this.values[1] = this.values_xy[1][idx_y_0]; //v_001;
+        this.values[2] = this.values_xy[0][idx_y_1]; //v_010;
+        this.values[3] = this.values_xy[1][idx_y_1]; //v_011;
+        this.values[4] = this.values_xy[0][idx_y_0 + 1]; //v_100;
+        this.values[5] = this.values_xy[1][idx_y_0 + 1]; //v_101;
+        this.values[6] = this.values_xy[0][idx_y_1 + 1]; //v_110;
+        this.values[7] = this.values_xy[1][idx_y_1 + 1]; //v_111;
 
         this.computeMask();
-        if(this.mask !== 0x0){
-            if(this.mask !== 0xff){
-                this.x = corner.x + x*this.min_acc;
+        if (this.mask !== 0x0) {
+            if (this.mask !== 0xff) {
+                this.x = corner.x + x * this.min_acc;
                 this.computeVertex();
                 this.geometry.addVertex({
-                    p:this.vertex,
-                    n:this.vertex_n,
-                    c:this.vertex_m.getColor(),
-                    r:this.vertex_m.getRoughness(),
-                    m:this.vertex_m.getMetalness()
+                    p: this.vertex,
+                    n: this.vertex_n,
+                    c: this.vertex_m.getColor(),
+                    r: this.vertex_m.getRoughness(),
+                    m: this.vertex_m.getMetalness()
                 });
-                this.vertices_xy[1][idx_y_0] = this.geometry.nVertices-1;
-                this.triangulate(x,y,z);
+                this.vertices_xy[1][idx_y_0] = this.geometry.nVertices - 1;
+                this.triangulate(x, y, z);
             }
         }
     };
@@ -16860,9 +7775,9 @@
      *  @param {number} v3 Index of vertex 3 in this.geometry
      *  @param {number} v4 Index of vertex 4 in this.geometry
      */
-    SlidingMarchingCubes.prototype.pushDirectFaces = function(v1,v2,v3,v4){
-        this.geometry.addFace(v1,v2,v3);
-        this.geometry.addFace(v3,v4,v1);
+    SlidingMarchingCubes.prototype.pushDirectFaces = function(v1, v2, v3, v4) {
+        this.geometry.addFace(v1, v2, v3);
+        this.geometry.addFace(v3, v4, v1);
     };
     /**
      *  Push 2 faces in undirect order (left handed).
@@ -16871,9 +7786,9 @@
      *  @param {number} v3 Index of vertex 3 in this.geometry
      *  @param {number} v4 Index of vertex 4 in this.geometry
      */
-    SlidingMarchingCubes.prototype.pushUndirectFaces = function(v1,v2,v3,v4){
-        this.geometry.addFace(v3,v2,v1);
-        this.geometry.addFace(v1,v4,v3);
+    SlidingMarchingCubes.prototype.pushUndirectFaces = function(v1, v2, v3, v4) {
+        this.geometry.addFace(v3, v2, v1);
+        this.geometry.addFace(v1, v4, v3);
     };
 
     /**
@@ -16882,47 +7797,45 @@
      *  @param {number} y Current cell y coordinate in the grid (integer)
      *  @param {number} z Current cell z coordinate in the grid (integer)
      */
-    SlidingMarchingCubes.prototype.triangulate = function(x,y,z){
-        var idx_y_0 = y*this.reso[0]+x;
-        if(this.edge_cross[0] && y!==0 && z!==0){
+    SlidingMarchingCubes.prototype.triangulate = function(x, y, z) {
+        var idx_y_0 = y * this.reso[0] + x;
+        if (this.edge_cross[0] && y !== 0 && z !== 0) {
             // x edge is crossed
             // Check orientation
             var v1 = this.vertices_xy[1][idx_y_0];
-            var v2 = this.vertices_xy[1][(y-1)*this.reso[0]+x];
-            var v3 = this.vertices_xy[0][(y-1)*this.reso[0]+x];
+            var v2 = this.vertices_xy[1][(y - 1) * this.reso[0] + x];
+            var v3 = this.vertices_xy[0][(y - 1) * this.reso[0] + x];
             var v4 = this.vertices_xy[0][idx_y_0];
-            if(this.mask & 0x1){
-                this.pushDirectFaces(v1,v2,v3,v4);
-            }else{
-                this.pushUndirectFaces(v1,v2,v3,v4);
-            }
-
-        }
-        if(this.edge_cross[4] && x!==0 && z!==0){
+            if (this.mask & 0x1) {
+                this.pushDirectFaces(v1, v2, v3, v4);
+            } else {
+                this.pushUndirectFaces(v1, v2, v3, v4);
+            }
+        }
+        if (this.edge_cross[4] && x !== 0 && z !== 0) {
             // y edge is crossed
             // Check orientation
             var v1 = this.vertices_xy[1][idx_y_0];
             var v2 = this.vertices_xy[0][idx_y_0];
-            var v3 = this.vertices_xy[0][idx_y_0-1];
-            var v4 = this.vertices_xy[1][idx_y_0-1];
-            if(this.mask & 0x1){
-                this.pushDirectFaces(v1,v2,v3,v4);
-            }else{
-                this.pushUndirectFaces(v1,v2,v3,v4);
-            }
-
-        }
-        if(this.edge_cross[8] && x!==0 && y!==0){
+            var v3 = this.vertices_xy[0][idx_y_0 - 1];
+            var v4 = this.vertices_xy[1][idx_y_0 - 1];
+            if (this.mask & 0x1) {
+                this.pushDirectFaces(v1, v2, v3, v4);
+            } else {
+                this.pushUndirectFaces(v1, v2, v3, v4);
+            }
+        }
+        if (this.edge_cross[8] && x !== 0 && y !== 0) {
             // z edge is crossed
             // Check orientation
             var v1 = this.vertices_xy[1][idx_y_0];
-            var v2 = this.vertices_xy[1][idx_y_0-1];
-            var v3 = this.vertices_xy[1][(y-1)*this.reso[0]+x-1];
-            var v4 = this.vertices_xy[1][(y-1)*this.reso[0]+x];
-            if(this.mask & 0x1){
-                this.pushDirectFaces(v1,v2,v3,v4);
-            }else{
-                this.pushUndirectFaces(v1,v2,v3,v4);
+            var v2 = this.vertices_xy[1][idx_y_0 - 1];
+            var v3 = this.vertices_xy[1][(y - 1) * this.reso[0] + x - 1];
+            var v4 = this.vertices_xy[1][(y - 1) * this.reso[0] + x];
+            if (this.mask & 0x1) {
+                this.pushDirectFaces(v1, v2, v3, v4);
+            } else {
+                this.pushUndirectFaces(v1, v2, v3, v4);
             }
         }
     };
@@ -16933,11 +7846,14 @@
      */
     SlidingMarchingCubes.prototype.computeVertex = (function() {
         // Function static variable
-        var eval_res = {v:null, g:new three.Vector3(0,0,0), m:new Material_1()};
-        var conv_res = new three.Vector3();
-
-        return function()
-        {
+        var eval_res = {
+            v: null,
+            g: new THREE$1.Vector3(0, 0, 0),
+            m: new Material_1()
+        };
+        var conv_res = new THREE$1.Vector3();
+
+        return function() {
             eval_res.v = this.blobtree.getNeutralValue();
 
             // Optimization note :
@@ -16947,12 +7863,10 @@
             // Average edge intersection
             var e_count = 0;
 
-            this.vertex.set(0,0,0);
+            this.vertex.set(0, 0, 0);
 
             //For every edge of the cube...
-            for(var i=0; i<12; ++i)
-            {
-
+            for (var i = 0; i < 12; ++i) {
                 // --> the following code does not seem to work. Tables.EdgeCross may be broken
                 //Use edge mask to check if it is crossed
                 // if(!(edge_mask & (1<<i))) {
@@ -16960,50 +7874,52 @@
                 // }
 
                 //Now find the point of intersection
-                var e0 = MCTables.EdgeVMap[i][0];       //Unpack vertices
+                var e0 = MCTables.EdgeVMap[i][0]; //Unpack vertices
                 var e1 = MCTables.EdgeVMap[i][1];
                 var p0 = MCTables.VertexTopo[e0];
                 var p1 = MCTables.VertexTopo[e1];
-                var g0 = this.values[e0];                //Unpack grid values
+                var g0 = this.values[e0]; //Unpack grid values
                 var g1 = this.values[e1];
 
                 // replace the mask check with that. Slower.
-                this.edge_cross[i] = ((g0>this.blobtree.getIsoValue()) !== (g1>this.blobtree.getIsoValue()));
-                if( !this.edge_cross[i] ){
+                this.edge_cross[i] =
+                    g0 > this.blobtree.getIsoValue() !==
+                    g1 > this.blobtree.getIsoValue();
+                if (!this.edge_cross[i]) {
                     continue;
                 }
                 //If it did, increment number of edge crossings
                 ++e_count;
 
-                var d = (g1-g0);
-                var t  = 0;  //Compute point of intersection
-                if(Math.abs(d) > 1e-6) {
-                    t = (this.blobtree.getIsoValue()-g0) / d;
+                var d = g1 - g0;
+                var t = 0; //Compute point of intersection
+                if (Math.abs(d) > 1e-6) {
+                    t = (this.blobtree.getIsoValue() - g0) / d;
                 } else {
                     continue;
                 }
 
-                this.vertex.x += (1.0-t)*p0[0] + t * p1[0];
-                this.vertex.y += (1.0-t)*p0[1] + t * p1[1];
-                this.vertex.z += (1.0-t)*p0[2] + t * p1[2];
-            }
-
-            this.vertex.x = this.x + this.curr_steps.x*this.vertex.x/e_count;
-            this.vertex.y = this.y + this.curr_steps.y*this.vertex.y/e_count;
-            this.vertex.z = this.z + this.curr_steps.z*this.vertex.z/e_count;
+                this.vertex.x += (1.0 - t) * p0[0] + t * p1[0];
+                this.vertex.y += (1.0 - t) * p0[1] + t * p1[1];
+                this.vertex.z += (1.0 - t) * p0[2] + t * p1[2];
+            }
+
+            this.vertex.x = this.x + (this.curr_steps.x * this.vertex.x) / e_count;
+            this.vertex.y = this.y + (this.curr_steps.y * this.vertex.y) / e_count;
+            this.vertex.z = this.z + (this.curr_steps.z * this.vertex.z) / e_count;
 
             // now make some convergence step
             // Note : it cost 15 to 20% performance lost
             //        and the result does not seem 15 et 20% better...
-            if(this.convergence){
+            if (this.convergence) {
                 Convergence_1.safeNewton3D(
-                    this.blobtree,      // Scalar Field to eval
-                    this.vertex,                  // 3D point where we start, must comply to THREE.Vector3 API
-                    this.blobtree.getIsoValue(),               // iso value we are looking for
-                    this.min_acc*this.convergence.ratio ,               // Geometrical limit to stop
-                    this.convergence.step,                           // limit of number of step
-                    this.min_acc,                     // Bounding volume inside which we look for the iso, getting out will make the process stop.
-                    conv_res                          // the resulting point
+                    this.blobtree, // Scalar Field to eval
+                    this.vertex, // 3D point where we start, must comply to THREE.Vector3 API
+                    this.blobtree.getIsoValue(), // iso value we are looking for
+                    this.min_acc * this.convergence.ratio, // Geometrical limit to stop
+                    this.convergence.step, // limit of number of step
+                    this.min_acc, // Bounding volume inside which we look for the iso, getting out will make the process stop.
+                    conv_res // the resulting point
                 );
                 this.vertex.copy(conv_res);
             }
@@ -17020,14 +7936,13 @@
      *  Compute mask of the current cube.
      *  Use this.values, set this.mask
      */
-    SlidingMarchingCubes.prototype.computeMask = function()
-    {
+    SlidingMarchingCubes.prototype.computeMask = function() {
         this.mask = 0;
 
         //For each this, compute cube mask
-        for(var i=0; i<8; ++i) {
+        for (var i = 0; i < 8; ++i) {
             var s = this.values[i];
-            this.mask |= (s > this.blobtree.getIsoValue()) ? (1<<i) : 0;
+            this.mask |= s > this.blobtree.getIsoValue() ? 1 << i : 0;
         }
     };
 
@@ -17496,6 +8411,5 @@
     var blobtree = Blobtree$1;
 
     return blobtree;
->>>>>>> 74acc6f8
 
 })));